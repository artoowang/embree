<h3>What's New in Embree 2.3.1?</h3>
<ul>
  <li>High quality mode improves spatial splits which result in up to
  30% performance improvement for some scenes (Xeon).</li>
  <li>Compile time enabled intersection filter functions do not reduce performance if no intersection filter is used in the scene (Xeon and Xeon Phi)</li>
<<<<<<< HEAD
  <li>BVH8 for AVX/AVX2 targets improves performance for single ray
  tracing on Haswell by up to 12%. (Xeon)</li>
=======
  <li>BVH8 for AVX/AVX2 targets improves performance for single ray tracing on Haswell by up to 12% and by up to 5% for hybrid</li>
  <li>Memory conservative BVH for Xeon Phi uses now BVH node quantization to lower memory footprint</li>
>>>>>>> 93499e37
</ul>    

<h3>What's New in Embree 2.3?</h3>
<ul>
  <li>Support for ray tracing hair geometry (Xeon and Xeon Phi)</li>
  <li>Catching errors through error callback function</li>
  <li>Faster hybrid traversal (Xeon and Xeon Phi)</li>
  <li>New memory conservative BVH for Xeon Phi</li>
  <li>Faster Morton code-based builder on Xeon</li>
  <li>Faster binned-SAH builder on Xeon Phi</li>
  <li>Lots of code cleanups/simplifications/improvements (Xeon and Xeon Phi)</li>
</ul>    

<h3>What's New in Embree 2.2?</h3>
<ul>
  <li>Support for Motion Blur on Xeon Phi&trade;</li>
  <li>Support for intersection filter callback functions</li>
  <li>Support for buffer sharing with the application</li>
  <li>Lots of AVX2 optimizations, e.g. ~20% faster 8-wide hybrid traversal</li>
  <li>Experimental support for 8-wide (AVX/AVX2) and 16-wide BVHs (Xeon Phi)</li>
</ul>    

<h3>What's New in Embree 2.1?</h3>
<ul>
  <li>new future proof API with a strong focus on supporting dynamic scenes</li>
  <li>lots of optimizations for 8-wide AVX2 (Intel Haswell&trade; architecture)</li>
  <li>automatic runtime code selection for SSE, AVX, and AVX2</li>
  <li>support for user-defined geometry</li>
  <li>new and improved BVH builders:</li>
<ul style="padding-left:20px">
  <li>fast adaptive Morton code-based builder (w/o SAH-based top-level
  rebuild)</li>
  <li>both the SAH and Morton code-based builders got faster (Xeon Phi&trade;)</li>
  <li>new variant of the SAH-based builder using triangle pre-splits (Xeon Phi&trade;)</li>
</ul>    

<h3>Example performance numbers for Embree 2.1</h3>

BVH rebuild performance (including triangle accel generation,
excluding memory allocation) for scenes with 2-12 million triangles:

<ul>
  <li>Intel&reg; Core&trade; i7 (Haswell-based CPU, 4 cores @ 3.0 GHz) </li>
  <ul style="padding-left:20px">
    <li>7-8 million triangles/s for the SAH-based BVH builder</li>
    <li>30-36 million triangles/s for the Morton code-based BVH builder</li>
  </ul>    
  <li>Intel Xeon Phi&trade; 7120 </li>
  <ul style="padding-left:20px">
    <li>37-40 million triangles/s for the SAH-based BVH builder</li>
    <li>140-160 million triangles/s for the Morton code-based BVH builder</li>
  </ul>
</ul>    
  
Rendering of the Crown model (crown.ecs) with 4 samples per pixel
(-spp 4):

<ul>
  <li>Intel&reg; Core&trade; i7 (Haswell-based CPU, 4 cores CPU @ 3.0 GHz) </li>
  <ul style="padding-left:20px">
    <li>1024x1024 resolution: 7.8 million rays per sec</li>
    <li>1920x1080 resolution: 9.9 million rays per sec</li>
  </ul>    
  <li>Intel Xeon Phi&trade; 7120 </li>
  <ul style="padding-left:20px">
    <li>1024x1024 resolution: 47.1 million rays per sec</li>
    <li>1920x1080 resolution: 61.1 million rays per sec</li>
  </ul>    
</ul>


<h3>What's New in Embree 2.0?</h3>
<ul>
  <li>support for the Intel Xeon Phi&trade; coprocessor platform </li>
  <li>support for high-performance "packet" kernels on SSE, AVX, and Xeon Phi&trade;</li>
  <li>integration with the Intel SPMD Program Compiler (ISPC)</li>
  <li>instantiation and fast BVH reconstruction</li>
  <li>example photo-realistic rendering engine for both C++ and ISPC</li>
</ul>

<h3>Embree Resources</h3>

<h5>Papers:</h5>

<p><a href="http://www.sci.utah.edu/~wald/Publications/2014/embree/embree.pdf">Embree - A Kernel Framework for Efficient CPU Ray Tracing (to appear at SIGGRAPH 2014)</p>

<p><a href="http://www.sci.utah.edu/~wald/Publications/2014/hair/hair.pdf">Exploiting Local Orientation Similarity for Efficient Ray Traversal of Hair and Fur (to appear at HPG 2014)</p>

<p><a href="http://jcgt.org/published/0002/01/05/paper.pdf">Water-tight Ray-Triangle Intersection</p>

<p><a href="http://www.sci.utah.edu/~wald/Publications/2012/MICBVH/LRB-BVH.pdf">Fast Construction of SAH BVHs on the Intel Many Integrated Core (MIC) Architecture</p>

<p><a href="http://www.sci.utah.edu/~wald/Publications/2011/singleray_hybrid/hybrid.pdf">Combining Single and Packet Ray Tracing for Arbitrary Ray Distributions on the Intel(R) MIC Architecture</p>

<h5>Presentations:</h5>

<p><a href="data/embree-siggraph-2013-final.pdf">Embree 2.0 Presentation</a> at SIGGRAPH 2013</p>

<p><a href="data/embree-siggraph-2012-final.pdf">Embree 1.1 Presentation</a> at SIGGRAPH 2012</p>

<h5>Blogs/Forum:</h5>

<p>Read the <a
href="http://software.intel.com/en-us/blogs/2014/01/24/introduction-to-embree-21-part-1">Embree
Blog</a> for more details about Embree.</p>
                
<p>Participate in <a href="http://software.intel.com/en-us/forums/embree-photo-realistic-ray-tracing-kernels">Embree Forum</a> Discussion.</p>

<|MERGE_RESOLUTION|>--- conflicted
+++ resolved
@@ -3,13 +3,8 @@
   <li>High quality mode improves spatial splits which result in up to
   30% performance improvement for some scenes (Xeon).</li>
   <li>Compile time enabled intersection filter functions do not reduce performance if no intersection filter is used in the scene (Xeon and Xeon Phi)</li>
-<<<<<<< HEAD
-  <li>BVH8 for AVX/AVX2 targets improves performance for single ray
-  tracing on Haswell by up to 12%. (Xeon)</li>
-=======
-  <li>BVH8 for AVX/AVX2 targets improves performance for single ray tracing on Haswell by up to 12% and by up to 5% for hybrid</li>
-  <li>Memory conservative BVH for Xeon Phi uses now BVH node quantization to lower memory footprint</li>
->>>>>>> 93499e37
+  <li>BVH8 for AVX/AVX2 targets improves performance for single ray tracing on Haswell by up to 12% and by up to 5% for hybrid (Xeon)</li>
+  <li>Memory conservative BVH for Xeon Phi uses now BVH node quantization to lower memory footprint.</li>
 </ul>    
 
 <h3>What's New in Embree 2.3?</h3>
