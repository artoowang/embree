--- conflicted
+++ resolved
@@ -20,20 +20,16 @@
     RTC_GEOMETRY_TYPE_FLAT_BSPLINE_CURVE - 
       B-spline curve geometry type using a ray oriented ribbon approximation
 
-<<<<<<< HEAD
-    RTC_GEOMETRY_TYPE_NORMAL_ORIENTED_BEZIER_CURVE -
-=======
     RTC_GEOMETRY_TYPE_FLAT_HERMITE_CURVE - 
       Hermite curve geometry type using a ray oriented ribbon approximation
 
-    RTC_GEOMETRY_TYPE_ORIENTED_FLAT_BEZIER_CURVE -
->>>>>>> 69996284
+    RTC_GEOMETRY_TYPE_NORMAL_ORIENTED_FLAT_BEZIER_CURVE -
       flat Bézier curve geometry type oriented by normal
 
     RTC_GEOMETRY_TYPE_NORMAL_ORIENTED_BSPLINE_CURVE - 
       flat B-spline curve geometry type oriented by normal
 
-    RTC_GEOMETRY_TYPE_ORIENTED_FLAT_HERMITE_CURVE - 
+    RTC_GEOMETRY_TYPE_NORMAL_ORIENTED_FLAT_HERMITE_CURVE - 
       flat Hermite curve geometry type oriented by normal
 
 #### SYNOPSIS
@@ -46,15 +42,10 @@
     rtcNewGeometry(device, RTC_GEOMETRY_TYPE_FLAT_LINEAR_CURVE);
     rtcNewGeometry(device, RTC_GEOMETRY_TYPE_FLAT_BEZIER_CURVE);
     rtcNewGeometry(device, RTC_GEOMETRY_TYPE_FLAT_BSPLINE_CURVE);
-<<<<<<< HEAD
-    rtcNewGeometry(device, RTC_GEOMETRY_TYPE_NORMAL_ORIENTED_BEZIER_CURVE);
-    rtcNewGeometry(device, RTC_GEOMETRY_TYPE_NORMAL_ORIENTED_BSPLINE_CURVE);
-=======
     rtcNewGeometry(device, RTC_GEOMETRY_TYPE_FLAT_HERMITE_CURVE);
-    rtcNewGeometry(device, RTC_GEOMETRY_TYPE_ORIENTED_FLAT_BEZIER_CURVE);
-    rtcNewGeometry(device, RTC_GEOMETRY_TYPE_ORIENTED_FLAT_BSPLINE_CURVE);
-    rtcNewGeometry(device, RTC_GEOMETRY_TYPE_ORIENTED_FLAT_HERMITE_CURVE);
->>>>>>> 69996284
+    rtcNewGeometry(device, RTC_GEOMETRY_TYPE_NORMAL_ORIENTED_FLAT_BEZIER_CURVE);
+    rtcNewGeometry(device, RTC_GEOMETRY_TYPE_NORMAL_ORIENTED_FLAT_BSPLINE_CURVE);
+    rtcNewGeometry(device, RTC_GEOMETRY_TYPE_NORMAL_ORIENTED_FLAT_HERMITE_CURVE);
 
 #### DESCRIPTION
 
@@ -63,22 +54,10 @@
 created by passing `RTC_GEOMETRY_TYPE_FLAT_LINEAR_CURVE`,
 `RTC_GEOMETRY_TYPE_FLAT_BEZIER_CURVE`,
 `RTC_GEOMETRY_TYPE_FLAT_BSPLINE_CURVE`,
-<<<<<<< HEAD
-`RTC_GEOMETRY_TYPE_NORMAL_ORIENTED_BEZIER_CURVE`,
-`RTC_GEOMETRY_TYPE_NORMAL_ORIENTED_BSPLINE_CURVE`,
-`RTC_GEOMETRY_TYPE_ROUND_BEZIER_CURVE`, or
-`RTC_GEOMETRY_TYPE_ROUND_BSPLINE_CURVE`, to the `rtcNewGeometry`
-function. The curve indices can be specified through an index buffer
-(`RTC_BUFFER_TYPE_INDEX`) and the curve vertices through a vertex
-buffer (`RTC_BUFFER_TYPE_VERTEX`). For normal-oriented curves a normal
-buffer (`RTC_BUFFER_TYPE_NORMAL`) has to get specified. See
-`rtcSetGeometryBuffer` and `rtcSetSharedGeometryBuffer` for more
-details on how to set buffers.
-=======
 `RTC_GEOMETRY_TYPE_FLAT_HERMITE_CURVE`,
-`RTC_GEOMETRY_TYPE_ORIENTED_FLAT_BEZIER_CURVE`,
-`RTC_GEOMETRY_TYPE_ORIENTED_FLAT_BSPLINE_CURVE`,
-`RTC_GEOMETRY_TYPE_ORIENTED_FLAT_HERMITE_CURVE`,
+`RTC_GEOMETRY_TYPE_NORMAL_ORIENTED_FLAT_BEZIER_CURVE`,
+`RTC_GEOMETRY_TYPE_NORMAL_ORIENTED_FLAT_BSPLINE_CURVE`,
+`RTC_GEOMETRY_TYPE_NORMAL_ORIENTED_FLAT_HERMITE_CURVE`,
 `RTC_GEOMETRY_TYPE_ROUND_BEZIER_CURVE`,
 `RTC_GEOMETRY_TYPE_ROUND_BSPLINE_CURVE`, or
 `RTC_GEOMETRY_TYPE_ROUND_HERMITE_CURVE` to the `rtcNewGeometry`
@@ -89,7 +68,6 @@
 normal buffer (`RTC_BUFFER_TYPE_NORMAL`) has to get specified
 additionally. See `rtcSetGeometryBuffer` and
 `rtcSetSharedGeometryBuffer` for more details on how to set buffers.
->>>>>>> 69996284
 
 The index buffer contains an array of 32-bit indices
 (`RTC_FORMAT_UINT` format), each pointing to the ID of the first
