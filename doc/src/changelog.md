--- conflicted
+++ resolved
@@ -7,11 +7,8 @@
 -   Line segments, bezier curves, and b-spline curves are now
     also contained in a single BVH.
 -   Performance improvement of up to 20% for line segments.
-<<<<<<< HEAD
 -   Bugfix to Embree2 to Embree3 conversion script.
-=======
 -   Added support for Hermite curve basis.
->>>>>>> 69996284
 
 ### New Features in Embree 3.1.0
 -   Added new normal-oriented curve primitive for ray tracing of grass-like
