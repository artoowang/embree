--- conflicted
+++ resolved
@@ -1,13 +1,12 @@
 Version History
 ---------------
 
+### New Features in Embree 3.5.0
+-   Changed normal oriented curve definition to fix waving artefacts.
+
 ### New Features in Embree 3.4.0
-<<<<<<< HEAD
--   Changed normal oriented curve definition to fix waving artefacts.
-=======
 -   Upgraded to TBB 2019.2 for release builds.
 -   Fixed crash triggered by scenes with only invalid primitives.
->>>>>>> d263a0db
 
 ### New Features in Embree 3.3.0
 -   Added support for motion blur time range per geometry. This way geometries
