Version History
---------------

<<<<<<< HEAD
### New Features in Embree 3.3.0
-   Added support for motion blur time range per geometry. This way geometries
    can appear and disappear during the camera shutter  and time steps do not have
    to start and end at camera shutter interval boundaries.
=======
### New Features in Embree 3.2.5
-   Fixed crash with pathtracer when using --triangle-sphere command line.
-   Fixed crash with pathtracer when using --shader ao command line.
-   Fixed tutorials showing a black window on macOS 10.14 until moved.

### New Features in Embree 3.2.4
-   Fixed compile issues with ICC 2019.
-   Released ZIP files for Windows are now provided in a
    version linked against Visual Studio 2013 and Visual Studio 2015.

### New Features in Embree 3.2.3
-   Fixed crash when using curves with RTC_SCENE_FLAG_DYNAMIC
    combined with RTC_BUILD_QUALITY_MEDIUM.

### New Features in Embree 3.2.2
-   Fixed intersection distance for unnormalized rays with line segments.
-   Removed libmmd.dll dependency in release builds for Windows.
-   Fixed detection of AppleClang compiler under MacOSX.
>>>>>>> d25f7b0a

### New Features in Embree 3.2.1
-   Bugfix in flat mode for hermite curves.
-   Added EMBREE_CURVE_SELF_INTERSECTION_AVOIDANCE_FACTOR cmake option to
    control self intersection avoidance for flat curves.
-   Performance fix when instantiating motion blurred scenes. The application
    should best use two (or more) time steps for an instance that instantiates
    a motion blurred scene.
-   Fixed AVX512 compile issue with GCC 6.1.1.
-   Fixed performance issue with rtcGetGeometryUserData when used
    during rendering.
-   Bugfix in length of derivatives for grid geometry.
-   Added BVH8 support for motion blurred curves and lines. For some workloads
    this increases performance by up to 7%.
-   Fixed rtcGetGeometryTransform to return the local to world transform.
-   Fixed bug in multi segment motion blur that caused missing of perfectly
    axis aligned geometry.
-   Reduced memory consumption of small scenes by 4x.
-   Reduced temporal storage of grid builder.

### New Features in Embree 3.2.0
-   Improved watertightness of robust mode.
-   Line segments, and other curves are now all contained in a single
    BVH which improves performance when these are both used in a scene.
-   Performance improvement of up to 20% for line segments.
-   Bugfix to Embree2 to Embree3 conversion script.
-   Added support for Hermite curve basis.
-   Semantics of normal buffer for normal oriented curves has
    changed to simplify usage. Please see documentation for details.
-   Using GLFW and imgui in tutorials.
-   Fixed floating point exception in static variable initialization.
-   Fixed invalid memory access in rtcGetGeometryTransform for non-motion
    blur instances.
-   Improved self intersection avoidance for flat curves. Transparency rays
    with tnear set to previous hit distance do not need curve radius
    based self intersection avoidance as same hit is calculated again. For this
    reason self intersection avoidance is now only applied to ray origin.

### New Features in Embree 3.1.0
-   Added new normal-oriented curve primitive for ray tracing of grass-like
    structures.
-   Added new grid primitive for ray tracing tessellated and displaced surfaces
    in very memory efficient manner.
-   Fixed bug of ribbon curve intersector when derivative was zero.
-   Installing all static libraries when EMBREE_STATIC_LIB is enabled.
-   Added API functions to access topology of subdivision mesh.
-   Reduced memory consumption of instances.
-   Improved performance of instances by 8%.
-   Reduced memory consumption of curves by up to 2x.
-   Up to 5% higher performance on AVX-512 architectures.
-   Added native support for multiple curve basis functions. Internal
    basis conversions are no longer performed, which saves additional
    memory when multiple bases are used.
-   Fixed issue with non thread safe local static variable initialization
    in VS2013.
-   Bugfix in rtcSetNewGeometry. Vertex buffers did not get properly
    overallocated.
-   Replaced ImageMagick with OpenImageIO in the tutorials.

### New Features in Embree 3.0.0
-   Switched to a new version of the API which provides improved
    flexibility but is not backward compatible. Please see "Upgrading
    from Embree 2 to Embree 3" section of the documentation for upgrade
    instructions. In particular, we provide a Python script that performs
    most of the transition work.
-   User geometries inside an instanced scene and a top-level scene no
    longer need to handle the instID field of the ray differently. They
    both just need to copy the context.instID into the ray.instID field.
-   Support for context filter functions that can be assigned to a ray
    query.
-   User geometries can now invoke filter functions using the
    rtcFilterIntersection and rtcFilterOcclusion calls.
-   Higher flexibility through specifying build quality per scene and
    geometry.
-   Geometry normal uses commonly used right-hand rule from now on.
-   Added self-intersection avoidance to ribbon curves and lines.
    Applications do not have to implement self-intersection workarounds
    for these primitive types anymore.
-   Added support for 4 billion primitives in a single scene.
-   Removed the RTC_MAX_USER_VERTEX_BUFFERS and RTC_MAX_INDEX_BUFFERS
    limitations.
-   Reduced memory consumption by 192 bytes per instance.
-   Fixed some performance issues on AVX-512 architectures.
-   Individual Contributor License Agreement (ICLA) and Corporate
    Contributor License Agreement (CCLA) no longer required to
    contribute to the project.

### New Features in Embree 2.17.5
-   Improved watertightness of robust mode.
-   Fixed floating point exception in static variable initialization.
-   Fixed AVX512 compile issue with GCC 6.1.1.

### New Features in Embree 2.17.4
-   Fixed AVX512 compile issue with GCC 7.
-   Fixed issue with not thread safe local static variable
    initialization in VS2013.
-   Fixed bug in the 4 and 8-wide packet intersection of instances with
    multi-segment motion blur on AVX-512 architectures.
-   Fixed bug in rtcOccluded4/8/16 when only AVX-512 ISA was enabled.

### New Features in Embree 2.17.3
-   Fixed GCC compile warning in debug mode.
-   Fixed bug of ribbon curve intersector when derivative was zero.
-   Installing all static libraries when EMBREE_STATIC_LIB is enabled.

### New Features in Embree 2.17.2
-   Made BVH build of curve geometry deterministic.

### New Features in Embree 2.17.1
-   Improved performance of occlusion ray packets by up to 50%.
-   Fixed detection of Clang for CMake 3 under MacOSX
-   Fixed AVX code compilation issue with GCC 7 compiler caused by
    explicit use of vzeroupper intrinsics.
-   Fixed an issue where Clang address sanitizer reported an error in
    the internal tasking system.
-   Added fix to compile on 32 bit Linux distribution.
-   Fixed some wrong relative include paths in Embree.
-   Improved performance of robust single ray mode by 5%.
-   Added EMBREE_INSTALL_DEPENDENCIES option (default OFF) to enable
    installing of Embree dependencies.
-   Fixed performance regression for occlusion ray streams.
-   Reduced temporary memory requirements of BVH builder for curves and
    line segments.
-   Fixed performance regression for user geometries and packet ray tracing.
-   Fixed bug where wrong closest hit was reported for very curvy hair segment.

### New Features in Embree 2.17.0
-   Improved packet ray tracing performance for coherent rays by 10-60%
    (requires RTC_INTERSECT_COHERENT flag).
-   Improved ray tracing performance for incoherent rays on
    AVX-512 architectures by 5%.
-   Improved ray tracing performance for streams of incoherent rays
    by 5-15%.
-   Fixed tbb_debug.lib linking error under Windows.
-   Fast coherent ray stream and packet code paths now also work in robust mode.
-   Using less agressive prefetching for large BVH nodes which
    results in 1-2% higher ray tracing performance.
-   Precompiled binaries have stack-protector enabled, except for
    traversal kernels. BVH builders can be slightly slower due to this
    change. If you want stack-protectors disabled please turn off
    EMBREE_STACK_PROTECTOR in cmake and build the binaries yourself.
-   When enabling ISAs individually, the 8-wide BVH was previously only
    available when the AVX ISA was also selected. This issue is now
    fixed, and one can enable only AVX2 and still get best
    performance by using an 8-wide BVH.
-   Fixed rtcOccluded1 and rtcOccluded1Ex API functions which were
    broken in ISPC.
-   Providing MSI installer for Windows.

### New Features in Embree 2.16.5
-   Bugfix in the robust triangle intersector that rarely caused NaNs.
-   Fixed bug in hybrid traversal kernel when BVH leaf was entered with no
    active rays. This rarely caused crashes when used with instancing.
-   Fixed bug introduced in Embree 2.16.2 which caused instancing not to
    work properly when a smaller than the native SIMD width was
    used in ray packet mode.
-   Fixed bug in the curve geometry intersector that caused rendering
    artefacts for Bézier curves with p0=p1 and/or p2=p3.
-   Fixed bug in the curve geometry intersector that caused hit results
    with NaNs to be reported.
-   Fixed masking bug that caused rare cracks in curve geometry.
-   Enabled support for SSE2 in precompiled binaries again.

### New Features in Embree 2.16.4
-   Bugfix in the ribbon intersector for hair primitives. Non-normalized
    rays caused wrong intersection distance to be reported.

### New Features in Embree 2.16.3
-   Increased accuracy for handling subdivision surfaces. This fixes
    cracks when using displacement mapping but reduces performance
    at irregular vertices.
-   Fixed a bug where subdivision geometry was not properly updated
    when modifying only the tesselation rate and vertex array.

### New Features in Embree 2.16.2
-   Fixed bug that caused NULL intersection context in intersection
    filter when instancing was used.
-   Fixed an issue where uv's where outside the triangle (or quad) for
    very small triangles (or quads). In robust mode we improved the uv
    calculation to avoid that issue, in fast mode we accept that
    inconsistency for better performance.
-   Changed UV encoding for non-quad subdivision patches to
    allow a subpatch UV range of `[-0.5,1.5[`. Using this new encoding
    one can use finite differences to calculate derivatives if required.
    Please adjust your code in case you rely on the old encoding.

### New Features in Embree 2.16.1
-   Workaround for compile issues with Visual Studio 2017
-   Fixed bug in subdiv code for static scenes when using tessellation
    levels larger than 50.
-   Fixed low performance when adding many geometries to a scene.
-   Fixed high memory consumption issue when using instances in
    dynamic scene (by disabling two level builder for user geometries
    and instances).

### New Features in Embree 2.16.0
-   Improved multi-segment motion blur support for scenes with
    different number of time steps per mesh.
-   New top level BVH builder that improves build times and BVH quality
    of two-level BVHs.
-   Added support to enable only a single ISA. Previously code was
    always compiled for SSE2.
-   Improved single ray tracing performance for incoherent rays on
    AVX-512 architectures by 5-10%.
-   Improved packet/hybrid ray tracing performance for incoherent rays
    on AVX-512 architectures by 10-30%.
-   Improved stream ray tracing performance for coherent rays in
    structure-of-pointers layout by 40-70%.
-   BVH builder for compact scenes of triangles and quads needs
    essentially no temporary memory anymore. This doubles the
    maximal scene size that can be rendered in compact mode.
-   Triangles no longer store the geometry normal in fast/default mode
    which reduces memory consumption by up to 20%.
-   Compact mode uses BVH4 now consistently which reduces memory
    consumption by up to 10%.
-   Reduced memory consumption for small scenes (of 10k-100k primitives)
    and dynamic scenes.
-   Improved performance of user geometries and instances through BVH8
    support.
-   The API supports now specifying the geometry ID of a geometry at
    construction time. This way matching the geometry ID used by
    Embree and the application is simplified.
-   Fixed a bug that would have caused a failure of the BVH builder
    for dynamic scenes when run on a machine with more then 1000 threads.
-   Fixed a bug that could have been triggered when reaching the maximal
    number of mappings under Linux (`vm.max_map_count`). This could have
    happened when creating a large number of small static scenes.
-   Added huge page support for Windows and MacOSX (experimental).
-   Added support for Visual Studio 2017.
-   Removed support for Visual Studio 2012.
-   Precompiled binaries now require a CPU supporting at least the
    SSE4.2 ISA.
-   We no longer provide precompiled binaries for 32-bit on Windows.
-   Under Windows one now has to use the platform toolset option in
    CMake to switch to Clang or the Intel® Compiler.
-   Fixed a bug for subdivision meshes when using the incoherent scene
    flag.
-   Fixed a bug in the line geometry intersection, that caused reporting
    an invalid line segment intersection with primID -1.
-   Buffer stride for vertex buffers of different time steps of triangle
    and quad meshes have to be identical now.
-   Fixed a bug in the curve geometry intersection code when passed a
    perfect cylinder.

### New Features in Embree 2.15.0

-   Added `rtcCommitJoin` mode that allows thread to join a build
    operation. When using the internal tasking system this allows
    Embree to solely use the threads that called `rtcCommitJoin` to
    build the scene, while previously also normal worker threads
    participated in the build. You should no longer use `rtcCommit`
    to join a build.
-   Added `rtcDeviceSetErrorFunction2` API call, which sets an error
    callback function which additionally gets passed a user provided
    pointer (`rtcDeviceSetErrorFunction` is now deprecated).
-   Added `rtcDeviceSetMemoryMonitorFunction2` API call, which sets a
    memory monitor callback function which additionally get passed a
    user provided pointer. (`rtcDeviceSetMemoryMonitorFunction` is now
    deprecated).
-   Build performance for hair geometry improved by up to 2×.
-   Standard BVH build performance increased by 5%.
-   Added API extension to use internal Morton-code based builder, the
    standard binned-SAH builder, and the spatial split-based SAH builder.
-   Added support for BSpline hair and curves. Embree uses
    either the Bézier or BSpline basis internally, and converts other
    curves, which requires more memory during rendering. For reduced
    memory consumption set the `EMBREE_NATIVE_SPLINE_BASIS` to the basis
    your application uses (which is set to `BEZIER` by default).
-   Setting the number of threads through `tbb::taskscheduler_init`
    object on the application side is now working properly.
-   Windows and Linux releases are build using AVX-512 support.
-   Implemented hybrid traversal for hair and line segments for
    improved ray packet performance.
-   AVX-512 code compiles with Clang 4.0.0
-   Fixed crash when ray packets were disabled in CMake.

### New Features in Embree 2.14.0

-   Added `ignore_config_files` option to init flags that allows the
    application to ignore Embree configuration files.
-   Face-varying interpolation is now supported for subdivision surfaces.
-   Up to 16 user vertex buffers are supported for vertex
    attribute interpolation.
-   Deprecated `rtcSetBoundaryMode` function, please use the new
    `rtcSetSubdivisionMode` function.
-   Added `RTC_SUBDIV_PIN_BOUNDARY` mode for handling boundaries of
    subdivision meshes.
-   Added `RTC_SUBDIV_PIN_ALL` mode to enforce linear interpolation
    for subdivision meshes.
-   Optimized object generation performance for dynamic scenes.
-   Reduced memory consumption when using lots of small dynamic objects.
-   Fixed bug for subdivision surfaces using low tessellation rates.
-   Hair geometry now uses a new ribbon intersector that intersects with
    ray-facing quads. The new intersector also returns the v-coordinate
    of the hair intersection, and fixes artefacts at junction points
    between segments, at the cost of a small performance hit.
-   Added `rtcSetBuffer2` function, that additionally gets the number of
    elements of a buffer. In dynamic scenes, this function allows to
    quickly change buffer sizes, making it possible to change the number
    of primitives of a mesh or the number of crease features for
    subdivision surfaces.
-   Added simple 'viewer_anim' tutorial for rendering key
    frame animations and 'buildbench' for measuring BVH (re-)build
    performance for static and dynamic scenes.
-   Added more AVX-512 optimizations for future architectures.

### New Features in Embree 2.13.0

-   Improved performance for compact (but not robust) scenes.
-   Added robust mode for motion blurred triangles and quads.
-   Added fast dynamic mode for user geometries.
-   Up to 20% faster BVH build performance on the second generation
    Intel® Xeon Phi™ processor codenamed Knights Landing.
-   Improved quality of the spatial split builder.
-   Improved performance for coherent streams of ray packets (SOA
    layout), e.g. for fast primary visibility.
-   Various bug fixes in tessellation cache, quad-based spatial
    split builder, etc.

### New Features in Embree 2.12.0

-   Added support for multi-segment motion blur for all primitive types.
-   API support for stream of pointers to single rays (`rtcIntersect1Mp`
    and `rtcOccluded1Mp`)
-   Improved BVH refitting performance for dynamic scenes.
-   Improved high-quality mode for quads (added spatial split builder
    for quads)
-   Faster dynamic scenes for triangle and quad-based meshes on AVX2
    enabled machines.
-   Performance and correctness bugfix in optimization for streams of
    coherent (single) rays.
-   Fixed large memory consumption (issue introduced in Embree v2.11.0).
    If you use Embree v2.11.0 please upgrade to Embree v2.12.0.
-   Reduced memory consumption for dynamic scenes containing small
    meshes.
-   Added support to start and affinitize TBB worker threads by passing
    "`start_threads=1,set_affinity=1`" to `rtcNewDevice`. These settings
    are recommended on systems with a high thread count.
-   `rtcInterpolate2` can now be called within a displacement shader.
-   Added initial support for Microsoft's Parallel Pattern Library (PPL)
    as tasking system alternative (for optimal performance TBB is
    highly recommended).
-   Updated to TBB 2017 which is released under the Apache v2.0 license.
-   Dropped support for Visual Studio 2012 Win32 compiler. Visual Studio
    2012 x64 is still supported.

### New Features in Embree 2.11.0

-   Improved performance for streams of coherent (single) rays flagged
    with `RTC_INTERSECT_COHERENT`. For such coherent ray streams, e.g.
    primary rays, the performance typically improves by 1.3-2×.
-   New spatial split BVH builder for triangles, which is 2-6× faster
    than the previous version and more memory conservative.
-   Improved performance and scalability of all standard BVH builders on
    systems with large core counts.
-   Fixed `rtcGetBounds` for motion blur scenes.
-   Thread affinity is now on by default when running on the latest
    Intel® Xeon Phi™ processor.
-   Added AVX-512 support for future Intel® Xeon processors.

### New Features in Embree 2.10.0

-   Added a new curve geometry which renders the sweep surface of a
    circle along a Bézier curve.
-   Intersection filters can update the `tfar` ray distance.
-   Geometry types can get disabled at compile time.
-   Modified and extended the ray stream API.
-   Added new callback mechanism for the ray stream API.
-   Improved ray stream performance (up to 5-10%).
-   Up to 20% faster morton builder on machines with large core counts.
-   Lots of optimizations for the second generation Intel® Xeon Phi™
    processor codenamed Knights Landing.
-   Added experimental support for compressed BVH nodes (reduces node
    size to 56-62% of uncompressed size). Compression introduces a
    typical performance overhead of ~10%.
-   Bugfix in backface culling mode. We do now properly cull the
    backfaces and not the frontfaces.
-   Feature freeze for the first generation Intel® Xeon Phi™ coprocessor
    codenamed Knights Corner. We will still maintain and add bug fixes
    to Embree v2.9.0, but Embree 2.10 and future versions will no longer
    support it.

### New Features in Embree 2.9.0

-   Improved shadow ray performance (10-100% depending on the scene).
-   Added initial support for ray streams (10-30% higher performance
    depending on ray coherence in the stream).
-   Added support to calculate second order derivatives using the
    `rtcInterpolate2` function.
-   Changed the parametrization for triangular subdivision faces to
    the same scheme used for pentagons.
-   Added support to query the Embree configuration using the
    `rtcDeviceGetParameter` function.

### New Features in Embree 2.8.1

-   Added support for setting per geometry tessellation rate (supported
    for subdivision and Bézier geometries).
-   Added support for motion blurred instances.

### New Features in Embree 2.8.0

-   Added support for line segment geometry.
-   Added support for quad geometry (replaces triangle-pairs feature).
-   Added support for linear motion blur of user geometries.
-   Improved performance through AVX-512 optimizations.
-   Improved performance of lazy scene build (when using TBB 4.4 update
    2).
-   Improved performance through huge page support under linux.

### New Features in Embree 2.7.1

-   Internal tasking system supports cancellation of build operations.
-   ISPC mode for robust and compact scenes got significantly faster
    (implemented hybrid traversal for bvh4.triangle4v and
    bvh4.triangle4i).
-   Hair rendering got faster as we fixed some issues with the SAH
    heuristic cost factors.
-   BVH8 got slight faster for single ray traversal (improved sorting
    when hitting more than 4 boxes).
-   BVH build performance got up to 30% faster on CPUs with high core
    counts (improved parallel partition code).
-   High quality build mode again working properly (spatial splits had
    been deactivated in v2.7.0 due to some bug).
-   Support for merging two adjacent triangles sharing a common edge
    into a triangle-pair primitive (can reduce memory consumption and
    BVH build times by up to 50% for mostly quad-based input meshes).
-   Internal cleanups (reduced number of traversal kernels by more
    templating).
-   Reduced stack size requirements of BVH builders.
-   Fixed crash for dynamic scenes, triggered by deleting all
    geometries from the scene.

### New Features in Embree 2.7.0

-   Added device concept to Embree to allow different components of an
    application to use Embree without interfering with each other.
-   Fixed memory leak in twolevel builder used for dynamic scenes.
-   Fixed bug in tesselation cache that caused crashes for subdivision
    surfaces.
-   Fixed bug in internal task scheduler that caused deadlocks when
    using `rtcCommitThread`.
-   Improved hit-distance accuracy for thin triangles in robust mode.
-   Added support to disable ray packet support in cmake.

### New Features in Embree 2.6.2

-   Fixed bug triggered by instantiating motion blur geometry.
-   Fixed bug in hit UV coordinates of static subdivision geometries.
-   Performance improvements when only changing tessellation levels for
    subdivision geometry per frame.
-   Added ray packet intersectors for subdivision geometry, resulting in
    improved performance for coherent rays.
-   Reduced virtual address space usage for static geometries.
-   Fixed some AVX2 code paths when compiling with GCC or Clang.
-   Bugfix for subdiv patches with non-matching winding order.
-   Bugfix in ISA detection of AVX-512.

### New Features in Embree 2.6.1

-   Major performance improvements for ray tracing subdivision surfaces,
    e.g. up to 2× faster for scenes where only the tessellation levels
    are changing per frame, and up to 3× faster for scenes with lots of
    crease features
-   Initial support for architectures supporting the new 16-wide AVX-512
    ISA
-   Implemented intersection filter callback support for subdivision
    surfaces
-   Added `RTC_IGNORE_INVALID_RAYS` CMake option which makes the ray
    intersectors more robust against full tree traversal caused by
    invalid ray inputs (e.g. INF, NaN, etc)

### New Features in Embree 2.6.0

-   Added `rtcInterpolate` function to interpolate per vertex
    attributes
-   Added `rtcSetBoundaryMode` function that can be used to select the
    boundary handling for subdivision surfaces
-   Fixed a traversal bug that caused rays with very small ray
    direction components to miss geometry
-   Performance improvements for the robust traversal mode
-   Fixed deadlock when calling `rtcCommit` from multiple
    threads on same scene

### New Features in Embree 2.5.1

-   On dual socket workstations, the initial BVH build performance
    almost doubled through a better memory allocation scheme
-   Reduced memory usage for subdivision surface objects with crease
    features
-   `rtcCommit` performance is robust against unset "flush to zero" and
    "denormals are zero" flags. However, enabling these flags in your
    application is still recommended
-   Reduced memory usage for subdivision surfaces with borders and
    infinitely sharp creases
-   Lots of internal cleanups and bug fixes for both Intel® Xeon® and
    Intel® Xeon Phi™

### New Features in Embree 2.5.0

-   Improved hierarchy build performance on both Intel Xeon and Intel
    Xeon Phi
-   Vastly improved tessellation cache for ray tracing subdivision
    surfaces
-   Added `rtcGetUserData` API call to query per geometry user pointer
    set through `rtcSetUserData`
-   Added support for memory monitor callback functions to track and
    limit memory consumption
-   Added support for progress monitor callback functions to track build
    progress and cancel long build operations
-   BVH builders can be used to build user defined hierarchies inside
    the application (see tutorial [BVH Builder])
-   Switched to TBB as default tasking system on Xeon to get even faster
    hierarchy build times and better integration for applications that
    also use TBB
-   `rtcCommit` can get called from multiple TBB threads to join the
    hierarchy build operations

### New Features in Embree 2.4

-   Support for Catmull Clark subdivision surfaces (triangle/quad base
    primitives)
-   Support for vector displacements on Catmull Clark subdivision
    surfaces
-   Various bug fixes (e.g. 4-byte alignment of vertex buffers works)

### New Features in Embree 2.3.3

-   BVH builders more robustly handle invalid input data (Intel Xeon
    processor family)
-   Motion blur support for hair geometry (Xeon)
-   Improved motion blur performance for triangle geometry (Xeon)
-   Improved robust ray tracing mode (Xeon)
-   Added `rtcCommitThread` API call for easier integration into
    existing tasking systems (Xeon and Intel Xeon Phi coprocessor)
-   Added support for recording and replaying all
    `rtcIntersect`/`rtcOccluded` calls (Xeon and Xeon Phi)

### New Features in Embree 2.3.2

-   Improved mixed AABB/OBB-BVH for hair geometry (Xeon Phi)
-   Reduced amount of pre-allocated memory for BVH builders (Xeon Phi)
-   New 64-bit Morton code-based BVH builder (Xeon Phi)
-   (Enhanced) Morton code-based BVH builders use now tree rotations to
    improve BVH quality (Xeon Phi)
-   Bug fixes (Xeon and Xeon Phi)

### New Features in Embree 2.3.1

-   High quality BVH mode improves spatial splits which result in up to
    30% performance improvement for some scenes (Xeon)
-   Compile time enabled intersection filter functions do not reduce
    performance if no intersection filter is used in the scene (Xeon and
    Xeon Phi)
-   Improved ray tracing performance for hair geometry by \>20% on Xeon
    Phi. BVH for hair geometry requires 20% less memory
-   BVH8 for AVX/AVX2 targets improves performance for single ray
    tracing on Haswell by up to 12% and by up to 5% for hybrid (Xeon)
-   Memory conservative BVH for Xeon Phi now uses BVH node quantization
    to lower memory footprint (requires half the memory footprint of the
    default BVH)

### New Features in Embree 2.3

-   Support for ray tracing hair geometry (Xeon and Xeon Phi)
-   Catching errors through error callback function
-   Faster hybrid traversal (Xeon and Xeon Phi)
-   New memory conservative BVH for Xeon Phi
-   Faster Morton code-based builder on Xeon
-   Faster binned-SAH builder on Xeon Phi
-   Lots of code cleanups/simplifications/improvements (Xeon and Xeon
    Phi)

### New Features in Embree 2.2

-   Support for motion blur on Xeon Phi
-   Support for intersection filter callback functions
-   Support for buffer sharing with the application
-   Lots of AVX2 optimizations, e.g. \~20% faster 8-wide hybrid
    traversal
-   Experimental support for 8-wide (AVX/AVX2) and 16-wide BVHs (Xeon
    Phi)

### New Features in Embree 2.1

-   New future proof API with a strong focus on supporting dynamic
    scenes
-   Lots of optimizations for 8-wide AVX2 (Haswell architecture)
-   Automatic runtime code selection for SSE, AVX, and AVX2
-   Support for user-defined geometry
-   New and improved BVH builders:
    -   Fast adaptive Morton code-based builder (without SAH-based
        top-level rebuild)
    -   Both the SAH and Morton code-based builders got faster (Xeon
        Phi)
    -   New variant of the SAH-based builder using triangle pre-splits
        (Xeon Phi)

### New Features in Embree 2.0

-   Support for the Intel® Xeon Phi™ coprocessor platform
-   Support for high-performance "packet" kernels on SSE, AVX, and Xeon
    Phi
-   Integration with the Intel® SPMD Program Compiler (ISPC)
-   Instantiation and fast BVH reconstruction
-   Example photo-realistic rendering engine for both C++ and ISPC
<|MERGE_RESOLUTION|>--- conflicted
+++ resolved
@@ -1,13 +1,11 @@
 Version History
 ---------------
 
-<<<<<<< HEAD
+
 ### New Features in Embree 3.3.0
 -   Added support for motion blur time range per geometry. This way geometries
     can appear and disappear during the camera shutter  and time steps do not have
     to start and end at camera shutter interval boundaries.
-=======
-### New Features in Embree 3.2.5
 -   Fixed crash with pathtracer when using --triangle-sphere command line.
 -   Fixed crash with pathtracer when using --shader ao command line.
 -   Fixed tutorials showing a black window on macOS 10.14 until moved.
@@ -25,7 +23,7 @@
 -   Fixed intersection distance for unnormalized rays with line segments.
 -   Removed libmmd.dll dependency in release builds for Windows.
 -   Fixed detection of AppleClang compiler under MacOSX.
->>>>>>> d25f7b0a
+
 
 ### New Features in Embree 3.2.1
 -   Bugfix in flat mode for hermite curves.
