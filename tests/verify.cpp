// ======================================================================== //
// Copyright 2009-2016 Intel Corporation                                    //
//                                                                          //
// Licensed under the Apache License, Version 2.0 (the "License");          //
// you may not use this file except in compliance with the License.         //
// You may obtain a copy of the License at                                  //
//                                                                          //
//     http://www.apache.org/licenses/LICENSE-2.0                           //
//                                                                          //
// Unless required by applicable law or agreed to in writing, software      //
// distributed under the License is distributed on an "AS IS" BASIS,        //
// WITHOUT WARRANTIES OR CONDITIONS OF ANY KIND, either express or implied. //
// See the License for the specific language governing permissions and      //
// limitations under the License.                                           //
// ======================================================================== //

#include "verify.h"
#include "../tutorials/common/scenegraph/scenegraph.h"
#include <regex>

#define DEFAULT_STACK_SIZE 4*1024*1024

#if defined(__WIN32__)
#  define GREEN(x) x
#  define RED(x) x
#else
#  define GREEN(x) "\033[32m" x "\033[0m"
#  define RED(x) "\033[31m" x "\033[0m"
#endif

#if defined(__INTEL_COMPILER)
#pragma warning (disable: 1478) // warning: function was declared deprecated
#elif defined(_MSC_VER)
#pragma warning (disable: 4996) // warning: function was declared deprecated
#elif defined(__clang__)
#pragma clang diagnostic ignored "-Wdeprecated-declarations" // warning: xxx is deprecated
#elif defined(__GNUC__)
#pragma GCC diagnostic ignored "-Wdeprecated-declarations" // warning: xxx is deprecated
#endif

namespace embree
{
<<<<<<< HEAD
  std::atomic_size_t errorCounter(0);
=======
>>>>>>> 118b7876
  std::vector<thread_t> g_threads;

  bool hasISA(const int isa) 
  {
    int cpu_features = getCPUFeatures();
    return (cpu_features & isa) == isa;
  }

  typedef SceneGraph::TriangleMeshNode::Triangle Triangle;

  MutexSys g_mutex2;
  std::vector<Ref<SceneGraph::Node>> nodes;
  struct ClearBuffers {
    ~ClearBuffers() { nodes.clear(); }
  };

  const size_t numSceneFlags = 64;

  RTCSceneFlags getSceneFlag(size_t i) 
  {
    int flag = 0;                               
    if (i & 1) flag |= RTC_SCENE_DYNAMIC;
    if (i & 2) flag |= RTC_SCENE_COMPACT;
    if (i & 4) flag |= RTC_SCENE_COHERENT;
    if (i & 8) flag |= RTC_SCENE_INCOHERENT;
    if (i & 16) flag |= RTC_SCENE_HIGH_QUALITY;
    if (i & 32) flag |= RTC_SCENE_ROBUST;
    return (RTCSceneFlags) flag;
  }

  const size_t numSceneGeomFlags = 32;

  void getSceneGeomFlag(size_t i, RTCSceneFlags& sflags, RTCGeometryFlags& gflags) 
  {
    int sflag = 0, gflag = 0;
    if (i & 4) {
      sflag |= RTC_SCENE_DYNAMIC;
      gflag = min(i&3,size_t(2));
    }
    if (i & 8) sflag |= RTC_SCENE_HIGH_QUALITY;
    if (i & 16) sflag |= RTC_SCENE_ROBUST;
    sflags = (RTCSceneFlags) sflag;
    gflags = (RTCGeometryFlags) gflag;
  }

<<<<<<< HEAD
#define CountErrors(device) \
    if (rtcDeviceGetError(device) != RTC_NO_ERROR) errorCounter++;

=======
>>>>>>> 118b7876
  void AssertNoError(RTCDevice device) 
  {
    RTCError error = rtcDeviceGetError(device);
    if (error != RTC_NO_ERROR) 
      throw std::runtime_error("Error occured: "+string_of(error));
  }

  void AssertAnyError(RTCDevice device)
  {
    RTCError error = rtcDeviceGetError(device);
    if (error == RTC_NO_ERROR) 
      throw std::runtime_error("Any error expected");
  }

  void AssertError(RTCDevice device, RTCError expectedError)
  {
    RTCError error = rtcDeviceGetError(device);
    if (error != expectedError) 
      throw std::runtime_error("Error "+string_of(expectedError)+" expected");
  }
  
  RTCAlgorithmFlags aflags = (RTCAlgorithmFlags) (RTC_INTERSECT1 | RTC_INTERSECT4 | RTC_INTERSECT8 | RTC_INTERSECT16);
  RTCAlgorithmFlags aflags_all = (RTCAlgorithmFlags) (RTC_INTERSECT1 | RTC_INTERSECT4 | RTC_INTERSECT8 | RTC_INTERSECT16 | RTC_INTERSECT_STREAM);
  
  unsigned addGeometry(const RTCDeviceRef& device, const RTCSceneRef& scene, const RTCGeometryFlags gflag, const Ref<SceneGraph::Node>& node, bool mblur = false)
  {
    g_mutex2.lock();
    nodes.push_back(node);
    g_mutex2.unlock();

    if (Ref<SceneGraph::TriangleMeshNode> mesh = node.dynamicCast<SceneGraph::TriangleMeshNode>()) 
    {
      int numTimeSteps = mblur ? 2 : 1;
      unsigned geomID = rtcNewTriangleMesh (scene, gflag, mesh->triangles.size(), mesh->v.size(), numTimeSteps);
      rtcSetBuffer(scene,geomID,RTC_INDEX_BUFFER ,mesh->triangles.data(),0,sizeof(SceneGraph::TriangleMeshNode::Triangle));
      if (mesh->v .size()) rtcSetBuffer(scene,geomID,RTC_VERTEX_BUFFER0,mesh->v .data(),0,sizeof(SceneGraph::TriangleMeshNode::Vertex));
      if (mesh->v2.size()) rtcSetBuffer(scene,geomID,RTC_VERTEX_BUFFER1,mesh->v2.data(),0,sizeof(SceneGraph::TriangleMeshNode::Vertex));
      return geomID;
    }
    else if (Ref<SceneGraph::QuadMeshNode> mesh = node.dynamicCast<SceneGraph::QuadMeshNode>())
    {
      int numTimeSteps = mblur ? 2 : 1;
      unsigned geomID = rtcNewQuadMesh (scene, gflag, mesh->quads.size(), mesh->v.size(), numTimeSteps);
      rtcSetBuffer(scene,geomID,RTC_INDEX_BUFFER ,mesh->quads.data(),0,sizeof(SceneGraph::QuadMeshNode::Quad  ));
      if (mesh->v .size()) rtcSetBuffer(scene,geomID,RTC_VERTEX_BUFFER0,mesh->v .data(),0,sizeof(SceneGraph::QuadMeshNode::Vertex));
      if (mesh->v2.size()) rtcSetBuffer(scene,geomID,RTC_VERTEX_BUFFER1,mesh->v2.data(),0,sizeof(SceneGraph::QuadMeshNode::Vertex));
      return geomID;
    } 
    else if (Ref<SceneGraph::SubdivMeshNode> mesh = node.dynamicCast<SceneGraph::SubdivMeshNode>())
    {
      int numTimeSteps = mblur ? 2 : 1;
      unsigned geomID = rtcNewSubdivisionMesh (scene, gflag, 
                                               mesh->verticesPerFace.size(), mesh->position_indices.size(), mesh->positions.size(), 
                                               mesh->edge_creases.size(), mesh->vertex_creases.size(), mesh->holes.size(), numTimeSteps);
      rtcSetBuffer(scene,geomID,RTC_FACE_BUFFER  ,mesh->verticesPerFace.data(), 0,sizeof(int));
      rtcSetBuffer(scene,geomID,RTC_INDEX_BUFFER ,mesh->position_indices.data(),0,sizeof(int));
      if (mesh->positions .size()) rtcSetBuffer(scene,geomID,RTC_VERTEX_BUFFER0,mesh->positions .data(),0,sizeof(SceneGraph::SubdivMeshNode::Vertex));
      if (mesh->positions2.size()) rtcSetBuffer(scene,geomID,RTC_VERTEX_BUFFER1,mesh->positions2.data(),0,sizeof(SceneGraph::SubdivMeshNode::Vertex));
      if (mesh->edge_creases.size()) rtcSetBuffer(scene,geomID,RTC_EDGE_CREASE_INDEX_BUFFER,mesh->edge_creases.data(),0,2*sizeof(int));
      if (mesh->edge_crease_weights.size()) rtcSetBuffer(scene,geomID,RTC_EDGE_CREASE_WEIGHT_BUFFER,mesh->edge_crease_weights.data(),0,sizeof(float));
      if (mesh->vertex_creases.size()) rtcSetBuffer(scene,geomID,RTC_VERTEX_CREASE_INDEX_BUFFER,mesh->vertex_creases.data(),0,sizeof(int));
      if (mesh->vertex_crease_weights.size()) rtcSetBuffer(scene,geomID,RTC_VERTEX_CREASE_WEIGHT_BUFFER,mesh->vertex_crease_weights.data(),0,sizeof(float));
      if (mesh->holes.size()) rtcSetBuffer(scene,geomID,RTC_HOLE_BUFFER,mesh->holes.data(),0,sizeof(int));
      rtcSetTessellationRate(scene,geomID,mesh->tessellationRate);
      rtcSetBoundaryMode(scene,geomID,mesh->boundaryMode);
      return geomID;
    }
    else if (Ref<SceneGraph::HairSetNode> mesh = node.dynamicCast<SceneGraph::HairSetNode>())
    {
      unsigned int geomID = rtcNewHairGeometry (scene, gflag, mesh->hairs.size(), mesh->v.size(), mblur ? 2 : 1);
      rtcSetBuffer(scene,geomID,RTC_VERTEX_BUFFER,mesh->v.data(),0,sizeof(SceneGraph::HairSetNode::Vertex));
      if (mblur) rtcSetBuffer(scene,geomID,RTC_VERTEX_BUFFER1,mesh->v2.data(),0,sizeof(SceneGraph::HairSetNode::Vertex));
      rtcSetBuffer(scene,geomID,RTC_INDEX_BUFFER,mesh->hairs.data(),0,sizeof(SceneGraph::HairSetNode::Hair));
      return geomID;
    } 
    else if (Ref<SceneGraph::LineSegmentsNode> mesh = node.dynamicCast<SceneGraph::LineSegmentsNode>())
    {
      unsigned int geomID = rtcNewLineSegments (scene, gflag, mesh->indices.size(), mesh->v.size(), mblur ? 2 : 1);
      rtcSetBuffer(scene,geomID,RTC_VERTEX_BUFFER,mesh->v.data(),0,sizeof(SceneGraph::LineSegmentsNode::Vertex));
      if (mblur) rtcSetBuffer(scene,geomID,RTC_VERTEX_BUFFER1,mesh->v2.data(),0,sizeof(SceneGraph::LineSegmentsNode::Vertex));
      rtcSetBuffer(scene,geomID,RTC_INDEX_BUFFER,mesh->indices.data(),0,sizeof(int));
      return geomID;
    }
    else {
      THROW_RUNTIME_ERROR("unknown node type");
    }
    return 0;
  }
  
  unsigned addPlane (const RTCDeviceRef& device, const RTCSceneRef& scene, const RTCGeometryFlags gflag, size_t num, const Vec3fa& p0, const Vec3fa& dx, const Vec3fa& dy) {
    return addGeometry(device,scene,gflag,SceneGraph::createTrianglePlane(p0,dx,dy,num,num));
  }

  unsigned addSubdivPlane (const RTCDeviceRef& device, const RTCSceneRef& scene, RTCGeometryFlags gflag, size_t num, const Vec3fa& p0, const Vec3fa& dx, const Vec3fa& dy) {
    return addGeometry(device,scene,gflag,SceneGraph::createSubdivPlane(p0,dx,dy,num,num,2.0f));
  }

  unsigned addSphere (const RTCDeviceRef& device, const RTCSceneRef& scene, RTCGeometryFlags gflag, const Vec3fa& pos, const float r, size_t numPhi, size_t maxTriangles = -1, float motion = 0.0f)
  {
    bool mblur = motion != 0.0f;
    Ref<SceneGraph::Node> node = SceneGraph::createTriangleSphere(pos,r,numPhi);
    if (mblur) SceneGraph::set_motion_vector(node,Vec3fa(motion));
    if (maxTriangles !=   -1) SceneGraph::resize_randomly(node,maxTriangles);
    return addGeometry(device,scene,gflag,node,mblur);
  }

  void addRandomSubdivFeatures(Ref<SceneGraph::SubdivMeshNode> mesh, size_t numEdgeCreases, size_t numVertexCreases, size_t numHoles)
  {
    std::vector<int> offsets;
    std::vector<int>& faces = mesh->verticesPerFace;
    std::vector<int>& indices = mesh->position_indices;
    for (size_t i=0,j=0; i<mesh->verticesPerFace.size(); i++) {
      offsets.push_back(j); j+=mesh->verticesPerFace[i];
    } 

    for (size_t i=0; i<numEdgeCreases; i++) 
    {
      if (faces.size()) {
	int f = random<int>() % faces.size();
	int n = faces[f];
	int e = random<int>() % n;
	mesh->edge_creases.push_back(Vec2i(indices[offsets[f]+(e+0)%n],indices[offsets[f]+(e+1)%n]));
      } else {
        mesh->edge_creases.push_back(Vec2i(0,0));
      }
      mesh->edge_crease_weights.push_back(10.0f*drand48());
    }
    
    for (size_t i=0; i<numVertexCreases; i++) 
    {
      if (faces.size()) {
        size_t f = random<int>() % faces.size();
        size_t e = random<int>()% faces[f];
        mesh->vertex_creases.push_back(indices[offsets[f] + e]);
        mesh->vertex_crease_weights.push_back(10.0f*drand48());
      }
    }
    
    for (size_t i=0; i<numHoles; i++) {
      mesh->holes.push_back(random<int>() % faces.size());
    }
  }    

  unsigned int addSubdivSphere (const RTCDeviceRef& device, const RTCSceneRef& scene, RTCGeometryFlags gflag, const Vec3fa& pos, const float r, size_t numPhi, float level, size_t maxFaces = -1, float motion = 0.0f)
  {
    bool mblur = motion != 0.0f;
    Ref<SceneGraph::Node> node = SceneGraph::createSubdivSphere(pos,r,numPhi,level);
    if (mblur) SceneGraph::set_motion_vector(node,Vec3fa(motion));
    if (maxFaces != -1) SceneGraph::resize_randomly(node,maxFaces);
    addRandomSubdivFeatures(node.dynamicCast<SceneGraph::SubdivMeshNode>(),10,10,0);
    return addGeometry(device,scene,gflag,node,mblur);
  }

  unsigned addSphereHair (const RTCDeviceRef& device, const RTCSceneRef& scene, RTCGeometryFlags gflag, const Vec3fa& center, const float radius, float motion = 0.0f)
  {
    bool mblur = motion != 0.0f;
    Ref<SceneGraph::Node> node = SceneGraph::createSphereShapedHair(center,radius);
    if (mblur) SceneGraph::set_motion_vector(node,Vec3fa(motion));
    return addGeometry(device,scene,gflag,node,mblur);
  }

  unsigned addHair (const RTCDeviceRef& device, const RTCSceneRef& scene, RTCGeometryFlags gflag, const Vec3fa& pos, const float scale, const float r, size_t numHairs = 1, float motion = 0.0f)
  {
    bool mblur = motion != 0.0f;
    Ref<SceneGraph::Node> node = SceneGraph::createHairyPlane(pos,Vec3fa(1,0,0),Vec3fa(0,0,1),scale,r,numHairs,true);
    if (mblur) SceneGraph::set_motion_vector(node,Vec3fa(motion));
    return addGeometry(device,scene,gflag,node,mblur);
  }

  struct Sphere
  {
    ALIGNED_CLASS;
  public:
    Sphere () : pos(zero), r(zero) {}
    Sphere (const Vec3fa& pos, float r) : pos(pos), r(r) {}
    __forceinline BBox3fa bounds() const { return BBox3fa(pos-Vec3fa(r),pos+Vec3fa(r)); }
  public:
    Vec3fa pos;
    float r;
  };

  void BoundsFunc(Sphere* sphere, size_t index, BBox3fa* bounds_o)
  {
    bounds_o->lower.x = sphere->pos.x-sphere->r;
    bounds_o->lower.y = sphere->pos.y-sphere->r;
    bounds_o->lower.z = sphere->pos.z-sphere->r;
    bounds_o->upper.x = sphere->pos.x+sphere->r;
    bounds_o->upper.y = sphere->pos.y+sphere->r;
    bounds_o->upper.z = sphere->pos.z+sphere->r;
  }

  void IntersectFuncN(const int* valid,
                      void* ptr,
                      const RTCIntersectContext* context,
                      RTCRayN* rays,
                      size_t N,
                      size_t item)
  {
  }
  
  
  unsigned addUserGeometryEmpty (RTCDevice g_device, const RTCSceneRef& scene, Sphere* sphere)
  {
    BBox3fa bounds = sphere->bounds(); 
    unsigned geom = rtcNewUserGeometry (scene,1);
    rtcSetBoundsFunction(scene,geom,(RTCBoundsFunc)BoundsFunc);
    rtcSetUserData(scene,geom,sphere);
    rtcSetIntersectFunctionN(scene,geom,IntersectFuncN);
    rtcSetOccludedFunctionN(scene,geom,IntersectFuncN);
    return geom;
  }

  /////////////////////////////////////////////////////////////////////////////////
  /////////////////////////////////////////////////////////////////////////////////
  /////////////////////////////////////////////////////////////////////////////////
  /////////////////////////////////////////////////////////////////////////////////

  struct InitExitTest : public VerifyApplication::Test
  {
    InitExitTest (std::string name)
      : VerifyApplication::Test(name,0,VerifyApplication::PASS) {}

    VerifyApplication::TestReturnValue run(VerifyApplication* state)
    {
      rtcInit("verbose=1");
      error_handler(rtcGetError());
      rtcExit();
      return VerifyApplication::PASSED;
    }
  };

  struct EmbreeInternalTest : public VerifyApplication::Test
  {
    EmbreeInternalTest (std::string name, size_t testID)
      : VerifyApplication::Test(name,0,VerifyApplication::PASS), testID(testID) {}
  
    VerifyApplication::TestReturnValue run(VerifyApplication* state)
    {
      RTCDeviceRef device = rtcNewDevice(state->rtcore.c_str());
      AssertNoError(device);
      return (VerifyApplication::TestReturnValue)rtcDeviceGetParameter1i(device,(RTCParameter)(3000000+testID));
    }

    size_t testID;
  };

  struct MultipleDevicesTest : public VerifyApplication::Test
  {
    MultipleDevicesTest (std::string name, int isa)
      : VerifyApplication::Test(name,isa,VerifyApplication::PASS) {}

    VerifyApplication::TestReturnValue run(VerifyApplication* state)
    {
      std::string cfg = state->rtcore + ",isa="+stringOfISA(isa);
      RTCDevice device1 = rtcNewDevice(cfg.c_str());
      AssertNoError(device1);
      RTCDevice device2 = rtcNewDevice(cfg.c_str());
      AssertNoError(device2);
      RTCDevice device3 = rtcNewDevice(cfg.c_str());
      AssertNoError(device3);
      rtcDeleteDevice(device1);
      rtcDeleteDevice(device3);
      rtcDeleteDevice(device2);
      return VerifyApplication::PASSED;
    }
  };

  struct FlagsTest : public VerifyApplication::Test
  {
    RTCSceneFlags sceneFlags;
    RTCGeometryFlags geomFlags;

    FlagsTest (std::string name, int isa, VerifyApplication::TestType type, RTCSceneFlags sceneFlags, RTCGeometryFlags geomFlags)
      : VerifyApplication::Test(name,isa,type), sceneFlags(sceneFlags), geomFlags(geomFlags) {}

    VerifyApplication::TestReturnValue run(VerifyApplication* state)
    {
      std::string cfg = state->rtcore + ",isa="+stringOfISA(isa);
      RTCDeviceRef device = rtcNewDevice(cfg.c_str());
      error_handler(rtcDeviceGetError(device));
      RTCSceneRef scene = rtcDeviceNewScene(device,sceneFlags,aflags);
      AssertNoError(device);
      rtcNewTriangleMesh (scene, geomFlags, 0, 0);
      AssertNoError(device);
      rtcNewHairGeometry (scene, geomFlags, 0, 0);
      AssertNoError(device);
      rtcCommit (scene);
      AssertNoError(device);
      return VerifyApplication::PASSED;
    }
  };
  
  struct UnmappedBeforeCommitTest : public VerifyApplication::Test
  {
    UnmappedBeforeCommitTest (std::string name, int isa)
      : VerifyApplication::Test(name,isa,VerifyApplication::PASS) {}

    VerifyApplication::TestReturnValue run(VerifyApplication* state)
    {
      std::string cfg = state->rtcore + ",isa="+stringOfISA(isa);
      RTCDeviceRef device = rtcNewDevice(cfg.c_str());
      error_handler(rtcDeviceGetError(device));
      ClearBuffers clear_before_return;
      RTCSceneRef scene = rtcDeviceNewScene(device,RTC_SCENE_STATIC,aflags);
      AssertNoError(device);
      unsigned geom0 = addSphere(device,scene,RTC_GEOMETRY_STATIC,zero,1.0f,50);
      unsigned geom1 = addSphere(device,scene,RTC_GEOMETRY_STATIC,zero,1.0f,50);
      AssertNoError(device);
      rtcMapBuffer(scene,geom0,RTC_INDEX_BUFFER);
      rtcMapBuffer(scene,geom0,RTC_VERTEX_BUFFER);
      AssertNoError(device);
      rtcCommit (scene);
      AssertError(device,RTC_INVALID_OPERATION); // error, buffers still mapped
      return VerifyApplication::PASSED;
    }
  };

  struct GetBoundsTest : public VerifyApplication::Test
  {
    GetBoundsTest (std::string name, int isa)
      : VerifyApplication::Test(name,isa,VerifyApplication::PASS) {}

    VerifyApplication::TestReturnValue run(VerifyApplication* state)
    {
      std::string cfg = state->rtcore + ",isa="+stringOfISA(isa);
      RTCDeviceRef device = rtcNewDevice(cfg.c_str());
      error_handler(rtcDeviceGetError(device));
      ClearBuffers clear_before_return;
      RTCSceneRef scene = rtcDeviceNewScene(device,RTC_SCENE_STATIC,RTC_INTERSECT1);
      AssertNoError(device);
      Ref<SceneGraph::Node> node = SceneGraph::createTriangleSphere(zero,1.0f,50);
      BBox3fa bounds0 = node->bounds();
      unsigned geom0 = addGeometry(device,scene,RTC_GEOMETRY_STATIC,node);
      AssertNoError(device);
      rtcCommit (scene);
      AssertNoError(device);
      BBox3fa bounds1;
      rtcGetBounds(scene,(RTCBounds&)bounds1);
      return (VerifyApplication::TestReturnValue)(bounds0 == bounds1);
    }
  };

  struct GetUserDataTest : public VerifyApplication::Test
  {
    GetUserDataTest (std::string name, int isa)
      : VerifyApplication::Test(name,isa,VerifyApplication::PASS) {}
    
    VerifyApplication::TestReturnValue run(VerifyApplication* state)
    {
      std::string cfg = state->rtcore + ",isa="+stringOfISA(isa);
      RTCDeviceRef device = rtcNewDevice(cfg.c_str());
      error_handler(rtcDeviceGetError(device));
      RTCSceneRef scene = rtcDeviceNewScene(device,RTC_SCENE_STATIC,RTC_INTERSECT1);
      AssertNoError(device);
      unsigned geom0 = rtcNewTriangleMesh (scene, RTC_GEOMETRY_STATIC, 0, 0, 1);
      AssertNoError(device);
      rtcSetUserData(scene,geom0,(void*)1);
      
      unsigned geom1 = rtcNewSubdivisionMesh(scene, RTC_GEOMETRY_STATIC, 0, 0, 0, 0, 0, 0, 1);
      AssertNoError(device);
      rtcSetUserData(scene,geom1,(void*)2);
      
      unsigned geom2 = rtcNewHairGeometry (scene, RTC_GEOMETRY_STATIC, 0, 0, 1);
      AssertNoError(device);
      rtcSetUserData(scene,geom2,(void*)3);
      
      unsigned geom3 = rtcNewUserGeometry (scene,0);
      AssertNoError(device);
      rtcSetUserData(scene,geom3,(void*)4);
      
      rtcCommit (scene);
      AssertNoError(device);
      
      if ((size_t)rtcGetUserData(scene,geom0) != 1) return VerifyApplication::FAILED;
      if ((size_t)rtcGetUserData(scene,geom1) != 2) return VerifyApplication::FAILED;
      if ((size_t)rtcGetUserData(scene,geom2) != 3) return VerifyApplication::FAILED;
      if ((size_t)rtcGetUserData(scene,geom3) != 4) return VerifyApplication::FAILED;
      
      return VerifyApplication::PASSED;
    }
  };

  struct BufferStrideTest : public VerifyApplication::Test
  {
    BufferStrideTest (std::string name, int isa)
      : VerifyApplication::Test(name,isa,VerifyApplication::PASS) {}
    
    VerifyApplication::TestReturnValue run(VerifyApplication* state)
    {
      std::string cfg = state->rtcore + ",isa="+stringOfISA(isa);
      RTCDeviceRef device = rtcNewDevice(cfg.c_str());
      error_handler(rtcDeviceGetError(device));
      ClearBuffers clear_before_return;
      RTCSceneRef scene = rtcDeviceNewScene(device,RTC_SCENE_STATIC,aflags);
      AssertNoError(device);
      unsigned geom = rtcNewTriangleMesh (scene, RTC_GEOMETRY_STATIC, 16, 16);
      AssertNoError(device);
      avector<char> indexBuffer(8+16*6*sizeof(int));
      avector<char> vertexBuffer(12+16*9*sizeof(float)+4);
      
      rtcSetBuffer(scene,geom,RTC_INDEX_BUFFER,indexBuffer.data(),1,3*sizeof(int));
      AssertError(device,RTC_INVALID_OPERATION);
      rtcSetBuffer(scene,geom,RTC_VERTEX_BUFFER,vertexBuffer.data(),1,3*sizeof(float));
      AssertError(device,RTC_INVALID_OPERATION);

      rtcSetBuffer(scene,geom,RTC_INDEX_BUFFER,indexBuffer.data(),0,3*sizeof(int)+3);
      AssertError(device,RTC_INVALID_OPERATION);
      rtcSetBuffer(scene,geom,RTC_VERTEX_BUFFER,vertexBuffer.data(),0,3*sizeof(float)+3);
      AssertError(device,RTC_INVALID_OPERATION);
      
      rtcSetBuffer(scene,geom,RTC_INDEX_BUFFER,indexBuffer.data(),0,3*sizeof(int));
      AssertNoError(device);
      rtcSetBuffer(scene,geom,RTC_VERTEX_BUFFER,vertexBuffer.data(),0,3*sizeof(float));
      AssertNoError(device);
      
      rtcSetBuffer(scene,geom,RTC_INDEX_BUFFER,indexBuffer.data(),8,6*sizeof(int));
      AssertNoError(device);
      rtcSetBuffer(scene,geom,RTC_VERTEX_BUFFER,vertexBuffer.data(),12,9*sizeof(float));
      AssertNoError(device);
      
      rtcSetBuffer(scene,geom,RTC_INDEX_BUFFER,indexBuffer.data(),0,3*sizeof(int));
      AssertNoError(device);
      
      rtcSetBuffer(scene,geom,RTC_VERTEX_BUFFER,vertexBuffer.data(),0,4*sizeof(float));
      AssertNoError(device);
      
      return VerifyApplication::PASSED;
    }
  };

  /////////////////////////////////////////////////////////////////////////////////
  /////////////////////////////////////////////////////////////////////////////////
  /////////////////////////////////////////////////////////////////////////////////
  /////////////////////////////////////////////////////////////////////////////////

  struct EmptySceneTest : public VerifyApplication::Test
  {
    EmptySceneTest (std::string name, int isa, RTCSceneFlags sflags)
      : VerifyApplication::Test(name,isa,VerifyApplication::PASS), sflags(sflags) {}

    VerifyApplication::TestReturnValue run(VerifyApplication* state)
    {
      std::string cfg = state->rtcore + ",isa="+stringOfISA(isa);
      RTCDeviceRef device = rtcNewDevice(cfg.c_str());
      error_handler(rtcDeviceGetError(device));
      RTCSceneRef scene = rtcDeviceNewScene(device,sflags,aflags);
      AssertNoError(device);
      rtcCommit (scene);
      AssertNoError(device);
      return VerifyApplication::PASSED;
    }

  public:
    RTCSceneFlags sflags;
  };

  struct EmptyGeometryTest : public VerifyApplication::Test
  {
    RTCSceneFlags sflags;
    RTCGeometryFlags gflags;

    EmptyGeometryTest (std::string name, int isa, RTCSceneFlags sflags, RTCGeometryFlags gflags)
      : VerifyApplication::Test(name,isa,VerifyApplication::PASS), sflags(sflags), gflags(gflags) {}
    
    VerifyApplication::TestReturnValue run(VerifyApplication* state)
    {
      std::string cfg = state->rtcore + ",isa="+stringOfISA(isa);
      RTCDeviceRef device = rtcNewDevice(cfg.c_str());
      error_handler(rtcDeviceGetError(device));
      RTCSceneRef scene = rtcDeviceNewScene(device,sflags,aflags);
      rtcNewTriangleMesh (scene,gflags,0,0,1);
      rtcNewTriangleMesh (scene,gflags,0,0,2);
      rtcNewQuadMesh (scene,gflags,0,0,1);
      rtcNewQuadMesh (scene,gflags,0,0,2);
      rtcNewSubdivisionMesh (scene,gflags,0,0,0,0,0,0,1);
      rtcNewSubdivisionMesh (scene,gflags,0,0,0,0,0,0,2);
      rtcNewHairGeometry (scene,gflags,0,0,1);
      rtcNewHairGeometry (scene,gflags,0,0,2);
      rtcNewCurveGeometry (scene,gflags,0,0,1);
      rtcNewCurveGeometry (scene,gflags,0,0,2);
      rtcNewUserGeometry2 (scene,0,1);
      rtcNewUserGeometry2 (scene,0,2);
      rtcCommit (scene);
      AssertNoError(device);
      return VerifyApplication::PASSED;
    }
  };

   struct BuildTest : public VerifyApplication::Test
  {
    RTCSceneFlags sflags;
    RTCGeometryFlags gflags; 

    BuildTest (std::string name, int isa, RTCSceneFlags sflags, RTCGeometryFlags gflags)
      : VerifyApplication::Test(name,isa,VerifyApplication::PASS), sflags(sflags), gflags(gflags) {}
    
    VerifyApplication::TestReturnValue run (VerifyApplication* state)
    {
      std::string cfg = state->rtcore + ",isa="+stringOfISA(isa);
      RTCDeviceRef device = rtcNewDevice(cfg.c_str());
      error_handler(rtcDeviceGetError(device));
      ClearBuffers clear_before_return;
      RTCSceneRef scene = rtcDeviceNewScene(device,sflags,aflags);
      addSphere(device,scene,gflags,zero,1E-24f,50);
      addHair(device,scene,gflags,zero,1E-24f,1E-26f,100,1E-26f);
      addSphere(device,scene,gflags,zero,1E-24f,50);
      addHair(device,scene,gflags,zero,1E-24f,1E-26f,100,1E-26f);
      rtcCommit (scene);
      AssertNoError(device);
      if ((sflags & RTC_SCENE_DYNAMIC) == 0) {
        rtcDisable(scene,0);
        AssertAnyError(device);
        rtcDisable(scene,1);
        AssertAnyError(device);
        rtcDisable(scene,2);
        AssertAnyError(device);
        rtcDisable(scene,3);
        AssertAnyError(device);
      }
      return VerifyApplication::PASSED;
    }
  };

  struct OverlappingTrianglesTest : public VerifyApplication::Test
  {
    int N;
    
    OverlappingTrianglesTest (std::string name, int isa, int N)
      : VerifyApplication::Test(name,isa,VerifyApplication::PASS), N(N) {}
    
    VerifyApplication::TestReturnValue run(VerifyApplication* state)
    {
      std::string cfg = state->rtcore + ",isa="+stringOfISA(isa);
      RTCDeviceRef device = rtcNewDevice(cfg.c_str());
      error_handler(rtcDeviceGetError(device));
      RTCSceneRef scene = rtcDeviceNewScene(device,RTC_SCENE_STATIC,aflags);
      AssertNoError(device);
      rtcNewTriangleMesh (scene, RTC_GEOMETRY_STATIC, N, 3);
      AssertNoError(device);
      
      Vec3fa* vertices = (Vec3fa*) rtcMapBuffer(scene,0,RTC_VERTEX_BUFFER);
      vertices[0].x = 0.0f; vertices[0].y = 0.0f; vertices[0].z = 0.0f;
      vertices[1].x = 1.0f; vertices[1].y = 0.0f; vertices[1].z = 0.0f;
      vertices[2].x = 0.0f; vertices[2].y = 1.0f; vertices[2].z = 0.0f;
      rtcUnmapBuffer(scene,0,RTC_VERTEX_BUFFER);
      AssertNoError(device);
      
      Triangle* triangles = (Triangle*) rtcMapBuffer(scene,0,RTC_INDEX_BUFFER);
      for (size_t i=0; i<N; i++) {
        triangles[i].v0 = 0;
        triangles[i].v1 = 1;
        triangles[i].v2 = 2;
      }
      rtcUnmapBuffer(scene,0,RTC_INDEX_BUFFER);
      AssertNoError(device);
      
      rtcCommit (scene);
      AssertNoError(device);
      
      return VerifyApplication::PASSED;
    }
  };
    
  struct OverlappingHairTest : public VerifyApplication::Test
  {
    int N;
    
    OverlappingHairTest (std::string name, int isa, int N)
      : VerifyApplication::Test(name,isa,VerifyApplication::PASS), N(N) {}
    
    VerifyApplication::TestReturnValue run(VerifyApplication* state)
    {
      std::string cfg = state->rtcore + ",isa="+stringOfISA(isa);
      RTCDeviceRef device = rtcNewDevice(cfg.c_str());
      error_handler(rtcDeviceGetError(device));
      RTCSceneRef scene = rtcDeviceNewScene(device,RTC_SCENE_STATIC,aflags);
      AssertNoError(device);
      rtcNewHairGeometry (scene, RTC_GEOMETRY_STATIC, N, 4);
      AssertNoError(device);
      
      Vec3fa* vertices = (Vec3fa*) rtcMapBuffer(scene,0,RTC_VERTEX_BUFFER);
      vertices[0].x = 0.0f; vertices[0].y = 0.0f; vertices[0].z = 0.0f; vertices[0].w = 0.1f;
      vertices[1].x = 0.0f; vertices[1].y = 0.0f; vertices[1].z = 1.0f; vertices[1].w = 0.1f;
      vertices[2].x = 0.0f; vertices[2].y = 1.0f; vertices[2].z = 1.0f; vertices[2].w = 0.1f;
      vertices[3].x = 0.0f; vertices[3].y = 1.0f; vertices[3].z = 0.0f; vertices[3].w = 0.1f;
      rtcUnmapBuffer(scene,0,RTC_VERTEX_BUFFER);
      AssertNoError(device);
      
      int* indices = (int*) rtcMapBuffer(scene,0,RTC_INDEX_BUFFER);
      for (size_t i=0; i<N; i++) {
        indices[i] = 0;
      }
      rtcUnmapBuffer(scene,0,RTC_INDEX_BUFFER);
      AssertNoError(device);
      
      rtcCommit (scene);
      AssertNoError(device);

      return VerifyApplication::PASSED;
    }
  };

  struct NewDeleteGeometryTest : public VerifyApplication::Test
  {
    RTCSceneFlags sflags;

    NewDeleteGeometryTest (std::string name, int isa, RTCSceneFlags sflags)
      : VerifyApplication::Test(name,isa,VerifyApplication::PASS), sflags(sflags) {}
    
    VerifyApplication::TestReturnValue run(VerifyApplication* state)
    {
      std::string cfg = state->rtcore + ",isa="+stringOfISA(isa);
      RTCDeviceRef device = rtcNewDevice(cfg.c_str());
      error_handler(rtcDeviceGetError(device));
      ClearBuffers clear_before_return;
      RTCSceneRef scene = rtcDeviceNewScene(device,sflags,aflags_all);
      AssertNoError(device);
      int geom[128];
      for (size_t i=0; i<128; i++) geom[i] = -1;
      Sphere spheres[128];
      memset(spheres,0,sizeof(spheres));
      
      for (size_t i=0; i<size_t(50*state->intensity); i++) 
      {
        for (size_t j=0; j<10; j++) {
          int index = random<int>()%128;
          Vec3fa pos = 100.0f*Vec3fa(drand48(),drand48(),drand48());
          if (geom[index] == -1) {
            switch (random<int>()%4) {
            case 0: geom[index] = addSphere(device,scene,RTC_GEOMETRY_STATIC,pos,2.0f,10); break;
            case 1: geom[index] = addHair  (device,scene,RTC_GEOMETRY_STATIC,pos,1.0f,2.0f,10); break;
            case 2: geom[index] = addSubdivSphere(device,scene,RTC_GEOMETRY_STATIC,pos,2.0f,4,4); break;
            case 3: 
              spheres[index] = Sphere(pos,2.0f);
              geom[index] = addUserGeometryEmpty(device,scene,&spheres[index]); break;
            }
            AssertNoError(device);
          }
          else { 
            rtcDeleteGeometry(scene,geom[index]);     
            AssertNoError(device);
            geom[index] = -1; 
          }
        }
        rtcCommit(scene);
        AssertNoError(device);
        rtcCommit(scene);
        AssertNoError(device);
        if (i%2 == 0) std::cout << "." << std::flush;
      }
      
      /* now delete all geometries */
      for (size_t i=0; i<128; i++) 
        if (geom[i] != -1) rtcDeleteGeometry(scene,geom[i]);
      rtcCommit(scene);
      AssertNoError(device);

      rtcCommit (scene);
      AssertNoError(device);

      return VerifyApplication::PASSED;
    }
  };

  struct EnableDisableGeometryTest : public VerifyApplication::Test
  {
    RTCSceneFlags sflags;

    EnableDisableGeometryTest (std::string name, int isa, RTCSceneFlags sflags)
      : VerifyApplication::Test(name,isa,VerifyApplication::PASS), sflags(sflags) {}
    
    VerifyApplication::TestReturnValue run(VerifyApplication* state)
    {
      std::string cfg = state->rtcore + ",isa="+stringOfISA(isa);
      RTCDeviceRef device = rtcNewDevice(cfg.c_str());
      error_handler(rtcDeviceGetError(device));
      ClearBuffers clear_before_return;
      RTCSceneRef scene = rtcDeviceNewScene(device,sflags,aflags);
      AssertNoError(device);
      unsigned geom0 = addSphere(device,scene,RTC_GEOMETRY_STATIC,Vec3fa(-1,0,-1),1.0f,50);
      //unsigned geom1 = addSphere(device,scene,RTC_GEOMETRY_STATIC,Vec3fa(-1,0,+1),1.0f,50);
      unsigned geom1 = addHair  (device,scene,RTC_GEOMETRY_STATIC,Vec3fa(-1,0,+1),1.0f,1.0f,1);
      unsigned geom2 = addSphere(device,scene,RTC_GEOMETRY_STATIC,Vec3fa(+1,0,-1),1.0f,50);
      //unsigned geom3 = addSphere(device,scene,RTC_GEOMETRY_STATIC,Vec3fa(+1,0,+1),1.0f,50);
      unsigned geom3 = addHair  (device,scene,RTC_GEOMETRY_STATIC,Vec3fa(+1,0,+1),1.0f,1.0f,1);
      AssertNoError(device);
      
      for (size_t i=0; i<16; i++) 
      {
        bool enabled0 = i & 1, enabled1 = i & 2, enabled2 = i & 4, enabled3 = i & 8;
        if (enabled0) rtcEnable(scene,geom0); else rtcDisable(scene,geom0); AssertNoError(device);
        if (enabled1) rtcEnable(scene,geom1); else rtcDisable(scene,geom1); AssertNoError(device);
        if (enabled2) rtcEnable(scene,geom2); else rtcDisable(scene,geom2); AssertNoError(device);
        if (enabled3) rtcEnable(scene,geom3); else rtcDisable(scene,geom3); AssertNoError(device);
        rtcCommit (scene);
        AssertNoError(device);
        {
          RTCRay ray0 = makeRay(Vec3fa(-1,10,-1),Vec3fa(0,-1,0));
          RTCRay ray1 = makeRay(Vec3fa(-1,10,+1),Vec3fa(0,-1,0)); 
          RTCRay ray2 = makeRay(Vec3fa(+1,10,-1),Vec3fa(0,-1,0)); 
          RTCRay ray3 = makeRay(Vec3fa(+1,10,+1),Vec3fa(0,-1,0)); 
          rtcIntersect(scene,ray0);
          rtcIntersect(scene,ray1);
          rtcIntersect(scene,ray2);
          rtcIntersect(scene,ray3);
          bool ok0 = enabled0 ? ray0.geomID == 0 : ray0.geomID == -1;
          bool ok1 = enabled1 ? ray1.geomID == 1 : ray1.geomID == -1;
          bool ok2 = enabled2 ? ray2.geomID == 2 : ray2.geomID == -1;
          bool ok3 = enabled3 ? ray3.geomID == 3 : ray3.geomID == -1;
          if (!ok0 || !ok1 || !ok2 || !ok3) return VerifyApplication::FAILED;
        }
      }
      return VerifyApplication::PASSED;
    }
  };
  
  struct UpdateTest : public VerifyApplication::IntersectTest
  {
    RTCSceneFlags sflags;
    RTCGeometryFlags gflags;

    UpdateTest (std::string name, int isa, RTCSceneFlags sflags, RTCGeometryFlags gflags, IntersectMode imode, IntersectVariant ivariant)
      : VerifyApplication::IntersectTest(name,isa,imode,ivariant,VerifyApplication::PASS), sflags(sflags), gflags(gflags) {}
    
    static void move_mesh(const RTCSceneRef& scene, unsigned mesh, size_t numVertices, Vec3fa& pos) 
    {
      Vec3fa* vertices = (Vec3fa*) rtcMapBuffer(scene,mesh,RTC_VERTEX_BUFFER); 
      for (size_t i=0; i<numVertices; i++) vertices[i] += Vec3fa(pos);
      rtcUnmapBuffer(scene,mesh,RTC_VERTEX_BUFFER);
      rtcUpdate(scene,mesh);
    }

    VerifyApplication::TestReturnValue run(VerifyApplication* state)
    {
      std::string cfg = state->rtcore + ",isa="+stringOfISA(isa);
      RTCDeviceRef device = rtcNewDevice(cfg.c_str());
      error_handler(rtcDeviceGetError(device));
      if (!supportsIntersectMode(device))
        return VerifyApplication::SKIPPED;
      
      ClearBuffers clear_before_return;
      RTCSceneRef scene = rtcDeviceNewScene(device,sflags,to_aflags(imode));
      AssertNoError(device);
      size_t numPhi = 10;
      size_t numVertices = 2*numPhi*(numPhi+1);
      Vec3fa pos0 = Vec3fa(-10,0,-10);
      Vec3fa pos1 = Vec3fa(-10,0,+10);
      Vec3fa pos2 = Vec3fa(+10,0,-10);
      Vec3fa pos3 = Vec3fa(+10,0,+10);
      unsigned geom0 = addSphere(device,scene,gflags,pos0,1.0f,numPhi);
      unsigned geom1 = addSphereHair(device,scene,gflags,pos1,1.0f);
      unsigned geom2 = addSphere(device,scene,gflags,pos2,1.0f,numPhi);
      unsigned geom3 = addSphereHair(device,scene,gflags,pos3,1.0f);
      AssertNoError(device);
      
      for (size_t i=0; i<16; i++) 
      {
        bool move0 = i & 1, move1 = i & 2, move2 = i & 4, move3 = i & 8;
        Vec3fa ds(2,0.1f,2);
        if (move0) { move_mesh(scene,geom0,numVertices,ds); pos0 += ds; }
        if (move1) { move_mesh(scene,geom1,4,ds); pos1 += ds; }
        if (move2) { move_mesh(scene,geom2,numVertices,ds); pos2 += ds; }
        if (move3) { move_mesh(scene,geom3,4,ds); pos3 += ds; }
        rtcCommit (scene);
        AssertNoError(device);

        RTCRay ray0 = makeRay(pos0+Vec3fa(0,10,0),Vec3fa(0,-1,0)); // hits geomID == 0
        RTCRay ray1 = makeRay(pos1+Vec3fa(0,10,0),Vec3fa(0,-1,0)); // hits geomID == 1
        RTCRay ray2 = makeRay(pos2+Vec3fa(0,10,0),Vec3fa(0,-1,0)); // hits geomID == 2
        RTCRay ray3 = makeRay(pos3+Vec3fa(0,10,0),Vec3fa(0,-1,0)); // hits geomID == 3
        RTCRay testRays[4] = { ray0, ray1, ray2, ray3 };

        const size_t maxRays = 100;
        RTCRay rays[maxRays];
        for (size_t numRays=1; numRays<maxRays; numRays++) {
          for (size_t i=0; i<numRays; i++) rays[i] = testRays[i%4];
          IntersectWithMode(imode,ivariant,scene,rays,numRays);
          for (size_t i=0; i<numRays; i++) if (rays[i].geomID == -1) return VerifyApplication::FAILED;
        }
      }
      return VerifyApplication::PASSED;
    }
  };

  struct GarbageGeometryTest : public VerifyApplication::Test
  {
    GarbageGeometryTest (std::string name, int isa)
      : VerifyApplication::Test(name,isa,VerifyApplication::PASS) {}
    
    VerifyApplication::TestReturnValue run(VerifyApplication* state)
    {
      std::string cfg = state->rtcore + ",isa="+stringOfISA(isa);
      RTCDeviceRef device = rtcNewDevice(cfg.c_str());
      error_handler(rtcDeviceGetError(device));

      for (size_t i=0; i<size_t(1000*state->intensity); i++) 
      {
        ClearBuffers clear_before_return;
        srand(i*23565);
        if (i%20 == 0) std::cout << "." << std::flush;
        
        RTCSceneFlags sflag = getSceneFlag(i); 
        RTCSceneRef scene = rtcDeviceNewScene(device,sflag,aflags);
        AssertNoError(device);
        
        for (size_t j=0; j<20; j++) 
        {
          size_t numPrimitives = random<int>()%256;
          switch (random<int>()%8) {
          case 0: addGeometry(device,scene,RTC_GEOMETRY_STATIC,SceneGraph::createGarbageTriangleMesh(numPrimitives,false),false); break;
          case 1: addGeometry(device,scene,RTC_GEOMETRY_STATIC,SceneGraph::createGarbageTriangleMesh(numPrimitives,true ),true); break;
          case 2: addGeometry(device,scene,RTC_GEOMETRY_STATIC,SceneGraph::createGarbageQuadMesh(numPrimitives,false),false); break;
          case 3: addGeometry(device,scene,RTC_GEOMETRY_STATIC,SceneGraph::createGarbageQuadMesh(numPrimitives,true ),true); break;
          case 4: addGeometry(device,scene,RTC_GEOMETRY_STATIC,SceneGraph::createGarbageHair(numPrimitives,false),false); break;
          case 5: addGeometry(device,scene,RTC_GEOMETRY_STATIC,SceneGraph::createGarbageHair(numPrimitives,true ),true); break;
          case 6: addGeometry(device,scene,RTC_GEOMETRY_STATIC,SceneGraph::createGarbageLineSegments(numPrimitives,false),false); break;
          case 7: addGeometry(device,scene,RTC_GEOMETRY_STATIC,SceneGraph::createGarbageLineSegments(numPrimitives,true ),true); break;
            //case 8: addGeometry(device,scene,RTC_GEOMETRY_STATIC,SceneGraph::createGarbageSubdivMesh(numPrimitives,false),false); break; // FIXME: not working yet
            //case 9: addGeometry(device,scene,RTC_GEOMETRY_STATIC,SceneGraph::createGarbageSubdivMesh(numPrimitives,true ),true); break;
          }
          AssertNoError(device);
        }
        
        rtcCommit(scene);
        AssertNoError(device);
      }
      return VerifyApplication::PASSED;
    }
  };

  /////////////////////////////////////////////////////////////////////////////////
  /////////////////////////////////////////////////////////////////////////////////
  /////////////////////////////////////////////////////////////////////////////////
  /////////////////////////////////////////////////////////////////////////////////

  const size_t num_interpolation_vertices = 16;
  const size_t num_interpolation_quad_faces = 9;
  const size_t num_interpolation_triangle_faces = 18;

  __aligned(16) float interpolation_vertices[num_interpolation_vertices*3] = {
    -1.0f, -1.0f, 0.0f,
    0.0f, -1.0f, 0.0f, 
    +1.0f, -1.0f, 0.0f,
    +2.0f, -1.0f, 0.0f,
    
    -1.0f,  0.0f, 0.0f,
    0.0f,  0.0f, 0.0f,
    +1.0f,  0.0f, 0.0f,
    +2.0f,  0.0f, 0.0f,

    -1.0f, +1.0f, 0.0f,
    0.0f, +1.0f, 0.0f,
    +1.0f, +1.0f, 0.0f,
    +2.0f, +1.0f, 0.0f,

    -1.0f, +2.0f, 0.0f,
    0.0f, +2.0f, 0.0f,
    +1.0f, +2.0f, 0.0f,
    +2.0f, +2.0f, 0.0f,
  };

  __aligned(16) int interpolation_quad_indices[num_interpolation_quad_faces*4] = {
    0, 1, 5, 4,
    1, 2, 6, 5,
    2, 3, 7, 6,
    4, 5, 9, 8, 
    5, 6, 10, 9,
    6, 7, 11, 10,
    8, 9, 13, 12,
    9, 10, 14, 13,
    10, 11, 15, 14
  };

  __aligned(16) int interpolation_triangle_indices[num_interpolation_triangle_faces*3] = {
    0, 1, 5,  0, 5, 4,
    1, 2, 6,  1, 6, 5,
    2, 3, 7,  2, 7, 6,
    4, 5, 9,  4, 9, 8, 
    5, 6, 10,  5, 10, 9,
    6, 7, 11,  6, 11, 10,
    8, 9, 13,   8, 13, 12,
    9, 10, 14,   9, 14, 13,
    10, 11, 15,  10, 15, 14
  };

  __aligned(16) int interpolation_quad_faces[num_interpolation_quad_faces] = {
    4, 4, 4, 4, 4, 4, 4, 4, 4
  };

  __aligned(16) float interpolation_vertex_crease_weights[2] = {
    inf, inf
  };

  __aligned(16) unsigned int interpolation_vertex_crease_indices[2] = {
    12, 15
  };

  __aligned(16) float interpolation_edge_crease_weights[3] = {
    inf, inf, inf
  };

  __aligned(16) unsigned int interpolation_edge_crease_indices[6] = 
  {
    8,9, 9,10, 10,11
  };

  struct InterpolateSubdivTest : public VerifyApplication::Test
  {
    size_t N;
    
    InterpolateSubdivTest (std::string name, int isa, size_t N)
      : VerifyApplication::Test(name,isa,VerifyApplication::PASS), N(N) {}

    bool checkInterpolation2D(const RTCSceneRef& scene, int geomID, int primID, float u, float v, int v0, RTCBufferType buffer, float* data, size_t N, size_t N_total)
    {
      bool passed = true;
      float P[256], dPdu[256], dPdv[256];
      rtcInterpolate(scene,geomID,primID,u,v,buffer,P,dPdu,dPdv,N);
      
      for (size_t i=0; i<N; i++) {
        float p0 = (1.0f/6.0f)*(1.0f*data[(v0-4-1)*N_total+i] + 4.0f*data[(v0-4+0)*N_total+i] + 1.0f*data[(v0-4+1)*N_total+i]);
        float p1 = (1.0f/6.0f)*(1.0f*data[(v0+0-1)*N_total+i] + 4.0f*data[(v0+0+0)*N_total+i] + 1.0f*data[(v0+0+1)*N_total+i]);
        float p2 = (1.0f/6.0f)*(1.0f*data[(v0+4-1)*N_total+i] + 4.0f*data[(v0+4+0)*N_total+i] + 1.0f*data[(v0+4+1)*N_total+i]);
        float p = (1.0f/6.0f)*(1.0f*p0+4.0f*p1+1.0f*p2);
        passed &= fabsf(p-P[i]) < 1E-4f;
      }
      return passed;
    }
    
    bool checkInterpolation1D(const RTCSceneRef& scene, int geomID, int primID, float u, float v, int v0, int v1, int v2, RTCBufferType buffer, float* data, size_t N, size_t N_total)
    {
      bool passed = true;
      float P[256], dPdu[256], dPdv[256];
      rtcInterpolate(scene,geomID,primID,u,v,buffer,P,dPdu,dPdv,N);
      
      for (size_t i=0; i<N; i++) {
        float v = (1.0f/6.0f)*(1.0f*data[v0*N_total+i] + 4.0f*data[v1*N_total+i] + 1.0f*data[v2*N_total+i]);
        passed &= fabsf(v-P[i]) < 0.001f;
      }
      return passed;
    }
    
    bool checkInterpolationSharpVertex(const RTCSceneRef& scene, int geomID, int primID, float u, float v, int v0, RTCBufferType buffer, float* data, size_t N, size_t N_total)
    {
      bool passed = true;
      float P[256], dPdu[256], dPdv[256];
      rtcInterpolate(scene,geomID,primID,u,v,buffer,P,dPdu,dPdv,N);
      
      for (size_t i=0; i<N; i++) {
        float v = data[v0*N_total+i];
        passed &= fabs(v-P[i]) < 1E-3f;
      }
      return passed;
    }
    
    bool checkSubdivInterpolation(const RTCDeviceRef& device, const RTCSceneRef& scene, int geomID, RTCBufferType buffer, float* vertices0, size_t N, size_t N_total)
    {
      rtcSetBoundaryMode(scene,geomID,RTC_BOUNDARY_EDGE_ONLY);
      AssertNoError(device);
      rtcDisable(scene,geomID);
      AssertNoError(device);
      rtcCommit(scene);
      AssertNoError(device);
      bool passed = true;
      passed &= checkInterpolation1D(scene,geomID,0,0.0f,0.0f,4,0,1,buffer,vertices0,N,N_total);
      passed &= checkInterpolation1D(scene,geomID,2,1.0f,0.0f,2,3,7,buffer,vertices0,N,N_total);
      
      passed &= checkInterpolation2D(scene,geomID,3,1.0f,0.0f,5,buffer,vertices0,N,N_total);
      passed &= checkInterpolation2D(scene,geomID,1,1.0f,1.0f,6,buffer,vertices0,N,N_total);
      
      //passed &= checkInterpolation1D(scene,geomID,3,1.0f,1.0f,8,9,10,buffer,vertices0,N,N_total);
      //passed &= checkInterpolation1D(scene,geomID,7,1.0f,0.0f,9,10,11,buffer,vertices0,N,N_total);
      
      passed &= checkInterpolationSharpVertex(scene,geomID,6,0.0f,1.0f,12,buffer,vertices0,N,N_total);
      passed &= checkInterpolationSharpVertex(scene,geomID,8,1.0f,1.0f,15,buffer,vertices0,N,N_total);
      
      rtcSetBoundaryMode(scene,geomID,RTC_BOUNDARY_EDGE_AND_CORNER);
      AssertNoError(device);
      rtcCommit(scene);
      AssertNoError(device);
      
      passed &= checkInterpolationSharpVertex(scene,geomID,0,0.0f,0.0f,0,buffer,vertices0,N,N_total);
      passed &= checkInterpolationSharpVertex(scene,geomID,2,1.0f,0.0f,3,buffer,vertices0,N,N_total);
      return passed;
    }
    
    VerifyApplication::TestReturnValue run(VerifyApplication* state)
    {
      std::string cfg = state->rtcore + ",isa="+stringOfISA(isa);
      RTCDeviceRef device = rtcNewDevice(cfg.c_str());
      error_handler(rtcDeviceGetError(device));
      size_t M = num_interpolation_vertices*N+16; // padds the arrays with some valid data
      
      RTCSceneRef scene = rtcDeviceNewScene(device,RTC_SCENE_DYNAMIC,RTC_INTERPOLATE);
      AssertNoError(device);
      unsigned int geomID = rtcNewSubdivisionMesh(scene, RTC_GEOMETRY_STATIC, num_interpolation_quad_faces, num_interpolation_quad_faces*4, num_interpolation_vertices, 3, 2, 0, 1);
      AssertNoError(device);
      
      rtcSetBuffer(scene, geomID, RTC_INDEX_BUFFER,  interpolation_quad_indices , 0, sizeof(unsigned int));
      rtcSetBuffer(scene, geomID, RTC_FACE_BUFFER,   interpolation_quad_faces,    0, sizeof(unsigned int));
      rtcSetBuffer(scene, geomID, RTC_EDGE_CREASE_INDEX_BUFFER,   interpolation_edge_crease_indices,  0, 2*sizeof(unsigned int));
      rtcSetBuffer(scene, geomID, RTC_EDGE_CREASE_WEIGHT_BUFFER,  interpolation_edge_crease_weights,  0, sizeof(float));
      rtcSetBuffer(scene, geomID, RTC_VERTEX_CREASE_INDEX_BUFFER, interpolation_vertex_crease_indices,0, sizeof(unsigned int));
      rtcSetBuffer(scene, geomID, RTC_VERTEX_CREASE_WEIGHT_BUFFER,interpolation_vertex_crease_weights,0, sizeof(float));
      AssertNoError(device);
      
      float* vertices0 = new float[M];
      for (size_t i=0; i<M; i++) vertices0[i] = drand48();
      rtcSetBuffer(scene, geomID, RTC_VERTEX_BUFFER0, vertices0, 0, N*sizeof(float));
      AssertNoError(device);
      
      /*float* vertices1 = new float[M];
        for (size_t i=0; i<M; i++) vertices1[i] = drand48();
        rtcSetBuffer(scene, geomID, RTC_VERTEX_BUFFER1, vertices1, 0, N*sizeof(float));
        AssertNoError(device);*/
      
      float* user_vertices0 = new float[M];
      for (size_t i=0; i<M; i++) user_vertices0[i] = drand48();
      rtcSetBuffer(scene, geomID, RTC_USER_VERTEX_BUFFER0, user_vertices0, 0, N*sizeof(float));
      AssertNoError(device);
      
      float* user_vertices1 = new float[M];
      for (size_t i=0; i<M; i++) user_vertices1[i] = drand48();
      rtcSetBuffer(scene, geomID, RTC_USER_VERTEX_BUFFER1, user_vertices1, 0, N*sizeof(float));
      AssertNoError(device);
      
      bool passed = true;
      passed &= checkSubdivInterpolation(device,scene,geomID,RTC_VERTEX_BUFFER0,vertices0,N,N);
      //passed &= checkSubdivInterpolation(device,scene,geomID,RTC_VERTEX_BUFFER1,vertices1,N,N);
      passed &= checkSubdivInterpolation(device,scene,geomID,RTC_USER_VERTEX_BUFFER0,user_vertices0,N,N);
      passed &= checkSubdivInterpolation(device,scene,geomID,RTC_USER_VERTEX_BUFFER1,user_vertices1,N,N);
      
      passed &= checkSubdivInterpolation(device,scene,geomID,RTC_VERTEX_BUFFER0,vertices0,1,N);
      //passed &= checkSubdivInterpolation(device,scene,geomID,RTC_VERTEX_BUFFER1,vertices1,1,N);
      passed &= checkSubdivInterpolation(device,scene,geomID,RTC_USER_VERTEX_BUFFER0,user_vertices0,1,N);
      passed &= checkSubdivInterpolation(device,scene,geomID,RTC_USER_VERTEX_BUFFER1,user_vertices1,1,N);
      
      delete[] vertices0;
      //delete[] vertices1;
      delete[] user_vertices0;
      delete[] user_vertices1;

      return (VerifyApplication::TestReturnValue) passed;
    }
  };

  struct InterpolateTrianglesTest : public VerifyApplication::Test
  {
    size_t N;
    
    InterpolateTrianglesTest (std::string name, int isa, size_t N)
      : VerifyApplication::Test(name,isa,VerifyApplication::PASS), N(N) {}
    
    bool checkTriangleInterpolation(const RTCSceneRef& scene, int geomID, int primID, float u, float v, int v0, int v1, int v2, RTCBufferType buffer, float* data, size_t N, size_t N_total)
    {
      bool passed = true;
      float P[256], dPdu[256], dPdv[256];
      rtcInterpolate(scene,geomID,primID,u,v,buffer,P,dPdu,dPdv,N);
      
      for (size_t i=0; i<N; i++) {
        float p0 = data[v0*N_total+i];
        float p1 = data[v1*N_total+i];
        float p2 = data[v2*N_total+i];
        float p = (1.0f-u-v)*p0 + u*p1 + v*p2;
        passed &= fabs(p-P[i]) < 1E-4f;
      }
      return passed;
    }
    
    bool checkTriangleInterpolation(const RTCSceneRef& scene, int geomID, RTCBufferType buffer, float* vertices0, size_t N, size_t N_total)
    {
      bool passed = true;
      passed &= checkTriangleInterpolation(scene,geomID,0,0.0f,0.0f,0,1,5,buffer,vertices0,N,N_total);
      passed &= checkTriangleInterpolation(scene,geomID,0,0.5f,0.5f,0,1,5,buffer,vertices0,N,N_total);
      passed &= checkTriangleInterpolation(scene,geomID,17,0.0f,0.0f,10,15,14,buffer,vertices0,N,N_total);
      passed &= checkTriangleInterpolation(scene,geomID,17,0.5f,0.5f,10,15,14,buffer,vertices0,N,N_total);
      return passed;
    }

    VerifyApplication::TestReturnValue run(VerifyApplication* state)
    {
      std::string cfg = state->rtcore + ",isa="+stringOfISA(isa);
      RTCDeviceRef device = rtcNewDevice(cfg.c_str());
      error_handler(rtcDeviceGetError(device));

      size_t M = num_interpolation_vertices*N+16; // padds the arrays with some valid data
      
      RTCSceneRef scene = rtcDeviceNewScene(device,RTC_SCENE_DYNAMIC,RTC_INTERPOLATE);
      AssertNoError(device);
      unsigned int geomID = rtcNewTriangleMesh(scene, RTC_GEOMETRY_STATIC, num_interpolation_triangle_faces, num_interpolation_vertices, 1);
      AssertNoError(device);
      
      rtcSetBuffer(scene, geomID, RTC_INDEX_BUFFER,  interpolation_triangle_indices , 0, 3*sizeof(unsigned int));
      AssertNoError(device);
      
      float* vertices0 = new float[M];
      for (size_t i=0; i<M; i++) vertices0[i] = drand48();
      rtcSetBuffer(scene, geomID, RTC_VERTEX_BUFFER0, vertices0, 0, N*sizeof(float));
      AssertNoError(device);
      
      /*float* vertices1 = new float[M];
        for (size_t i=0; i<M; i++) vertices1[i] = drand48();
        rtcSetBuffer(scene, geomID, RTC_VERTEX_BUFFER1, vertices1, 0, N*sizeof(float));
        AssertNoError(device);*/
      
      float* user_vertices0 = new float[M];
      for (size_t i=0; i<M; i++) user_vertices0[i] = drand48();
      rtcSetBuffer(scene, geomID, RTC_USER_VERTEX_BUFFER0, user_vertices0, 0, N*sizeof(float));
      AssertNoError(device);
      
      float* user_vertices1 = new float[M];
      for (size_t i=0; i<M; i++) user_vertices1[i] = drand48();
      rtcSetBuffer(scene, geomID, RTC_USER_VERTEX_BUFFER1, user_vertices1, 0, N*sizeof(float));
      AssertNoError(device);
      
      rtcDisable(scene,geomID);
      AssertNoError(device);
      rtcCommit(scene);
      AssertNoError(device);
      
      bool passed = true;
      passed &= checkTriangleInterpolation(scene,geomID,RTC_VERTEX_BUFFER0,vertices0,N,N);
      //passed &= checkTriangleInterpolation(scene,geomID,RTC_VERTEX_BUFFER1,vertices1,N,N);
      passed &= checkTriangleInterpolation(scene,geomID,RTC_USER_VERTEX_BUFFER0,user_vertices0,N,N);
      passed &= checkTriangleInterpolation(scene,geomID,RTC_USER_VERTEX_BUFFER1,user_vertices1,N,N);
      
      passed &= checkTriangleInterpolation(scene,geomID,RTC_VERTEX_BUFFER0,vertices0,1,N);
      //passed &= checkTriangleInterpolation(scene,geomID,RTC_VERTEX_BUFFER1,vertices1,1,N);
      passed &= checkTriangleInterpolation(scene,geomID,RTC_USER_VERTEX_BUFFER0,user_vertices0,1,N);
      passed &= checkTriangleInterpolation(scene,geomID,RTC_USER_VERTEX_BUFFER1,user_vertices1,1,N);
      
      delete[] vertices0;
      //delete[] vertices1;
      delete[] user_vertices0;
      delete[] user_vertices1;

      return (VerifyApplication::TestReturnValue) passed;
    }
  };
  
  const size_t num_interpolation_hair_vertices = 13;
  const size_t num_interpolation_hairs = 4;

  __aligned(16) int interpolation_hair_indices[num_interpolation_hairs] = {
    0, 3, 6, 9
  };

  struct InterpolateHairTest : public VerifyApplication::Test
  {
    size_t N;
    
    InterpolateHairTest (std::string name, int isa, size_t N)
      : VerifyApplication::Test(name,isa,VerifyApplication::PASS), N(N) {}
    
    bool checkHairInterpolation(const RTCSceneRef& scene, int geomID, int primID, float u, float v, int v0, RTCBufferType buffer, float* data, size_t N, size_t N_total)
    {
      bool passed = true;
      float P[256], dPdu[256], dPdv[256];
      rtcInterpolate(scene,geomID,primID,u,v,buffer,P,dPdu,dPdv,N);
      
      for (size_t i=0; i<N; i++) {
        const float p00 = data[(v0+0)*N_total+i];
        const float p01 = data[(v0+1)*N_total+i];
        const float p02 = data[(v0+2)*N_total+i];
        const float p03 = data[(v0+3)*N_total+i];
        const float t0 = 1.0f - u, t1 = u;
        const float p10 = p00 * t0 + p01 * t1;
        const float p11 = p01 * t0 + p02 * t1;
        const float p12 = p02 * t0 + p03 * t1;
        const float p20 = p10 * t0 + p11 * t1;
        const float p21 = p11 * t0 + p12 * t1;
        const float p30 = p20 * t0 + p21 * t1;
        passed &= fabs(p30-P[i]) < 1E-4f;
      }
      return passed;
    }
    
    bool checkHairInterpolation(const RTCSceneRef& scene, int geomID, RTCBufferType buffer, float* vertices0, size_t N, size_t N_total)
    {
      bool passed = true;
      passed &= checkHairInterpolation(scene,geomID,0,0.0f,0.0f,0,buffer,vertices0,N,N_total);
      passed &= checkHairInterpolation(scene,geomID,1,0.5f,0.0f,3,buffer,vertices0,N,N_total);
      passed &= checkHairInterpolation(scene,geomID,2,0.0f,0.0f,6,buffer,vertices0,N,N_total);
      passed &= checkHairInterpolation(scene,geomID,3,0.2f,0.0f,9,buffer,vertices0,N,N_total);
      return passed;
    }
    
    VerifyApplication::TestReturnValue run(VerifyApplication* state)
    {
      std::string cfg = state->rtcore + ",isa="+stringOfISA(isa);
      RTCDeviceRef device = rtcNewDevice(cfg.c_str());
      error_handler(rtcDeviceGetError(device));

      size_t M = num_interpolation_vertices*N+16; // padds the arrays with some valid data
      
      RTCSceneRef scene = rtcDeviceNewScene(device,RTC_SCENE_DYNAMIC,RTC_INTERPOLATE);
      AssertNoError(device);
      unsigned int geomID = rtcNewHairGeometry(scene, RTC_GEOMETRY_STATIC, num_interpolation_hairs, num_interpolation_hair_vertices, 1);
      AssertNoError(device);
      
      rtcSetBuffer(scene, geomID, RTC_INDEX_BUFFER,  interpolation_hair_indices , 0, sizeof(unsigned int));
      AssertNoError(device);
      
      float* vertices0 = new float[M];
      for (size_t i=0; i<M; i++) vertices0[i] = drand48();
      rtcSetBuffer(scene, geomID, RTC_VERTEX_BUFFER0, vertices0, 0, N*sizeof(float));
      AssertNoError(device);
      
      /*float* vertices1 = new float[M];
        for (size_t i=0; i<M; i++) vertices1[i] = drand48();
        rtcSetBuffer(scene, geomID, RTC_VERTEX_BUFFER1, vertices1, 0, N*sizeof(float));
        AssertNoError(device);*/
      
      float* user_vertices0 = new float[M];
      for (size_t i=0; i<M; i++) user_vertices0[i] = drand48();
      rtcSetBuffer(scene, geomID, RTC_USER_VERTEX_BUFFER0, user_vertices0, 0, N*sizeof(float));
      AssertNoError(device);
      
      float* user_vertices1 = new float[M];
      for (size_t i=0; i<M; i++) user_vertices1[i] = drand48();
      rtcSetBuffer(scene, geomID, RTC_USER_VERTEX_BUFFER1, user_vertices1, 0, N*sizeof(float));
      AssertNoError(device);
      
      rtcDisable(scene,geomID);
      AssertNoError(device);
      rtcCommit(scene);
      AssertNoError(device);
      
      bool passed = true;
      passed &= checkHairInterpolation(scene,geomID,RTC_VERTEX_BUFFER0,vertices0,N,N);
      //passed &= checkHairInterpolation(scene,geomID,RTC_VERTEX_BUFFER1,vertices1,N,N);
      passed &= checkHairInterpolation(scene,geomID,RTC_USER_VERTEX_BUFFER0,user_vertices0,N,N);
      passed &= checkHairInterpolation(scene,geomID,RTC_USER_VERTEX_BUFFER1,user_vertices1,N,N);
      
      passed &= checkHairInterpolation(scene,geomID,RTC_VERTEX_BUFFER0,vertices0,1,N);
      //passed &= checkHairInterpolation(scene,geomID,RTC_VERTEX_BUFFER1,vertices1,1,N);
      passed &= checkHairInterpolation(scene,geomID,RTC_USER_VERTEX_BUFFER0,user_vertices0,1,N);
      passed &= checkHairInterpolation(scene,geomID,RTC_USER_VERTEX_BUFFER1,user_vertices1,1,N);
      
      delete[] vertices0;
      //delete[] vertices1;
      delete[] user_vertices0;
      delete[] user_vertices1;

      return (VerifyApplication::TestReturnValue) passed;
    }
  };

  /////////////////////////////////////////////////////////////////////////////////
  /////////////////////////////////////////////////////////////////////////////////
  /////////////////////////////////////////////////////////////////////////////////
  /////////////////////////////////////////////////////////////////////////////////

  struct TriangleHitTest : public VerifyApplication::IntersectTest
  {
    RTCSceneFlags sflags; 
    RTCGeometryFlags gflags; 

    TriangleHitTest (std::string name, int isa, RTCSceneFlags sflags, RTCGeometryFlags gflags, IntersectMode imode, IntersectVariant ivariant)
      : VerifyApplication::IntersectTest(name,isa,imode,ivariant,VerifyApplication::PASS), sflags(sflags), gflags(gflags) {}

    inline Vec3fa uniformSampleTriangle(const Vec3fa &a, const Vec3fa &b, const Vec3fa &c, float &u, float& v)
    {
      const float su = sqrtf(u);
      v *= su;
      u = 1.0f-su;
      return c + u * (a-c) + v * (b-c);
    }

    VerifyApplication::TestReturnValue run(VerifyApplication* state)
    {
      std::string cfg = state->rtcore + ",isa="+stringOfISA(isa);
      RTCDeviceRef device = rtcNewDevice(cfg.c_str());
      error_handler(rtcDeviceGetError(device));
      if (!supportsIntersectMode(device))
        return VerifyApplication::SKIPPED;
     
      Vec3f vertices[3] = {
        Vec3f(0.0f,0.0f,0.0f),
        Vec3f(1.0f,0.0f,0.0f),
        Vec3f(0.0f,1.0f,0.0f)
      };
      Triangle triangles[1] = {
        Triangle(0,1,2)
      };
      RTCSceneRef scene = rtcDeviceNewScene(device,sflags,to_aflags(imode));
      int geomID = rtcNewTriangleMesh (scene, gflags, 1, 3);
      rtcSetBuffer(scene, geomID, RTC_VERTEX_BUFFER, vertices , 0, sizeof(Vec3f));
      rtcSetBuffer(scene, geomID, RTC_INDEX_BUFFER , triangles, 0, sizeof(Triangle));
      rtcCommit (scene);
      AssertNoError(device);

      float u[256], v[256];
      RTCRay rays[256];
      for (size_t i=0; i<256; i++)
      {
        u[i] = drand48(); 
        v[i] = drand48();
        Vec3fa from(0.0f,0.0f,-1.0f);
        Vec3fa to = uniformSampleTriangle(vertices[1],vertices[2],vertices[0],u[i],v[i]);
        rays[i] = makeRay(from,to-from);
      }
      IntersectWithMode(imode,ivariant,scene,rays,256);

      for (size_t i=0; i<256; i++)
      {
        if (rays[i].geomID != 0) return VerifyApplication::FAILED;
        if (ivariant & VARIANT_OCCLUDED) continue;
        if (rays[i].primID != 0) return VerifyApplication::FAILED;
        if (abs(rays[i].u - u[i]) > 16.0f*float(ulp)) return VerifyApplication::FAILED;
        if (abs(rays[i].v - v[i]) > 16.0f*float(ulp)) return VerifyApplication::FAILED;
        if (abs(rays[i].tfar - 1.0f) > 16.0f*float(ulp)) return VerifyApplication::FAILED;
        const Vec3fa org(rays[i].org[0],rays[i].org[1],rays[i].org[2]);
        const Vec3fa dir(rays[i].dir[0],rays[i].dir[1],rays[i].dir[2]);
        const Vec3fa ht  = org + rays[i].tfar*dir;
        const Vec3fa huv = vertices[0] + rays[i].u*(vertices[1]-vertices[0]) + rays[i].v*(vertices[2]-vertices[0]);
        if (reduce_max(abs(ht-huv)) > 16.0f*float(ulp)) return VerifyApplication::FAILED;
        const Vec3fa Ng = normalize(Vec3fa(rays[i].Ng[0],rays[i].Ng[1],rays[i].Ng[2])); // FIXME: some geom normals are scaled!!!??
        if (reduce_max(abs(Ng - Vec3fa(0.0f,0.0f,-1.0f))) > 16.0f*float(ulp)) return VerifyApplication::FAILED;
      }
      return VerifyApplication::PASSED;
    }
  };

  struct QuadHitTest : public VerifyApplication::IntersectTest
  {
    RTCSceneFlags sflags; 
    RTCGeometryFlags gflags; 

    QuadHitTest (std::string name, int isa, RTCSceneFlags sflags, RTCGeometryFlags gflags, IntersectMode imode, IntersectVariant ivariant)
      : VerifyApplication::IntersectTest(name,isa,imode,ivariant,VerifyApplication::PASS), sflags(sflags), gflags(gflags) {}

    VerifyApplication::TestReturnValue run(VerifyApplication* state)
    {
      std::string cfg = state->rtcore + ",isa="+stringOfISA(isa);
      RTCDeviceRef device = rtcNewDevice(cfg.c_str());
      error_handler(rtcDeviceGetError(device));
      if (!supportsIntersectMode(device))
        return VerifyApplication::SKIPPED;
     
      Vec3f vertices[4] = {
        Vec3f(0.0f,0.0f,0.0f),
        Vec3f(1.0f,0.0f,0.0f),
        Vec3f(1.0f,1.0f,0.0f),
        Vec3f(0.0f,1.0f,0.0f)
      };
      int quads[4] = {
        0,1,2,3
      };
      RTCSceneRef scene = rtcDeviceNewScene(device,sflags,to_aflags(imode));
      int geomID = rtcNewQuadMesh (scene, gflags, 1, 4);
      rtcSetBuffer(scene, geomID, RTC_VERTEX_BUFFER, vertices , 0, sizeof(Vec3f));
      rtcSetBuffer(scene, geomID, RTC_INDEX_BUFFER , quads, 0, 4*sizeof(int));
      rtcCommit (scene);
      AssertNoError(device);

      float u[256], v[256];
      RTCRay rays[256];
      for (size_t i=0; i<256; i++)
      {
        u[i] = drand48(); 
        v[i] = drand48();
        Vec3fa from(0.0f,0.0f,-1.0f);
        Vec3fa to = vertices[0] + u[i]*(vertices[1]-vertices[0]) + v[i]*(vertices[3]-vertices[0]);
        rays[i] = makeRay(from,to-from);
      }
      IntersectWithMode(imode,ivariant,scene,rays,256);

      for (size_t i=0; i<256; i++)
      {
        if (rays[i].geomID != 0) return VerifyApplication::FAILED;
        if (ivariant & VARIANT_OCCLUDED) continue;
        if (rays[i].primID != 0) return VerifyApplication::FAILED;
        if (abs(rays[i].u - u[i]) > 16.0f*float(ulp)) return VerifyApplication::FAILED;
        if (abs(rays[i].v - v[i]) > 16.0f*float(ulp)) return VerifyApplication::FAILED;
        if (abs(rays[i].tfar - 1.0f) > 16.0f*float(ulp)) return VerifyApplication::FAILED;
        const Vec3fa org(rays[i].org[0],rays[i].org[1],rays[i].org[2]);
        const Vec3fa dir(rays[i].dir[0],rays[i].dir[1],rays[i].dir[2]);
        const Vec3fa ht  = org + rays[i].tfar*dir;
        const Vec3fa huv = vertices[0] + rays[i].u*(vertices[1]-vertices[0]) + rays[i].v*(vertices[3]-vertices[0]);
        if (reduce_max(abs(ht-huv)) > 16.0f*float(ulp)) return VerifyApplication::FAILED;
        const Vec3fa Ng = normalize(Vec3fa(rays[i].Ng[0],rays[i].Ng[1],rays[i].Ng[2])); // FIXME: some geom normals are scaled!!!??
        if (reduce_max(abs(Ng - Vec3fa(0.0f,0.0f,-1.0f))) > 16.0f*float(ulp)) return VerifyApplication::FAILED;
      }
      return VerifyApplication::PASSED;
    }
  };
  
  struct RayMasksTest : public VerifyApplication::IntersectTest
  {
    RTCSceneFlags sflags; 
    RTCGeometryFlags gflags; 

    RayMasksTest (std::string name, int isa, RTCSceneFlags sflags, RTCGeometryFlags gflags, IntersectMode imode, IntersectVariant ivariant)
      : VerifyApplication::IntersectTest(name,isa,imode,ivariant,VerifyApplication::PASS), sflags(sflags), gflags(gflags) {}

    VerifyApplication::TestReturnValue run(VerifyApplication* state)
    {
      std::string cfg = state->rtcore + ",isa="+stringOfISA(isa);
      RTCDeviceRef device = rtcNewDevice(cfg.c_str());
      error_handler(rtcDeviceGetError(device));
      if (!supportsIntersectMode(device))
        return VerifyApplication::SKIPPED;

      ClearBuffers clear_before_return;
      bool passed = true;
      Vec3fa pos0 = Vec3fa(-10,0,-10);
      Vec3fa pos1 = Vec3fa(-10,0,+10);
      Vec3fa pos2 = Vec3fa(+10,0,-10);
      Vec3fa pos3 = Vec3fa(+10,0,+10);
      
      RTCSceneRef scene = rtcDeviceNewScene(device,sflags,to_aflags(imode));
      unsigned geom0 = addSphere(device,scene,gflags,pos0,1.0f,50);
      //unsigned geom1 = addSphere(device,scene,gflags,pos1,1.0f,50);
      unsigned geom1 = addHair  (device,scene,gflags,pos1,1.0f,1.0f,1);
      unsigned geom2 = addSphere(device,scene,gflags,pos2,1.0f,50);
      //unsigned geom3 = addSphere(device,scene,gflags,pos3,1.0f,50);
      unsigned geom3 = addHair  (device,scene,gflags,pos3,1.0f,1.0f,1);
      rtcSetMask(scene,geom0,1);
      rtcSetMask(scene,geom1,2);
      rtcSetMask(scene,geom2,4);
      rtcSetMask(scene,geom3,8);
      rtcCommit (scene);
      AssertNoError(device);
      
      for (size_t i=0; i<16; i++) 
      {
        int mask0 = i;
        int mask1 = i+1;
        int mask2 = i+2;
        int mask3 = i+3;
        int masks[4] = { mask0, mask1, mask2, mask3 };
        RTCRay ray0 = makeRay(pos0+Vec3fa(0,10,0),Vec3fa(0,-1,0)); ray0.mask = mask0;
        RTCRay ray1 = makeRay(pos1+Vec3fa(0,10,0),Vec3fa(0,-1,0)); ray1.mask = mask1;
        RTCRay ray2 = makeRay(pos2+Vec3fa(0,10,0),Vec3fa(0,-1,0)); ray2.mask = mask2;
        RTCRay ray3 = makeRay(pos3+Vec3fa(0,10,0),Vec3fa(0,-1,0)); ray3.mask = mask3;
        RTCRay rays[4] = { ray0, ray1, ray2, ray3 };
        IntersectWithMode(imode,ivariant,scene,rays,4);
        for (size_t i=0; i<4; i++)
          passed &= masks[i] & (1<<i) ? rays[i].geomID != -1 : rays[i].geomID == -1;
      }
      return (VerifyApplication::TestReturnValue) passed;
    }
  };

  struct BackfaceCullingTest : public VerifyApplication::IntersectTest
  {
    RTCSceneFlags sflags;
    RTCGeometryFlags gflags;
    GeometryType gtype;

    BackfaceCullingTest (std::string name, int isa, RTCSceneFlags sflags, RTCGeometryFlags gflags, GeometryType gtype, IntersectMode imode, IntersectVariant ivariant)
      : VerifyApplication::IntersectTest(name,isa,imode,ivariant,VerifyApplication::PASS), sflags(sflags), gflags(gflags), gtype(gtype) {}
    
    VerifyApplication::TestReturnValue run(VerifyApplication* state)
    {
      std::string cfg = state->rtcore + ",isa="+stringOfISA(isa);
      RTCDeviceRef device = rtcNewDevice(cfg.c_str());
      error_handler(rtcDeviceGetError(device));
      if (!supportsIntersectMode(device))
        return VerifyApplication::SKIPPED;
       
      /* create triangle that is front facing for a right handed 
         coordinate system if looking along the z direction */
      RTCSceneRef scene = rtcDeviceNewScene(device,sflags,to_aflags(imode));
      AssertNoError(device);
      const Vec3fa p0 = Vec3fa(0.0f);
      const Vec3fa dx = Vec3fa(1.0f, 0.0f,0.0f);
      const Vec3fa dy = Vec3fa(0.0f,10.0f,0.0f);
      switch (gtype) {
      case TRIANGLE_MESH:    addGeometry(device,scene,RTC_GEOMETRY_STATIC,SceneGraph::createTrianglePlane(p0,dx,dy,1,1),false); break;
      case TRIANGLE_MESH_MB: addGeometry(device,scene,RTC_GEOMETRY_STATIC,SceneGraph::createTrianglePlane(p0,dx,dy,1,1)->set_motion_vector(Vec3fa(1)),true); break;
      case QUAD_MESH:        addGeometry(device,scene,RTC_GEOMETRY_STATIC,SceneGraph::createQuadPlane(p0,dx,dy,1,1),false); break;
      case QUAD_MESH_MB:     addGeometry(device,scene,RTC_GEOMETRY_STATIC,SceneGraph::createQuadPlane(p0,dx,dy,1,1)->set_motion_vector(Vec3fa(1)),true); break;
      case SUBDIV_MESH:      addGeometry(device,scene,RTC_GEOMETRY_STATIC,SceneGraph::createSubdivPlane(p0,dx,dy,1,1,4.0f),false); break;
      case SUBDIV_MESH_MB:   addGeometry(device,scene,RTC_GEOMETRY_STATIC,SceneGraph::createSubdivPlane(p0,dx,dy,1,1,4.0f)->set_motion_vector(Vec3fa(1)),true); break;
      default:               throw std::runtime_error("unsupported geometry type: "+to_string(gtype)); 
      }
      
      AssertNoError(device);
      rtcCommit (scene);
      AssertNoError(device);

      const size_t numRays = 1000;
      RTCRay rays[numRays];
      RTCRay frontfacing  = makeRay(Vec3fa(0.25f,0.25f,1),Vec3fa(0,0,-1)); 
      RTCRay backfacing = makeRay(Vec3fa(0.25f,0.25f,-1),Vec3fa(0,0,1)); 

      bool passed = true;

      for (size_t i=0; i<numRays; i++) {
        if (i%2) rays[i] = makeRay(Vec3fa(random<float>(),random<float>(),-1),Vec3fa(0,0,+1)); 
        else     rays[i] = makeRay(Vec3fa(random<float>(),random<float>(),+1),Vec3fa(0,0,-1)); 
      }
      
      IntersectWithMode(imode,ivariant,scene,rays,numRays);
      
      for (size_t i=0; i<numRays; i++) 
      {
        if (i%2) passed &= rays[i].geomID == -1;
        else     passed &= rays[i].geomID == 0;
      }
      return (VerifyApplication::TestReturnValue) passed;
    }
  };

  struct IntersectionFilterTest : public VerifyApplication::IntersectTest
  {
    RTCSceneFlags sflags;
    RTCGeometryFlags gflags;
    bool subdiv;

    IntersectionFilterTest (std::string name, int isa, RTCSceneFlags sflags, RTCGeometryFlags gflags, bool subdiv, IntersectMode imode, IntersectVariant ivariant)
      : VerifyApplication::IntersectTest(name,isa,imode,ivariant,VerifyApplication::PASS), sflags(sflags), gflags(gflags), subdiv(subdiv) {}
    
    static void intersectionFilter1(void* userGeomPtr, RTCRay& ray) 
    {
      if ((size_t)userGeomPtr != 123) 
        return;
      
      if (ray.primID & 2)
        ray.geomID = -1;
    }
    
    static void intersectionFilter4(const void* valid_i, void* userGeomPtr, RTCRay4& ray) 
    {
      if ((size_t)userGeomPtr != 123) 
        return;
      
      int* valid = (int*)valid_i;
      for (size_t i=0; i<4; i++)
        if (valid[i] == -1)
          if (ray.primID[i] & 2) 
            ray.geomID[i] = -1;
    }
    
    static void intersectionFilter8(const void* valid_i, void* userGeomPtr, RTCRay8& ray) 
    {
      if ((size_t)userGeomPtr != 123) 
        return;
      
      int* valid = (int*)valid_i;
      for (size_t i=0; i<8; i++)
        if (valid[i] == -1)
          if (ray.primID[i] & 2) 
            ray.geomID[i] = -1;
    }
    
    static void intersectionFilter16(const void* valid_i, void* userGeomPtr, RTCRay16& ray) 
    {
      if ((size_t)userGeomPtr != 123) 
        return;
      
      int* valid = (int*)valid_i;
      for (size_t i=0; i<16; i++)
	if (valid[i] == -1)
	  if (ray.primID[i] & 2) 
	    ray.geomID[i] = -1;
    }
    
    static void intersectionFilterN(int* valid,
                                    void* userGeomPtr,
                                    const RTCIntersectContext* context,
                                    RTCRayN* ray,
                                    const RTCHitN* potentialHit,
                                    const size_t N)
    {
      if ((size_t)userGeomPtr != 123) 
        return;

      for (size_t i=0; i<N; i++)
      {
	if (valid[i] != -1) continue;

        /* reject hit */
        if (RTCHitN_primID(potentialHit,N,i) & 2) {
          valid[i] = 0;
        }

        /* accept hit */
        else {
          RTCRayN_instID(ray,N,i) = RTCHitN_instID(potentialHit,N,i);
          RTCRayN_geomID(ray,N,i) = RTCHitN_geomID(potentialHit,N,i);
          RTCRayN_primID(ray,N,i) = RTCHitN_primID(potentialHit,N,i);
          
          RTCRayN_u(ray,N,i) = RTCHitN_u(potentialHit,N,i);
          RTCRayN_v(ray,N,i) = RTCHitN_v(potentialHit,N,i);
          RTCRayN_tfar(ray,N,i) = RTCHitN_t(potentialHit,N,i);
          
          RTCRayN_Ng_x(ray,N,i) = RTCHitN_Ng_x(potentialHit,N,i);
          RTCRayN_Ng_y(ray,N,i) = RTCHitN_Ng_y(potentialHit,N,i);
          RTCRayN_Ng_z(ray,N,i) = RTCHitN_Ng_z(potentialHit,N,i);
        }
      }
    }

    VerifyApplication::TestReturnValue run(VerifyApplication* state)
    {
      std::string cfg = state->rtcore + ",isa="+stringOfISA(isa);
      RTCDeviceRef device = rtcNewDevice(cfg.c_str());
      error_handler(rtcDeviceGetError(device));
      if (!supportsIntersectMode(device))
        return VerifyApplication::SKIPPED;

      ClearBuffers clear_before_return;
      RTCSceneRef scene = rtcDeviceNewScene(device,sflags,to_aflags(imode));
      Vec3fa p0(-0.75f,-0.25f,-10.0f), dx(4,0,0), dy(0,4,0);
      int geom0 = 0;
      if (subdiv) geom0 = addSubdivPlane (device,scene, gflags, 4, p0, dx, dy);
      else        geom0 = addPlane (device,scene, gflags, 4, p0, dx, dy);
      rtcSetUserData(scene,geom0,(void*)123);
      
      if (imode == MODE_INTERSECT1 ) {
        rtcSetIntersectionFilterFunction(scene,geom0,intersectionFilter1);
        rtcSetOcclusionFilterFunction   (scene,geom0,intersectionFilter1);
      }
      else if (imode == MODE_INTERSECT4 ) {
        rtcSetIntersectionFilterFunction4(scene,geom0,intersectionFilter4);
        rtcSetOcclusionFilterFunction4   (scene,geom0,intersectionFilter4);
      }
      else if (imode == MODE_INTERSECT8 ) {
        rtcSetIntersectionFilterFunction8(scene,geom0,intersectionFilter8);
        rtcSetOcclusionFilterFunction8   (scene,geom0,intersectionFilter8);
      }
      else if (imode == MODE_INTERSECT16) {
        rtcSetIntersectionFilterFunction16(scene,geom0,intersectionFilter16);
        rtcSetOcclusionFilterFunction16   (scene,geom0,intersectionFilter16);
      }
      else {
        rtcSetIntersectionFilterFunctionN (scene,geom0,intersectionFilterN);
        rtcSetOcclusionFilterFunctionN (scene,geom0,intersectionFilterN);
      }
      rtcCommit (scene);
      AssertNoError(device);
      
      RTCRay rays[16];
      for (size_t iy=0; iy<4; iy++) 
      {
        for (size_t ix=0; ix<4; ix++) 
        {
          int primID = iy*4+ix;
          if (!subdiv) primID *= 2;
          rays[iy*4+ix] = makeRay(Vec3fa(float(ix),float(iy),0.0f),Vec3fa(0,0,-1));
        }
      }
      IntersectWithMode(imode,ivariant,scene,rays,16);
      
      bool passed = true;
      for (size_t iy=0; iy<4; iy++) 
      {
        for (size_t ix=0; ix<4; ix++) 
        {
          int primID = iy*4+ix;
          if (!subdiv) primID *= 2;
          RTCRay& ray = rays[iy*4+ix];
          bool ok = (primID & 2) ? (ray.geomID == -1) : (ray.geomID == 0);
          if (!ok) passed = false;
        }
      }
      return (VerifyApplication::TestReturnValue) passed;
    }
  };
    
  struct InactiveRaysTest : public VerifyApplication::IntersectTest
  {
    RTCSceneFlags sflags;
    RTCGeometryFlags gflags;

    static const size_t N = 10;
    static const size_t maxStreamSize = 100;
    
    InactiveRaysTest (std::string name, int isa, RTCSceneFlags sflags, RTCGeometryFlags gflags, IntersectMode imode, IntersectVariant ivariant)
      : VerifyApplication::IntersectTest(name,isa,imode,ivariant,VerifyApplication::PASS), sflags(sflags), gflags(gflags) {}
   
    VerifyApplication::TestReturnValue run(VerifyApplication* state)
    {
      std::string cfg = state->rtcore + ",isa="+stringOfISA(isa);
      RTCDeviceRef device = rtcNewDevice(cfg.c_str());
      error_handler(rtcDeviceGetError(device));
      if (!supportsIntersectMode(device))
        return VerifyApplication::SKIPPED;

      Vec3fa pos = zero;
      ClearBuffers clear_before_return;
      RTCSceneRef scene = rtcDeviceNewScene(device,sflags,to_aflags(imode));
      addSphere(device,scene,RTC_GEOMETRY_STATIC,pos,2.0f,50); // FIXME: use different geometries too
      rtcCommit (scene);
      AssertNoError(device);

      RTCRay invalid_ray;
      memset(&invalid_ray,-1,sizeof(RTCRay));
      invalid_ray.tnear = pos_inf;
      invalid_ray.tfar  = neg_inf;
      invalid_ray = invalid_ray;
      
      size_t numFailures = 0;
      for (size_t i=0; i<size_t(N*state->intensity); i++) 
      {
        for (size_t M=1; M<maxStreamSize; M++)
        {
          bool valid[maxStreamSize];
          __aligned(16) RTCRay rays[maxStreamSize];
          for (size_t j=0; j<M; j++) 
          {
            if (rand()%2) {
              valid[j] = true;
              Vec3fa org(2.0f*drand48()-1.0f,2.0f*drand48()-1.0f,2.0f*drand48()-1.0f);
              Vec3fa dir(2.0f*drand48()-1.0f,2.0f*drand48()-1.0f,2.0f*drand48()-1.0f);
              rays[j] = makeRay(pos+org,dir); 
            } else {
              valid[j] = false;
              rays[j] = invalid_ray;
            }
          }
          IntersectWithMode(imode,ivariant,scene,rays,M);
          for (size_t j=0; j<M; j++) {
            if (valid[j]) continue;
            numFailures += neq_ray_special(rays[j],invalid_ray);
          }
        }
      }
      return (VerifyApplication::TestReturnValue) (numFailures == 0);
    }
  };

  struct WatertightTest : public VerifyApplication::IntersectTest
  {
    ALIGNED_STRUCT;
    RTCSceneFlags sflags;
    std::string model;
    Vec3fa pos;
    static const size_t N = 10;
    static const size_t maxStreamSize = 100;
    
    WatertightTest (std::string name, int isa, RTCSceneFlags sflags, IntersectMode imode, std::string model, const Vec3fa& pos)
      : VerifyApplication::IntersectTest(name,isa,imode,VARIANT_INTERSECT,VerifyApplication::PASS), sflags(sflags), model(model), pos(pos) {}
    
    VerifyApplication::TestReturnValue run(VerifyApplication* state)
    {
      std::string cfg = state->rtcore + ",isa="+stringOfISA(isa);
      RTCDeviceRef device = rtcNewDevice(cfg.c_str());
      error_handler(rtcDeviceGetError(device));
      if (!supportsIntersectMode(device))
        return VerifyApplication::SKIPPED;

      ClearBuffers clear_before_return;
      RTCSceneRef scene = rtcDeviceNewScene(device,sflags,to_aflags(imode));
      if      (model == "sphere.triangles") addGeometry(device,scene,RTC_GEOMETRY_STATIC,SceneGraph::createTriangleSphere(pos,2.0f,500),false);
      else if (model == "sphere.quads"    ) addGeometry(device,scene,RTC_GEOMETRY_STATIC,SceneGraph::createQuadSphere    (pos,2.0f,500),false);
      else if (model == "sphere.subdiv"   ) addGeometry(device,scene,RTC_GEOMETRY_STATIC,SceneGraph::createSubdivSphere  (pos,2.0f,4,64),false);
      else if (model == "plane.triangles" ) addGeometry(device,scene,RTC_GEOMETRY_STATIC,SceneGraph::createTrianglePlane (Vec3fa(pos.x,-6.0f,-6.0f),Vec3fa(0.0f,0.0f,12.0f),Vec3fa(0.0f,12.0f,0.0f),500,500),false);
      else if (model == "plane.quads"     ) addGeometry(device,scene,RTC_GEOMETRY_STATIC,SceneGraph::createQuadPlane     (Vec3fa(pos.x,-6.0f,-6.0f),Vec3fa(0.0f,0.0f,12.0f),Vec3fa(0.0f,12.0f,0.0f),500,500),false);
      else if (model == "plane.subdiv"    ) addGeometry(device,scene,RTC_GEOMETRY_STATIC,SceneGraph::createSubdivPlane   (Vec3fa(pos.x,-6.0f,-6.0f),Vec3fa(0.0f,0.0f,12.0f),Vec3fa(0.0f,12.0f,0.0f),500,500,2),false);
      bool plane = model.compare(0,5,"plane") == 0;
      rtcCommit (scene);
      AssertNoError(device);
      
      size_t numTests = 0;
      size_t numFailures = 0;
      for (auto ivariant : state->intersectVariants)
      for (size_t i=0; i<size_t(N*state->intensity); i++) 
      {
        for (size_t M=1; M<maxStreamSize; M++)
        {
          __aligned(16) RTCRay rays[maxStreamSize];
          for (size_t j=0; j<M; j++) 
          {
            if (plane) {
              Vec3fa org(drand48()-0.5f,drand48()-0.5f,drand48()-0.5f);
              Vec3fa dir(1.0f,2.0f*drand48()-1.0f,2.0f*drand48()-1.0f);
              rays[j] = makeRay(Vec3fa(pos.x-3.0f,0.0f,0.0f),dir); 
            } else {
              Vec3fa org(2.0f*drand48()-1.0f,2.0f*drand48()-1.0f,2.0f*drand48()-1.0f);
              Vec3fa dir(2.0f*drand48()-1.0f,2.0f*drand48()-1.0f,2.0f*drand48()-1.0f);
              rays[j] = makeRay(pos+org,dir); 
            }
          }
          IntersectWithMode(imode,ivariant,scene,rays,M);
          for (size_t j=0; j<M; j++) {
            numTests++;
            numFailures += rays[j].geomID == -1;            
          }
        }
      }
      AssertNoError(device);

      double failRate = double(numFailures) / double(numTests);
      bool failed = failRate > 0.00002;
      //if (failed) { PRINT(numFailures); PRINT(failRate); PRINT(imode); exit(0); }
      //printf(" (%f%%)", 100.0f*failRate); fflush(stdout);
      return (VerifyApplication::TestReturnValue)(!failed);
    }
  };

  struct NaNTest : public VerifyApplication::IntersectTest
  {
    RTCSceneFlags sflags;
    RTCGeometryFlags gflags;
    
    NaNTest (std::string name, int isa, RTCSceneFlags sflags, RTCGeometryFlags gflags, IntersectMode imode, IntersectVariant ivariant)
      : VerifyApplication::IntersectTest(name,isa,imode,ivariant,VerifyApplication::PASS), sflags(sflags), gflags(gflags)  {}
    
    VerifyApplication::TestReturnValue run(VerifyApplication* state)
    {
      std::string cfg = state->rtcore + ",isa="+stringOfISA(isa);
      RTCDeviceRef device = rtcNewDevice(cfg.c_str());
      error_handler(rtcDeviceGetError(device));
      if (!supportsIntersectMode(device))
        return VerifyApplication::SKIPPED;

      ClearBuffers clear_before_return;
      const size_t numRays = 1000;
      RTCRay rays[numRays];
      RTCSceneRef scene = rtcDeviceNewScene(device,sflags,to_aflags(imode));
      addSphere(device,scene,gflags,zero,2.0f,100);
      addHair  (device,scene,gflags,zero,1.0f,1.0f,100);
      rtcCommit (scene);
      size_t numFailures = 0;

      double c0 = getSeconds();
      for (size_t i=0; i<numRays; i++) {
        Vec3fa org(2.0f*drand48()-1.0f,2.0f*drand48()-1.0f,2.0f*drand48()-1.0f);
        Vec3fa dir(2.0f*drand48()-1.0f,2.0f*drand48()-1.0f,2.0f*drand48()-1.0f);
        rays[i] = makeRay(org,dir); 
      }
      IntersectWithMode(imode,ivariant,scene,rays,numRays);
    
      double c1 = getSeconds();
      for (size_t i=0; i<numRays; i++) {
        Vec3fa org(2.0f*drand48()-1.0f,2.0f*drand48()-1.0f,2.0f*drand48()-1.0f);
        Vec3fa dir(2.0f*drand48()-1.0f,2.0f*drand48()-1.0f,2.0f*drand48()-1.0f);
        rays[i] = makeRay(org+Vec3fa(nan),dir); 
      }
      IntersectWithMode(imode,ivariant,scene,rays,numRays);

      double c2 = getSeconds();
      for (size_t i=0; i<numRays; i++) {
        Vec3fa org(2.0f*drand48()-1.0f,2.0f*drand48()-1.0f,2.0f*drand48()-1.0f);
        Vec3fa dir(2.0f*drand48()-1.0f,2.0f*drand48()-1.0f,2.0f*drand48()-1.0f);
        rays[i] = makeRay(org+Vec3fa(nan),dir+Vec3fa(nan)); 
      }
      IntersectWithMode(imode,ivariant,scene,rays,numRays);

      double c3 = getSeconds();
      for (size_t i=0; i<numRays; i++) {
        Vec3fa org(2.0f*drand48()-1.0f,2.0f*drand48()-1.0f,2.0f*drand48()-1.0f);
        Vec3fa dir(2.0f*drand48()-1.0f,2.0f*drand48()-1.0f,2.0f*drand48()-1.0f);
        rays[i] = makeRay(org,dir,nan,nan); 
      }
      IntersectWithMode(imode,ivariant,scene,rays,numRays);

      double c4 = getSeconds();
      double d1 = c1-c0;
      double d2 = c2-c1;
      double d3 = c3-c2;
      double d4 = c4-c3;
      
      bool ok = (d2 < 2.5*d1) && (d3 < 2.5*d1) && (d4 < 2.5*d1);
      float f = max(d2/d1,d3/d1,d4/d1);
      //printf(" (%3.2fx)",f); fflush(stdout);
      return (VerifyApplication::TestReturnValue) ok;
    }
  };
    
  struct InfTest : public VerifyApplication::IntersectTest
  {
    RTCSceneFlags sflags;
    RTCGeometryFlags gflags;
    
    InfTest (std::string name, int isa, RTCSceneFlags sflags, RTCGeometryFlags gflags, IntersectMode imode, IntersectVariant ivariant)
      : VerifyApplication::IntersectTest(name,isa,imode,ivariant,VerifyApplication::PASS), sflags(sflags), gflags(gflags) {}
   
    VerifyApplication::TestReturnValue run(VerifyApplication* state)
    {
      std::string cfg = state->rtcore + ",isa="+stringOfISA(isa);
      RTCDeviceRef device = rtcNewDevice(cfg.c_str());
      error_handler(rtcDeviceGetError(device));
      if (!supportsIntersectMode(device))
        return VerifyApplication::SKIPPED;

      ClearBuffers clear_before_return;
      const size_t numRays = 1000;
      RTCRay rays[numRays];
      RTCSceneRef scene = rtcDeviceNewScene(device,sflags,to_aflags(imode));
      addSphere(device,scene,gflags,zero,2.0f,100);
      addHair  (device,scene,gflags,zero,1.0f,1.0f,100);
      rtcCommit (scene);
      AssertNoError(device);

      size_t numFailures = 0;
      double c0 = getSeconds();
      for (size_t i=0; i<numRays; i++) {
        Vec3fa org(2.0f*drand48()-1.0f,2.0f*drand48()-1.0f,2.0f*drand48()-1.0f);
        Vec3fa dir(2.0f*drand48()-1.0f,2.0f*drand48()-1.0f,2.0f*drand48()-1.0f);
        rays[i] = makeRay(org,dir); 
      }
      IntersectWithMode(imode,ivariant,scene,rays,numRays);

      double c1 = getSeconds();
      for (size_t i=0; i<numRays; i++) {
        Vec3fa org(2.0f*drand48()-1.0f,2.0f*drand48()-1.0f,2.0f*drand48()-1.0f);
        Vec3fa dir(2.0f*drand48()-1.0f,2.0f*drand48()-1.0f,2.0f*drand48()-1.0f);
        rays[i] = makeRay(org+Vec3fa(inf),dir); 
      }
      IntersectWithMode(imode,ivariant,scene,rays,numRays);

      double c2 = getSeconds();
      for (size_t i=0; i<numRays; i++) {
        Vec3fa org(2.0f*drand48()-1.0f,2.0f*drand48()-1.0f,2.0f*drand48()-1.0f);
        Vec3fa dir(2.0f*drand48()-1.0f,2.0f*drand48()-1.0f,2.0f*drand48()-1.0f);
        rays[i] = makeRay(org,dir+Vec3fa(inf)); 
      }
      IntersectWithMode(imode,ivariant,scene,rays,numRays);

      double c3 = getSeconds();
      for (size_t i=0; i<numRays; i++) {
        Vec3fa org(2.0f*drand48()-1.0f,2.0f*drand48()-1.0f,2.0f*drand48()-1.0f);
        Vec3fa dir(2.0f*drand48()-1.0f,2.0f*drand48()-1.0f,2.0f*drand48()-1.0f);
        rays[i] = makeRay(org+Vec3fa(inf),dir+Vec3fa(inf)); 
      }
      IntersectWithMode(imode,ivariant,scene,rays,numRays);

      double c4 = getSeconds();
      for (size_t i=0; i<numRays; i++) {
        Vec3fa org(2.0f*drand48()-1.0f,2.0f*drand48()-1.0f,2.0f*drand48()-1.0f);
        Vec3fa dir(2.0f*drand48()-1.0f,2.0f*drand48()-1.0f,2.0f*drand48()-1.0f);
        rays[i] = makeRay(org,dir,-0.0f,inf); 
      }
      IntersectWithMode(imode,ivariant,scene,rays,numRays);

      double c5 = getSeconds();      
      double d1 = c1-c0;
      double d2 = c2-c1;
      double d3 = c3-c2;
      double d4 = c4-c3;
      double d5 = c5-c4;
      
      bool ok = (d2 < 2.5*d1) && (d3 < 2.5*d1) && (d4 < 2.5*d1) && (d5 < 2.5*d1);
      float f = max(d2/d1,d3/d1,d4/d1,d5/d1);
      //printf(" (%3.2fx)",f); fflush(stdout);
      return (VerifyApplication::TestReturnValue) ok;
    }
  };

  /////////////////////////////////////////////////////////////////////////////////
  /////////////////////////////////////////////////////////////////////////////////
  /////////////////////////////////////////////////////////////////////////////////
  /////////////////////////////////////////////////////////////////////////////////

  void shootRandomRays (std::vector<IntersectMode>& intersectModes, std::vector<IntersectVariant>& intersectVariants, const RTCSceneRef& scene)
  {
    const size_t numRays = 100;
    for (auto imode : intersectModes)
    {
      for (auto ivariant : intersectVariants)
      {
        RTCRay rays[numRays];
        for (size_t i=0; i<numRays; i++) {
          Vec3fa org(2.0f*drand48()-1.0f,2.0f*drand48()-1.0f,2.0f*drand48()-1.0f);
          Vec3fa dir(2.0f*drand48()-1.0f,2.0f*drand48()-1.0f,2.0f*drand48()-1.0f);
          rays[i] = makeRay(org,dir); 
        }
        IntersectWithMode(imode,ivariant,scene,rays,numRays);
      }
    }
  }

  static bool build_join_test = false;

  struct RegressionTask
  {
    RegressionTask (size_t sceneIndex, size_t sceneCount, size_t threadCount, bool cancelBuild)
      : sceneIndex(sceneIndex), sceneCount(sceneCount), scene(nullptr), numActiveThreads(0), cancelBuild(cancelBuild), errorCounter(0) 
    { 
      barrier.init(threadCount); 
    }

    size_t sceneIndex;
    size_t sceneCount;
    VerifyApplication* state;
    RTCSceneRef scene;
    BarrierSys barrier;
    volatile size_t numActiveThreads;
    bool cancelBuild;
    AtomicCounter errorCounter;
  };

  struct ThreadRegressionTask
  {
    ThreadRegressionTask (size_t threadIndex, size_t threadCount,
                          VerifyApplication* state, RTCDeviceRef& device, std::vector<IntersectMode>& intersectModes, RegressionTask* task)
      : threadIndex(threadIndex), threadCount(threadCount), state(state), device(device), intersectModes(intersectModes), task(task) {}

    size_t threadIndex;
    size_t threadCount;
    VerifyApplication* state;
    RTCDeviceRef& device;
    std::vector<IntersectMode>& intersectModes;
    RegressionTask* task;
  };

  ssize_t monitorProgressBreak = -1;
<<<<<<< HEAD
  std::atomic_size_t monitorProgressInvokations(0);
=======
  AtomicCounter monitorProgressInvokations(0);
>>>>>>> 118b7876
  bool monitorProgressFunction(void* ptr, double dn) 
  {
    size_t n = monitorProgressInvokations++;
    if (n == monitorProgressBreak) return false;
    return true;
  }

  void rtcore_regression_static_thread(void* ptr)
  {
    ThreadRegressionTask* thread = (ThreadRegressionTask*) ptr;
    RegressionTask* task = thread->task;
    if (thread->threadIndex > 0) 
    {
      for (size_t i=0; i<task->sceneCount; i++) 
      {
	task->barrier.wait();
	if (thread->threadIndex < task->numActiveThreads) 
	{
          if (build_join_test) rtcCommit(task->scene);
          else                 {
            rtcCommitThread(task->scene,thread->threadIndex,task->numActiveThreads);
            rtcCommitThread(task->scene,thread->threadIndex,task->numActiveThreads);
          }
	  //if (rtcDeviceGetError(thread->device) != RTC_NO_ERROR) task->errorCounter++;;
          if (rtcDeviceGetError(thread->device) != RTC_NO_ERROR) {
<<<<<<< HEAD
            errorCounter++;
=======
            task->errorCounter++;
>>>>>>> 118b7876
          }
          else {
            shootRandomRays(thread->intersectModes,thread->state->intersectVariants,task->scene);
          }
	}
        task->barrier.wait();
      }
      delete thread; thread = nullptr;
      return;
    }

    if (rtcDeviceGetError(thread->device) != RTC_NO_ERROR) task->errorCounter++;;
    int geom[1024];
    int types[1024];
    Sphere spheres[1024];
    size_t numVertices[1024];
    for (size_t i=0; i<1024; i++)  {
      geom[i] = -1;
      types[i] = 0;
      numVertices[i] = 0;
    }
    bool hasError = false;

    for (size_t i=0; i<task->sceneCount; i++) 
    {
      srand(task->sceneIndex*13565+i*3242);
      if (i%20 == 0) std::cout << "." << std::flush;

      RTCSceneFlags sflag = getSceneFlag(i); 
      task->scene = rtcDeviceNewScene(thread->device,sflag,aflags_all);
      if (rtcDeviceGetError(thread->device) != RTC_NO_ERROR) task->errorCounter++;;
      if (task->cancelBuild) rtcSetProgressMonitorFunction(task->scene,monitorProgressFunction,nullptr);
      avector<Sphere*> spheres;
      
      for (size_t j=0; j<10; j++) 
      {
        Vec3fa pos = 100.0f*Vec3fa(drand48(),drand48(),drand48());
	int type = random<int>()%6;
        switch (random<int>()%16) {
        case 0: pos = Vec3fa(nan); break;
        case 1: pos = Vec3fa(inf); break;
        case 2: pos = Vec3fa(1E30f); break;
        default: break;
        };
	size_t numPhi = random<int>()%100;
	if (type == 2) numPhi = random<int>()%10;
        size_t numTriangles = 2*2*numPhi*(numPhi-1);
	numTriangles = random<int>()%(numTriangles+1);
        switch (type) {
        case 0: addSphere(thread->device,task->scene,RTC_GEOMETRY_STATIC,pos,2.0f,numPhi,numTriangles,0.0f); break;
	case 1: addSphere(thread->device,task->scene,RTC_GEOMETRY_STATIC,pos,2.0f,numPhi,numTriangles,1.0f); break;
	case 2: addSubdivSphere(thread->device,task->scene,RTC_GEOMETRY_STATIC,pos,2.0f,numPhi,4,numTriangles,0.0f); break;
	case 3: addHair  (thread->device,task->scene,RTC_GEOMETRY_STATIC,pos,1.0f,2.0f,numTriangles,0.0f); break;
	case 4: addHair  (thread->device,task->scene,RTC_GEOMETRY_STATIC,pos,1.0f,2.0f,numTriangles,1.0f); break; 

        case 5: {
	  Sphere* sphere = new Sphere(pos,2.0f); spheres.push_back(sphere); 
	  addUserGeometryEmpty(thread->device,task->scene,sphere); break;
        }
	}
        //if (rtcDeviceGetError(thread->device) != RTC_NO_ERROR) task->errorCounter++;;
        if (rtcDeviceGetError(thread->device) != RTC_NO_ERROR) {
<<<<<<< HEAD
          errorCounter++;
=======
          task->errorCounter++;
>>>>>>> 118b7876
          hasError = true;
          break;
        }
      }
      
      if (thread->threadCount) {
	task->numActiveThreads = max(size_t(1),random<int>() % thread->threadCount);
	task->barrier.wait();
        if (build_join_test) rtcCommit(task->scene);
        else                 {
          rtcCommitThread(task->scene,thread->threadIndex,task->numActiveThreads);
          rtcCommitThread(task->scene,thread->threadIndex,task->numActiveThreads);          
        }
      } else {
        if (!hasError) {
          rtcCommit(task->scene);
        }
      }
      //if (rtcDeviceGetError(thread->device) != RTC_NO_ERROR) task->errorCounter++;;

      if (rtcDeviceGetError(thread->device) != RTC_NO_ERROR) {
<<<<<<< HEAD
        errorCounter++;
=======
        task->errorCounter++;
>>>>>>> 118b7876
      }
      else {
        if (!hasError) {
          shootRandomRays(thread->intersectModes,thread->state->intersectVariants,task->scene);
        }
      }

      if (thread->threadCount) 
	task->barrier.wait();

      task->scene = nullptr;
      if (rtcDeviceGetError(thread->device) != RTC_NO_ERROR) task->errorCounter++;;

      for (size_t i=0; i<spheres.size(); i++)
	delete spheres[i];
    }

    delete thread; thread = nullptr;
    return;
  }

  void rtcore_regression_dynamic_thread(void* ptr)
  {
    ThreadRegressionTask* thread = (ThreadRegressionTask*) ptr;
    RegressionTask* task = thread->task;
    if (thread->threadIndex > 0) 
    {
      for (size_t i=0; i<task->sceneCount; i++) 
      {
	task->barrier.wait();
	if (thread->threadIndex < task->numActiveThreads) 
	{
          if (build_join_test) rtcCommit(task->scene);
          else	               rtcCommitThread(task->scene,thread->threadIndex,task->numActiveThreads);
	  //if (rtcDeviceGetError(thread->device) != RTC_NO_ERROR) task->errorCounter++;;
          if (rtcDeviceGetError(thread->device) != RTC_NO_ERROR) {
<<<<<<< HEAD
            errorCounter++;
=======
            task->errorCounter++;
>>>>>>> 118b7876
          }
          else {
            shootRandomRays(thread->intersectModes,thread->state->intersectVariants,task->scene);
          }
	}
	task->barrier.wait();
      }
      delete thread; thread = nullptr;
      return;
    }
    task->scene = rtcDeviceNewScene(thread->device,RTC_SCENE_DYNAMIC,aflags_all);
    if (rtcDeviceGetError(thread->device) != RTC_NO_ERROR) task->errorCounter++;;
    if (task->cancelBuild) rtcSetProgressMonitorFunction(task->scene,monitorProgressFunction,nullptr);
    int geom[1024];
    int types[1024];
    Sphere spheres[1024];
    size_t numVertices[1024];
    for (size_t i=0; i<1024; i++)  {
      geom[i] = -1;
      types[i] = 0;
      numVertices[i] = 0;
    }

    bool hasError = false;

    for (size_t i=0; i<task->sceneCount; i++) 
    {
      srand(task->sceneIndex*23565+i*2242);
      if (i%20 == 0) std::cout << "." << std::flush;

      for (size_t j=0; j<40; j++) 
      {
        int index = random<int>()%1024;
        if (geom[index] == -1) 
        {
          int type = random<int>()%10;
          Vec3fa pos = 100.0f*Vec3fa(drand48(),drand48(),drand48());
          switch (random<int>()%16) {
          case 0: pos = Vec3fa(nan); break;
          case 1: pos = Vec3fa(inf); break;
          case 2: pos = Vec3fa(1E30f); break;
          default: break;
          };
          size_t numPhi = random<int>()%100;
	  if (type >= 3 || type <= 5) numPhi = random<int>()%10;
#if defined(__WIN32__)          
    numPhi = random<int>() % 4;
#endif

          size_t numTriangles = 2*2*numPhi*(numPhi-1);
          numTriangles = random<int>()%(numTriangles+1);
          types[index] = type;
          numVertices[index] = 2*numPhi*(numPhi+1);
          switch (type) {
          case 0: geom[index] = addSphere(thread->device,task->scene,RTC_GEOMETRY_STATIC,pos,2.0f,numPhi,numTriangles,0.0f); break;
          case 1: geom[index] = addSphere(thread->device,task->scene,RTC_GEOMETRY_DEFORMABLE,pos,2.0f,numPhi,numTriangles,0.0f); break;
          case 2: geom[index] = addSphere(thread->device,task->scene,RTC_GEOMETRY_DYNAMIC,pos,2.0f,numPhi,numTriangles,0.0f); break;
          case 3: geom[index] = addSubdivSphere(thread->device,task->scene,RTC_GEOMETRY_STATIC,pos,2.0f,numPhi,4,numTriangles,0.0f); break;
	  case 4: geom[index] = addSubdivSphere(thread->device,task->scene,RTC_GEOMETRY_DEFORMABLE,pos,2.0f,numPhi,4,numTriangles,0.0f); break;
	  case 5: geom[index] = addSubdivSphere(thread->device,task->scene,RTC_GEOMETRY_DYNAMIC,pos,2.0f,numPhi,4,numTriangles,0.0f); break;
          case 6: geom[index] = addSphere(thread->device,task->scene,RTC_GEOMETRY_STATIC,pos,2.0f,numPhi,numTriangles,1.0f); break;
          case 7: geom[index] = addSphere(thread->device,task->scene,RTC_GEOMETRY_DEFORMABLE,pos,2.0f,numPhi,numTriangles,1.0f); break;
          case 8: geom[index] = addSphere(thread->device,task->scene,RTC_GEOMETRY_DYNAMIC,pos,2.0f,numPhi,numTriangles,1.0f); break;
          case 9: spheres[index] = Sphere(pos,2.0f); geom[index] = addUserGeometryEmpty(thread->device,task->scene,&spheres[index]); break;
          }; 
	  //if (rtcDeviceGetError(thread->device) != RTC_NO_ERROR) task->errorCounter++;;
          if (rtcDeviceGetError(thread->device) != RTC_NO_ERROR) {
<<<<<<< HEAD
            errorCounter++;
=======
            task->errorCounter++;
>>>>>>> 118b7876
            hasError = true;
            break;
          }
        }
        else 
        {
          switch (types[index]) {
          case 0:
          case 3:
          case 6:
	  case 9: {
            rtcDeleteGeometry(task->scene,geom[index]);     
	    if (rtcDeviceGetError(thread->device) != RTC_NO_ERROR) task->errorCounter++;;
            geom[index] = -1; 
            break;
          }
          case 1: 
          case 2:
          case 4: 
          case 5:
	  case 7: 
          case 8: {
            int op = random<int>()%2;
            switch (op) {
            case 0: {
              rtcDeleteGeometry(task->scene,geom[index]);     
	      if (rtcDeviceGetError(thread->device) != RTC_NO_ERROR) task->errorCounter++;;
              geom[index] = -1; 
              break;
            }
            case 1: {
              Vec3fa* vertices = (Vec3fa*) rtcMapBuffer(task->scene,geom[index],RTC_VERTEX_BUFFER);
              if (vertices) { 
                for (size_t i=0; i<numVertices[index]; i++) vertices[i] += Vec3fa(0.1f);
              }
              rtcUnmapBuffer(task->scene,geom[index],RTC_VERTEX_BUFFER);
              
              if (types[index] == 7 || types[index] == 8) {
                Vec3fa* vertices = (Vec3fa*) rtcMapBuffer(task->scene,geom[index],RTC_VERTEX_BUFFER1);
                if (vertices) {
                  for (size_t i=0; i<numVertices[index]; i++) vertices[i] += Vec3fa(0.1f);
                }
                rtcUnmapBuffer(task->scene,geom[index],RTC_VERTEX_BUFFER1);
              }
              break;
            }
            }
            break;
          }
          }
        }
        
        /* entirely delete all objects from time to time */
        if (j%40 == 38) {
          for (size_t i=0; i<1024; i++) {
            if (geom[i] != -1) {
              rtcDeleteGeometry(task->scene,geom[i]);
              if (rtcDeviceGetError(thread->device) != RTC_NO_ERROR) task->errorCounter++;;
              geom[i] = -1;
            }
          }
        }
      }

      if (thread->threadCount) {
	task->numActiveThreads = max(size_t(1),random<int>() % thread->threadCount);
	task->barrier.wait();
        if (build_join_test) rtcCommit(task->scene);
        else                 rtcCommitThread(task->scene,thread->threadIndex,task->numActiveThreads);
      } else {
        if (!hasError) 
          rtcCommit(task->scene);
      }
      //if (rtcDeviceGetError(thread->device) != RTC_NO_ERROR) task->errorCounter++;;

      if (rtcDeviceGetError(thread->device) != RTC_NO_ERROR)
<<<<<<< HEAD
        errorCounter++;
=======
        task->errorCounter++;
>>>>>>> 118b7876
      else
        if (!hasError)
          shootRandomRays(thread->intersectModes,thread->state->intersectVariants,task->scene);

      if (thread->threadCount) 
	task->barrier.wait();
    }

    task->scene = nullptr;
    if (rtcDeviceGetError(thread->device) != RTC_NO_ERROR) task->errorCounter++;;

    delete thread; thread = nullptr;
    return;
  }

  struct IntensiveRegressionTest : public VerifyApplication::Test
  {
    thread_func func;
    int mode;
    std::vector<IntersectMode> intersectModes;
    
    IntensiveRegressionTest (std::string name, int isa, thread_func func, int mode)
      : VerifyApplication::Test(name,isa,VerifyApplication::PASS), func(func), mode(mode) {}
    
    VerifyApplication::TestReturnValue run(VerifyApplication* state)
    {
      std::string cfg = state->rtcore + ",isa="+stringOfISA(isa);
      RTCDeviceRef device = rtcNewDevice(cfg.c_str());
      error_handler(rtcDeviceGetError(device));

      /* only test supported intersect modes */
      if (rtcDeviceGetParameter1i(device,RTC_CONFIG_INTERSECT1)) intersectModes.push_back(MODE_INTERSECT1);
      if (rtcDeviceGetParameter1i(device,RTC_CONFIG_INTERSECT4)) intersectModes.push_back(MODE_INTERSECT4);
      if (rtcDeviceGetParameter1i(device,RTC_CONFIG_INTERSECT8)) intersectModes.push_back(MODE_INTERSECT8);
      if (rtcDeviceGetParameter1i(device,RTC_CONFIG_INTERSECT16)) intersectModes.push_back(MODE_INTERSECT16);
      if (rtcDeviceGetParameter1i(device,RTC_CONFIG_INTERSECT_STREAM)) {
        intersectModes.push_back(MODE_INTERSECT1M);
        intersectModes.push_back(MODE_INTERSECTNM1);
        intersectModes.push_back(MODE_INTERSECTNM3);
        intersectModes.push_back(MODE_INTERSECTNM4);
        intersectModes.push_back(MODE_INTERSECTNM8);
        intersectModes.push_back(MODE_INTERSECTNM16);
        intersectModes.push_back(MODE_INTERSECTNp);
      }

      size_t errorCounter = 0;
      size_t sceneIndex = 0;
      while (sceneIndex < size_t(30*state->intensity)) 
      {
        if (mode)
        {
          ClearBuffers clear_before_return;
          build_join_test = (mode == 2);
          size_t numThreads = getNumberOfLogicalThreads();
          
          std::vector<RegressionTask*> tasks;
          while (numThreads) 
          {
            size_t N = max(size_t(1),random<int>()%numThreads); numThreads -= N;
            RegressionTask* task = new RegressionTask(sceneIndex++,5,N,false);
            tasks.push_back(task);
            
            for (size_t i=0; i<N; i++) 
              g_threads.push_back(createThread(func,new ThreadRegressionTask(i,N,state,device,intersectModes,task),DEFAULT_STACK_SIZE,numThreads+i));
          }
          
          for (size_t i=0; i<g_threads.size(); i++)
            join(g_threads[i]);
          for (size_t i=0; i<tasks.size(); i++) {
            errorCounter += tasks[i]->errorCounter;
            delete tasks[i];
          }
          
          g_threads.clear();
        }
        else
        {
          ClearBuffers clear_before_return;
          RegressionTask task(sceneIndex++,5,0,false);
          func(new ThreadRegressionTask(0,0,state,device,intersectModes,&task));
        }	
      }
      return (VerifyApplication::TestReturnValue) (errorCounter == 0);
    }
  };

  ssize_t monitorMemoryBreak = -1;
<<<<<<< HEAD
  std::atomic_size_t monitorMemoryBytesUsed(0);
  std::atomic_size_t monitorMemoryInvokations(0);
=======
  AtomicCounter monitorMemoryBytesUsed(0);
  AtomicCounter monitorMemoryInvokations(0);
>>>>>>> 118b7876
  bool monitorMemoryFunction(ssize_t bytes, bool post) 
  {
    monitorMemoryBytesUsed += bytes;
    if (bytes > 0) {
      size_t n = monitorMemoryInvokations++;
      if (n == monitorMemoryBreak) {
        if (!post) monitorMemoryBytesUsed -= bytes;
        return false;
      }
    }
    return true;
  }

  struct MemoryMonitorTest : public VerifyApplication::Test
  {
    thread_func func;
    std::vector<IntersectMode> intersectModes;
    
    MemoryMonitorTest (std::string name, int isa, thread_func func)
      : VerifyApplication::Test(name,isa,VerifyApplication::PASS), func(func) {}
    
    VerifyApplication::TestReturnValue run(VerifyApplication* state)
    {
      std::string cfg = state->rtcore + ",isa="+stringOfISA(isa);
      RTCDeviceRef device = rtcNewDevice(cfg.c_str());
      error_handler(rtcDeviceGetError(device));
      
      /* only test supported intersect modes */
      if (rtcDeviceGetParameter1i(device,RTC_CONFIG_INTERSECT1)) intersectModes.push_back(MODE_INTERSECT1);
      if (rtcDeviceGetParameter1i(device,RTC_CONFIG_INTERSECT4)) intersectModes.push_back(MODE_INTERSECT4);
      if (rtcDeviceGetParameter1i(device,RTC_CONFIG_INTERSECT8)) intersectModes.push_back(MODE_INTERSECT8);
      if (rtcDeviceGetParameter1i(device,RTC_CONFIG_INTERSECT16)) intersectModes.push_back(MODE_INTERSECT16);
      if (rtcDeviceGetParameter1i(device,RTC_CONFIG_INTERSECT_STREAM)) {
        intersectModes.push_back(MODE_INTERSECT1M);
        intersectModes.push_back(MODE_INTERSECTNM1);
        intersectModes.push_back(MODE_INTERSECTNM3);
        intersectModes.push_back(MODE_INTERSECTNM4);
        intersectModes.push_back(MODE_INTERSECTNM8);
        intersectModes.push_back(MODE_INTERSECTNM16);
        intersectModes.push_back(MODE_INTERSECTNp);
      }
      
      rtcDeviceSetMemoryMonitorFunction(device,monitorMemoryFunction);
      
      size_t sceneIndex = 0;
      while (sceneIndex < size_t(30*state->intensity)) 
      {
        ClearBuffers clear_before_return;
        monitorMemoryBreak = -1;
        monitorMemoryBytesUsed = 0;
        monitorMemoryInvokations = 0;
        monitorProgressBreak = -1;
        monitorProgressInvokations = 0;
        RegressionTask task1(sceneIndex,1,0,true);
        func(new ThreadRegressionTask(0,0,state,device,intersectModes,&task1));
        if (monitorMemoryBytesUsed) {
          rtcDeviceSetMemoryMonitorFunction(device,nullptr);
          return VerifyApplication::FAILED;
        }
        monitorMemoryBreak = monitorMemoryInvokations * drand48();
        monitorMemoryBytesUsed = 0;
        monitorMemoryInvokations = 0;
        monitorProgressBreak = monitorProgressInvokations * 2.0f * drand48();
        monitorProgressInvokations = 0;
        RegressionTask task2(sceneIndex,1,0,true);
        func(new ThreadRegressionTask(0,0,state,device,intersectModes,&task2));
        if (monitorMemoryBytesUsed || (monitorMemoryInvokations != 0 && task2.errorCounter != 1)) {
          rtcDeviceSetMemoryMonitorFunction(device,nullptr);
          return VerifyApplication::FAILED;
        }
        sceneIndex++;
      }
      rtcDeviceSetMemoryMonitorFunction(device,nullptr);
      return VerifyApplication::PASSED;
    }
  };

  /////////////////////////////////////////////////////////////////////////////////
  /////////////////////////////////////////////////////////////////////////////////
  /////////////////////////////////////////////////////////////////////////////////
  /////////////////////////////////////////////////////////////////////////////////
  
  VerifyApplication::VerifyApplication ()
    : Application(Application::FEATURE_RTCORE), intensity(1.0f), numFailedTests(0), user_specified_tests(false), use_groups(true)
  {
    /* create list of all ISAs to test */
    if (hasISA(SSE2)) isas.push_back(SSE2);
    if (hasISA(SSE42)) isas.push_back(SSE42);
    if (hasISA(AVX)) isas.push_back(AVX);
    if (hasISA(AVX2)) isas.push_back(AVX2);
    if (hasISA(AVX512KNL)) isas.push_back(AVX512KNL);
    
    /* create list of all intersect modes to test */
    intersectModes.push_back(MODE_INTERSECT1);
    intersectModes.push_back(MODE_INTERSECT4);
    intersectModes.push_back(MODE_INTERSECT8);
    intersectModes.push_back(MODE_INTERSECT16);
    intersectModes.push_back(MODE_INTERSECT1M);
    intersectModes.push_back(MODE_INTERSECTNM1);
    intersectModes.push_back(MODE_INTERSECTNM3);
    intersectModes.push_back(MODE_INTERSECTNM4);
    intersectModes.push_back(MODE_INTERSECTNM8);
    intersectModes.push_back(MODE_INTERSECTNM16);
    intersectModes.push_back(MODE_INTERSECTNp);
    
    /* create a list of all intersect variants for each intersect mode */
    intersectVariants.push_back(VARIANT_INTERSECT_COHERENT);
    intersectVariants.push_back(VARIANT_OCCLUDED_COHERENT);
    intersectVariants.push_back(VARIANT_INTERSECT_INCOHERENT);
    intersectVariants.push_back(VARIANT_OCCLUDED_INCOHERENT);

    /* create list of all scene flags to test */
    sceneFlags.push_back(RTC_SCENE_STATIC);
    sceneFlags.push_back(RTC_SCENE_STATIC | RTC_SCENE_ROBUST);
    sceneFlags.push_back(RTC_SCENE_STATIC | RTC_SCENE_COMPACT);
    sceneFlags.push_back(RTC_SCENE_DYNAMIC);
    sceneFlags.push_back(RTC_SCENE_DYNAMIC | RTC_SCENE_ROBUST);
    sceneFlags.push_back(RTC_SCENE_DYNAMIC | RTC_SCENE_COMPACT);

    sceneFlagsRobust.push_back(RTC_SCENE_STATIC  | RTC_SCENE_ROBUST);
    sceneFlagsRobust.push_back(RTC_SCENE_STATIC  | RTC_SCENE_ROBUST | RTC_SCENE_COMPACT);
    sceneFlagsRobust.push_back(RTC_SCENE_DYNAMIC | RTC_SCENE_ROBUST);
    sceneFlagsRobust.push_back(RTC_SCENE_DYNAMIC | RTC_SCENE_ROBUST | RTC_SCENE_COMPACT);

    sceneFlagsDynamic.push_back(RTC_SCENE_DYNAMIC);
    sceneFlagsDynamic.push_back(RTC_SCENE_DYNAMIC | RTC_SCENE_ROBUST);
    sceneFlagsDynamic.push_back(RTC_SCENE_DYNAMIC | RTC_SCENE_COMPACT);

    /**************************************************************************/
    /*                      Smaller API Tests                                 */
    /**************************************************************************/

    RTCDeviceRef device = rtcNewDevice(rtcore.c_str());
    error_handler(rtcDeviceGetError(device));

    addTest(new InitExitTest("init_exit"));

    /* add Embree internal tests */
    for (size_t i=2000000; i<3000000; i++) {
      const char* testName = (const char*) rtcDeviceGetParameter1i(device,(RTCParameter)i);
      if (testName == nullptr) break;
      addTest(new EmbreeInternalTest(testName,i-2000000));
    }

    for (auto isa : isas)
    {
      addTest(new MultipleDevicesTest("multiple_devices",isa));

      beginTestGroup("flags_"+stringOfISA(isa));
      addTest(new FlagsTest("flags_"+stringOfISA(isa)+"_static_static"     ,isa,VerifyApplication::PASS, RTC_SCENE_STATIC, RTC_GEOMETRY_STATIC));
      addTest(new FlagsTest("flags_"+stringOfISA(isa)+"_static_deformable" ,isa,VerifyApplication::FAIL, RTC_SCENE_STATIC, RTC_GEOMETRY_DEFORMABLE));
      addTest(new FlagsTest("flags_"+stringOfISA(isa)+"_static_dynamic"    ,isa,VerifyApplication::FAIL, RTC_SCENE_STATIC, RTC_GEOMETRY_DYNAMIC));
      addTest(new FlagsTest("flags_"+stringOfISA(isa)+"_dynamic_static"    ,isa,VerifyApplication::PASS, RTC_SCENE_DYNAMIC,RTC_GEOMETRY_STATIC));
      addTest(new FlagsTest("flags_"+stringOfISA(isa)+"_dynamic_deformable",isa,VerifyApplication::PASS, RTC_SCENE_DYNAMIC,RTC_GEOMETRY_DEFORMABLE));
      addTest(new FlagsTest("flags_"+stringOfISA(isa)+"_dynamic_dynamic"   ,isa,VerifyApplication::PASS, RTC_SCENE_DYNAMIC,RTC_GEOMETRY_DYNAMIC));    
      endTestGroup();

      addTest(new UnmappedBeforeCommitTest("unmapped_before_commit_"+stringOfISA(isa),isa));
      addTest(new GetBoundsTest("get_bounds_"+stringOfISA(isa),isa));
      addTest(new GetUserDataTest("get_user_data_"+stringOfISA(isa),isa));

      addTest(new BufferStrideTest("buffer_stride_"+stringOfISA(isa),isa));
      
      /**************************************************************************/
      /*                        Builder Tests                                   */
      /**************************************************************************/
      
      beginTestGroup("empty_scene_"+stringOfISA(isa));
      for (auto sflags : sceneFlags) 
        addTest(new EmptySceneTest("empty_scene_"+to_string(isa,sflags),isa,sflags));
      endTestGroup();
      
      beginTestGroup("empty_geometry_"+stringOfISA(isa));
      for (auto sflags : sceneFlags) 
        addTest(new EmptyGeometryTest("empty_geometry_"+to_string(isa,sflags),isa,sflags,RTC_GEOMETRY_STATIC));
      endTestGroup();
      
      beginTestGroup("build_"+stringOfISA(isa));
      for (auto sflags : sceneFlags) 
        addTest(new BuildTest("build_"+to_string(isa,sflags),isa,sflags,RTC_GEOMETRY_STATIC));
      endTestGroup();
      
      addTest(new OverlappingTrianglesTest("overlapping_triangles_"+stringOfISA(isa),isa,100000));
      addTest(new OverlappingHairTest("overlapping_hair_"+stringOfISA(isa),isa,100000));

      beginTestGroup("new_delete_geometry_"+stringOfISA(isa));
      for (auto sflags : sceneFlagsDynamic) 
        addTest(new NewDeleteGeometryTest("new_delete_geometry_"+to_string(isa,sflags),isa,sflags));
      endTestGroup();
      
      beginTestGroup("enable_disable_geometry_"+stringOfISA(isa));
      for (auto sflags : sceneFlagsDynamic) 
        addTest(new EnableDisableGeometryTest("enable_disable_geometry_"+to_string(isa,sflags),isa,sflags));
      endTestGroup();
      
      beginTestGroup("update_"+stringOfISA(isa));
      for (auto sflags : sceneFlagsDynamic) {
        for (auto imode : intersectModes) {
          for (auto ivariant : intersectVariants) {
            addTest(new UpdateTest("update_deformable_"+to_string(isa,sflags,imode,ivariant),isa,sflags,RTC_GEOMETRY_DEFORMABLE,imode,ivariant));
            addTest(new UpdateTest("update_dynamic_"+to_string(isa,sflags,imode,ivariant),isa,sflags,RTC_GEOMETRY_DYNAMIC,imode,ivariant));
          }
        }
      }
      endTestGroup();

      addTest(new GarbageGeometryTest("build_garbage_geom_"+stringOfISA(isa),isa));

      /**************************************************************************/
      /*                     Interpolation Tests                                */
      /**************************************************************************/
      
      beginTestGroup("interpolate_subdiv_"+stringOfISA(isa));
      int subdivTests[] = { 4,5,8,11,12,15 };
      for (auto s : subdivTests)
        addTest(new InterpolateSubdivTest("interpolate_subdiv_"+stringOfISA(isa)+"_"+std::to_string(long(s)),isa,s));
      endTestGroup();
      
      beginTestGroup("interpolate_triangles_"+stringOfISA(isa));
      for (auto s : subdivTests) 
        addTest(new InterpolateTrianglesTest("interpolate_triangles_"+stringOfISA(isa)+"_"+std::to_string(long(s)),isa,s));
      endTestGroup();

      beginTestGroup("interpolate_hair_"+stringOfISA(isa));
      for (auto s : subdivTests) 
        addTest(new InterpolateHairTest("interpolate_hair_"+stringOfISA(isa)+"_"+std::to_string(long(s)),isa,s));
      endTestGroup();
      
      /**************************************************************************/
      /*                      Intersection Tests                                */
      /**************************************************************************/

      beginTestGroup("triangle_hit_"+stringOfISA(isa));
      for (auto sflags : sceneFlags) 
        for (auto imode : intersectModes) 
          for (auto ivariant : intersectVariants)
            addTest(new TriangleHitTest("triangle_hit_"+to_string(isa,sflags,imode,ivariant),isa,sflags,RTC_GEOMETRY_STATIC,imode,ivariant));
      endTestGroup();

      beginTestGroup("quad_hit_"+stringOfISA(isa));
      for (auto sflags : sceneFlags) 
        for (auto imode : intersectModes) 
          for (auto ivariant : intersectVariants)
            addTest(new QuadHitTest("quad_hit_"+to_string(isa,sflags,imode,ivariant),isa,sflags,RTC_GEOMETRY_STATIC,imode,ivariant));
      endTestGroup();

      if (rtcDeviceGetParameter1i(device,RTC_CONFIG_RAY_MASK)) 
      {
        beginTestGroup("ray_masks_"+stringOfISA(isa));
        for (auto sflags : sceneFlags) 
          for (auto imode : intersectModes) 
            for (auto ivariant : intersectVariants)
              addTest(new RayMasksTest("ray_masks_"+to_string(isa,sflags,imode,ivariant),isa,sflags,RTC_GEOMETRY_STATIC,imode,ivariant));
        endTestGroup();
      }
      
      if (rtcDeviceGetParameter1i(device,RTC_CONFIG_BACKFACE_CULLING)) 
      {
        beginTestGroup("backface_culling_"+stringOfISA(isa));
        GeometryType gtypes[] = { TRIANGLE_MESH, TRIANGLE_MESH_MB, QUAD_MESH, QUAD_MESH_MB, SUBDIV_MESH, SUBDIV_MESH_MB };
        for (auto gtype : gtypes)
          for (auto sflags : sceneFlags) 
            for (auto imode : intersectModes) 
              for (auto ivariant : intersectVariants)
                addTest(new BackfaceCullingTest("backface_culling_"+to_string(isa,gtype,sflags,imode,ivariant),isa,sflags,RTC_GEOMETRY_STATIC,gtype,imode,ivariant));
        endTestGroup();
      }
      
      beginTestGroup("intersection_filter_"+stringOfISA(isa));
      if (rtcDeviceGetParameter1i(device,RTC_CONFIG_INTERSECTION_FILTER)) 
      {
        for (auto sflags : sceneFlags) 
          for (auto imode : intersectModes) 
            for (auto ivariant : intersectVariants)
              addTest(new IntersectionFilterTest("intersection_filter_tris_"+to_string(isa,sflags,imode,ivariant),isa,sflags,RTC_GEOMETRY_STATIC,false,imode,ivariant));
        
        for (auto sflags : sceneFlags) 
          for (auto imode : intersectModes) 
            for (auto ivariant : intersectVariants)
              addTest(new IntersectionFilterTest("intersection_filter_subdiv_"+to_string(isa,sflags,imode,ivariant),isa,sflags,RTC_GEOMETRY_STATIC,true,imode,ivariant));
      }
      endTestGroup();
      
      beginTestGroup("inactive_rays_"+stringOfISA(isa));
      for (auto sflags : sceneFlags) 
        for (auto imode : intersectModes) 
          for (auto ivariant : intersectVariants)
            if (imode != MODE_INTERSECT1) // INTERSECT1 does not support disabled rays
              addTest(new InactiveRaysTest("inactive_rays_"+to_string(isa,sflags,imode,ivariant),isa,sflags,RTC_GEOMETRY_STATIC,imode,ivariant));
      endTestGroup();
      
      beginTestGroup("watertight_triangles_"+stringOfISA(isa)); {
        std::string watertightModels [] = {"sphere.triangles", "plane.triangles"};
        const Vec3fa watertight_pos = Vec3fa(148376.0f,1234.0f,-223423.0f);
        for (auto sflags : sceneFlagsRobust) 
          for (auto imode : intersectModes) 
            for (std::string model : watertightModels) 
              addTest(new WatertightTest("watertight_triangles_"+to_string(isa,sflags,imode)+"_"+model,isa,sflags,imode,model,watertight_pos));
        endTestGroup();
      }

      beginTestGroup("watertight_quads_"+stringOfISA(isa)); {
        std::string watertightModels [] = {"sphere.quads", "plane.quads"};
        const Vec3fa watertight_pos = Vec3fa(148376.0f,1234.0f,-223423.0f);
        for (auto sflags : sceneFlagsRobust) 
          for (auto imode : intersectModes) 
            for (std::string model : watertightModels) 
              addTest(new WatertightTest("watertight_quads_"+to_string(isa,sflags,imode)+"_"+model,isa,sflags,imode,model,watertight_pos));
        endTestGroup();
      }

      beginTestGroup("watertight_subdiv_"+stringOfISA(isa)); {
        std::string watertightModels [] = { /*"sphere.subdiv",*/ "plane.subdiv"}; // FIXME: sphere.subdiv test fails
        const Vec3fa watertight_pos = Vec3fa(148376.0f,1234.0f,-223423.0f);
        for (auto sflags : sceneFlagsRobust) 
          for (auto imode : intersectModes) 
            for (std::string model : watertightModels) 
              addTest(new WatertightTest("watertight_subdiv_"+to_string(isa,sflags,imode)+"_"+model,isa,sflags,imode,model,watertight_pos));
        endTestGroup();
      }
      
      if (rtcDeviceGetParameter1i(device,RTC_CONFIG_IGNORE_INVALID_RAYS))
      {
        beginTestGroup("nan_test_"+stringOfISA(isa));
        for (auto sflags : sceneFlags) 
          for (auto imode : intersectModes) 
            for (auto ivariant : intersectVariants)
              addTest(new NaNTest("nan_test_"+to_string(isa,sflags,imode,ivariant),isa,sflags,RTC_GEOMETRY_STATIC,imode,ivariant));
        endTestGroup();
        
        beginTestGroup("inf_test_"+stringOfISA(isa));
        for (auto sflags : sceneFlags) 
          for (auto imode : intersectModes) 
            for (auto ivariant : intersectVariants)
              addTest(new InfTest("inf_test_"+to_string(isa,sflags,imode,ivariant),isa,sflags,RTC_GEOMETRY_STATIC,imode,ivariant));
        endTestGroup();
      }
    
      /**************************************************************************/
      /*                  Randomized Stress Testing                             */
      /**************************************************************************/
      
      addTest(new IntensiveRegressionTest("regression_static_"+stringOfISA(isa),isa,rtcore_regression_static_thread,0));
      addTest(new IntensiveRegressionTest("regression_dynamic_"+stringOfISA(isa),isa,rtcore_regression_dynamic_thread,0));
      
      addTest(new IntensiveRegressionTest("regression_static_user_threads_"+stringOfISA(isa), isa,rtcore_regression_static_thread,1));
      addTest(new IntensiveRegressionTest("regression_dynamic_user_threads_"+stringOfISA(isa),isa,rtcore_regression_dynamic_thread,1));
      
      addTest(new IntensiveRegressionTest("regression_static_build_join_"+stringOfISA(isa), isa,rtcore_regression_static_thread,2));
      addTest(new IntensiveRegressionTest("regression_dynamic_build_join_"+stringOfISA(isa),isa,rtcore_regression_dynamic_thread,2));
      
      addTest(new MemoryMonitorTest("regression_static_memory_monitor_"+stringOfISA(isa), isa,rtcore_regression_static_thread));
      addTest(new MemoryMonitorTest("regression_dynamic_memory_monitor_"+stringOfISA(isa),isa,rtcore_regression_dynamic_thread));
    }
    
    /* register all command line options*/
    std::string run_docu = "--run <regexpr>: Runs all tests whose name match the regular expression. Supported tests are:";
    for (auto test : tests) run_docu += "\n  " + test->name;
    registerOption("run", [this] (Ref<ParseStream> cin, const FileName& path) {

        std::string r = cin->getString();

        if (!user_specified_tests) 
          for (auto test : tests) 
            test->enabled = false;

        user_specified_tests = true;
#if defined(__MACOSX__) && defined(__INTEL_COMPILER) && (__INTEL_COMPILER < 1600) // works around __ZTVNSt3__123__match_any_but_newlineIcEE link error
        for (auto test : tests) 
          if (test->name == r) test->enabled = true;
#else
        std::smatch match;
        std::regex regexpr(r);
        for (auto test : tests) 
          if (std::regex_match(test->name, match, regexpr)) test->enabled = true;
#endif
      }, run_docu);

    registerOption("skip", [this] (Ref<ParseStream> cin, const FileName& path) {

        std::string r = cin->getString();
        
        if (!user_specified_tests) 
          for (auto test : tests) 
            test->enabled = true;

        user_specified_tests = true;
#if defined(__MACOSX__) && defined(__INTEL_COMPILER) && (__INTEL_COMPILER < 1600) // works around __ZTVNSt3__123__match_any_but_newlineIcEE link error
        for (auto test : tests)
          if (test->name == r) test->enabled = false;
#else
        std::smatch match;
        std::regex regexpr(r);
        for (auto test : tests)
          if (std::regex_match(test->name, match, regexpr)) test->enabled = false;
#endif
      }, "--skip <regexpr>: Skips all tests whose name matches the regular expression.");
    
    registerOption("no-groups", [this] (Ref<ParseStream> cin, const FileName& path) {
        use_groups = false;
      }, "--no-groups: ignore test groups");

    registerOption("intensity", [this] (Ref<ParseStream> cin, const FileName& path) {
        intensity = cin->getFloat();
      }, "--intensity <float>: intensity of testing to perform");
  }

  int VerifyApplication::main(int argc, char** argv) try
  {
    /* for best performance set FTZ and DAZ flags in MXCSR control and status register */
    _MM_SET_FLUSH_ZERO_MODE(_MM_FLUSH_ZERO_ON);
    _MM_SET_DENORMALS_ZERO_MODE(_MM_DENORMALS_ZERO_ON);
    
    /* parse command line options */
    parseCommandLine(argc,argv);

    /* enable all tests if user did not specify any tests */
    if (!user_specified_tests) 
      for (auto test : tests) 
        test->enabled = true;

    /* run all enabled tests */
    for (size_t i=0; i<tests.size(); i++) 
    {
      if (use_groups && tests[i]->ty == GROUP_BEGIN) {
        if (tests[i]->isEnabled())
          runTestGroup(i);
      }
      else {
        if (tests[i]->isEnabled() && tests[i]->ty != GROUP_BEGIN && tests[i]->ty != GROUP_END)
          runTest(tests[i],false);
      }
    }

    return numFailedTests;
  }
  catch (const std::exception& e) {
    std::cout << "Error: " << e.what() << std::endl;
    return 1;
  }
  catch (...) {
    std::cout << "Error: unknown exception caught." << std::endl;
    return 1;
  }

  void VerifyApplication::addTest(Ref<Test> test) 
  {
    tests.push_back(test);
    name2test[test->name] = test;
  }
  
  bool VerifyApplication::runTest(Ref<Test> test, bool silent)
  {
    if (!test->isEnabled())
      return true;

    if (!silent)
      std::cout << std::setw(60) << test->name << " ..." << std::flush;
    
    TestReturnValue v = SKIPPED;
    try {
      v = test->run(this);
    } catch (...) {
      v = FAILED;
    }
    TestReturnValue ev = test->ty == PASS ? PASSED : FAILED;
    bool passed = v == ev || v == SKIPPED;

    if (silent) {
      if (v != SKIPPED) {
        if (passed) std::cout << GREEN("+") << std::flush;
        else        std::cout << RED  ("-") << std::flush;
      }
    } else {
      if      (v == SKIPPED) std::cout << GREEN(" [SKIPPED]") << std::endl << std::flush;
      else if (passed      ) std::cout << GREEN(" [PASSED]" ) << std::endl << std::flush;
      else                   std::cout << RED  (" [FAILED]" ) << std::endl << std::flush;
    }
    numFailedTests += !passed;
    return passed;
  }

  void VerifyApplication::runTestGroup(size_t& id)
  {
    bool ok = true;
    Ref<Test> test = tests[id];
    std::cout << std::setw(50) << test->name << " " << std::flush;

    id++;
    for (; id<tests.size() && tests[id]->ty != GROUP_END; id++)
      ok &= runTest(tests[id],true);

    if (ok) std::cout << GREEN(" [PASSED]") << std::endl << std::flush;
    else    std::cout << RED  (" [FAILED]") << std::endl << std::flush;
  }
}

int main(int argc, char** argv)
{
  embree::VerifyApplication app;
  return app.main(argc,argv);
}<|MERGE_RESOLUTION|>--- conflicted
+++ resolved
@@ -40,10 +40,6 @@
 
 namespace embree
 {
-<<<<<<< HEAD
-  std::atomic_size_t errorCounter(0);
-=======
->>>>>>> 118b7876
   std::vector<thread_t> g_threads;
 
   bool hasISA(const int isa) 
@@ -89,12 +85,6 @@
     gflags = (RTCGeometryFlags) gflag;
   }
 
-<<<<<<< HEAD
-#define CountErrors(device) \
-    if (rtcDeviceGetError(device) != RTC_NO_ERROR) errorCounter++;
-
-=======
->>>>>>> 118b7876
   void AssertNoError(RTCDevice device) 
   {
     RTCError error = rtcDeviceGetError(device);
@@ -2079,7 +2069,7 @@
     BarrierSys barrier;
     volatile size_t numActiveThreads;
     bool cancelBuild;
-    AtomicCounter errorCounter;
+    std::atomic_size_t errorCounter;
   };
 
   struct ThreadRegressionTask
@@ -2097,11 +2087,8 @@
   };
 
   ssize_t monitorProgressBreak = -1;
-<<<<<<< HEAD
   std::atomic_size_t monitorProgressInvokations(0);
-=======
-  AtomicCounter monitorProgressInvokations(0);
->>>>>>> 118b7876
+
   bool monitorProgressFunction(void* ptr, double dn) 
   {
     size_t n = monitorProgressInvokations++;
@@ -2127,11 +2114,7 @@
           }
 	  //if (rtcDeviceGetError(thread->device) != RTC_NO_ERROR) task->errorCounter++;;
           if (rtcDeviceGetError(thread->device) != RTC_NO_ERROR) {
-<<<<<<< HEAD
-            errorCounter++;
-=======
             task->errorCounter++;
->>>>>>> 118b7876
           }
           else {
             shootRandomRays(thread->intersectModes,thread->state->intersectVariants,task->scene);
@@ -2194,11 +2177,7 @@
 	}
         //if (rtcDeviceGetError(thread->device) != RTC_NO_ERROR) task->errorCounter++;;
         if (rtcDeviceGetError(thread->device) != RTC_NO_ERROR) {
-<<<<<<< HEAD
-          errorCounter++;
-=======
           task->errorCounter++;
->>>>>>> 118b7876
           hasError = true;
           break;
         }
@@ -2220,11 +2199,7 @@
       //if (rtcDeviceGetError(thread->device) != RTC_NO_ERROR) task->errorCounter++;;
 
       if (rtcDeviceGetError(thread->device) != RTC_NO_ERROR) {
-<<<<<<< HEAD
-        errorCounter++;
-=======
         task->errorCounter++;
->>>>>>> 118b7876
       }
       else {
         if (!hasError) {
@@ -2261,11 +2236,7 @@
           else	               rtcCommitThread(task->scene,thread->threadIndex,task->numActiveThreads);
 	  //if (rtcDeviceGetError(thread->device) != RTC_NO_ERROR) task->errorCounter++;;
           if (rtcDeviceGetError(thread->device) != RTC_NO_ERROR) {
-<<<<<<< HEAD
-            errorCounter++;
-=======
             task->errorCounter++;
->>>>>>> 118b7876
           }
           else {
             shootRandomRays(thread->intersectModes,thread->state->intersectVariants,task->scene);
@@ -2333,11 +2304,7 @@
           }; 
 	  //if (rtcDeviceGetError(thread->device) != RTC_NO_ERROR) task->errorCounter++;;
           if (rtcDeviceGetError(thread->device) != RTC_NO_ERROR) {
-<<<<<<< HEAD
-            errorCounter++;
-=======
             task->errorCounter++;
->>>>>>> 118b7876
             hasError = true;
             break;
           }
@@ -2414,11 +2381,7 @@
       //if (rtcDeviceGetError(thread->device) != RTC_NO_ERROR) task->errorCounter++;;
 
       if (rtcDeviceGetError(thread->device) != RTC_NO_ERROR)
-<<<<<<< HEAD
-        errorCounter++;
-=======
         task->errorCounter++;
->>>>>>> 118b7876
       else
         if (!hasError)
           shootRandomRays(thread->intersectModes,thread->state->intersectVariants,task->scene);
@@ -2506,13 +2469,9 @@
   };
 
   ssize_t monitorMemoryBreak = -1;
-<<<<<<< HEAD
   std::atomic_size_t monitorMemoryBytesUsed(0);
   std::atomic_size_t monitorMemoryInvokations(0);
-=======
-  AtomicCounter monitorMemoryBytesUsed(0);
-  AtomicCounter monitorMemoryInvokations(0);
->>>>>>> 118b7876
+
   bool monitorMemoryFunction(ssize_t bytes, bool post) 
   {
     monitorMemoryBytesUsed += bytes;
