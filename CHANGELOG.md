Version History
---------------

### Embree 3.12.0
-   Added linear cone curve geometry support. In this mode a real geometric surface for curves
    with linear basis is rendered using capped cones.  They are discontinuous at edge boundaries.
<<<<<<< HEAD
-   Enabled fast two level builder for instances when low quality build is requested.
-   Bugfix for ignored geometry disabling.
=======
-   Added EMBREE_BACKFACE_CULLING_CURVES compiler option.  This allows for a cheaper round
    linear curve intersector when correct internal tracking and back hits are not required.
    The new cmake option defaults to OFF.
>>>>>>> 7d0ddaad

### Embree 3.11.0

-   Round linear curves now automatically check for the existence of left and right
    connected segments if the flags buffer is empty.  Left segments exist if the
    segment(id-1) + 1 == segment(id) and similarly for right segments.
-   Implemented the min-width feature for curves and points, which allows to increase the
    radius in a distance dependent way, such that the curve or points thickness is n pixels wide.
-   Round linear curves are closed now also at their start.
-   Embree no longer supports Visual Studio 2013 starting with this release.
-   Bugfix in subdivision tessellation level assignment for non-quad base primitives
-   Small meshes are directly added to top level build phase of two-level builder to reduce memory consumption.
-   Enabled fast two level builder for user geometries when low quality build is requested.

### Embree 3.10.0

-   Added EMBREE_COMPACT_POLYS CMake option which enables double indexed triangle and quad
    leaves to reduce memory consumption in compact mode by an additional 40% at about
    15% performance impact. This new mode is disabled by default.
-   Compile fix for oneTBB 2021.1-beta05
-   Releases upgrade to TBB 2020.2
-   Compile fix for ISPC v1.13.0
-   Adding RPATH to libembree.so in releases
-   Increased required CMake version to 3.1.0
-   Made instID member for array of pointers ray stream layout optional again.

### Embree 3.9.0

-   Added round linear curve geometry support. In this mode a real geometric surface for curves
    with linear basis is rendered using capped cones with spherical filling between
    the curve segments.
-   Added rtcGetSceneDevice API function, that returns the device a scene got created in.
-   Improved performance of round curve rendering by up to 1.8x.
-   Bugfix to sphere intersection filter invokation for back hit.
-   Fixed wrong assertion that triggered for invalid curves which anyway get filtered out.
-   RelWithDebInfo mode no longer enables assertions.
-   Fixed an issue in FindTBB.cmake that caused compile error with Debug build under Linux.
-   Embree releases no longer provide RPMs for Linux. Please use the RPMs coming with the package
    manager of your Linux distribution.

### Embree 3.8.0

-   Added collision detection support for user geometries (see rtcCollide API function)
-   Passing geomID to user geometry callbacks.
-   Bugfix in AVX512VL codepath for rtcIntersect1
-   For sphere geometries the intersection filter gets now invoked for
    front and back hit.
-   Fixed some bugs for quaternion motion blur.
-   RTCIntersectContext always non-const in Embree API
-   Made RTCHit aligned to 16 bytes in Embree API

### New Features in Embree 3.7.0
-   Added quaternion motion blur for correct interpolation of rotational transformations.
-   Fixed wrong bounding calculations when a motion blurred instance did
    instantiate a motion blurred scene.
-   In robust mode the depth test consistently uses tnear <= t <= tfar now in order
    to robustly continue traversal at a previous hit point
    in a way that guarentees reaching all hits, even hits at the same place.
-   Fixed depth test in robust mode to be precise at tnear and tfar.
-   Added next_hit tutorial to demonstrate robustly collecting all hits
    along a ray using multiple ray queries.
-   Implemented robust mode for curves. This has a small performance impact but
    fixes bounding problems with flat curves.
-   Improved quality of motion blur BVH by using linear bounds during binning.
-   Implemented issue with motion blur builder where number of time segments
    for SAH heuristic were counted wrong due to some numerical issues.
-   Fixed an accuracy issue with rendering very short fat curves.
-   rtcCommitScene can now get called during rendering from multiple threads
    to lazily build geometry. When TBB is used this causes a much lower overhead
    than using rtcJoinCommitScene.
-   Geometries can now get attached to multiple scenes at the same time, which
    simplifies mapping general scene graphs to API.
-   Updated to TBB 2019.9 for release builds.
-   Fixed a bug in the BVH builder for Grid geometries.
-   Added macOS Catalina support to Embree releases.

### New Features in Embree 3.6.1
-   Restored binary compatibility between Embree 3.6 and 3.5 when single-level instancing is used.
-   Fixed bug in subgrid intersector
-   Removed point query alignment in ISPC header

### New Features in Embree 3.6
-   Added Catmull-Rom curve types.
-   Added support for multi-level instancing.
-   Added support for point queries.
-   Fixed a bug preventing normal oriented curves being used unless timesteps were
    specified.
-   Fixed bug in external BVH builder when configured for dynamic build.
-   Added support for new config flag "user_threads=N" to device initialization
    which sets the number of threads used by TBB but created by the user.
-   Fixed automatic vertex buffer padding when using rtcSetNewGeometry API function.

### New Features in Embree 3.5.2
-   Added EMBREE_API_NAMESPACE cmake option that allows to put all Embree API functions
    inside a user defined namespace.
-   Added EMBREE_LIBRARY_NAME cmake option that allows to rename the Embree library.
-   When Embree is compiled as static library, EMBREE_STATIC_LIB has no longer to get
    defined before including the Embree API headers.
-   Added CPU frequency_level device configuration to allow an application to specify the
    frequency level it wants to run on. This forces Embree to not use optimizations that
    may reduce the CPU frequency below that level. By default Embree is configured to the
    the AVX-heavy frequency level, thus if the application uses solely non-AVX code, configuring
    the Embree device with "frequency_level=simd128" may give better performance.
-   Fixed a bug in the spatial split builder which caused it to fail
    for scenes with more than 2^24 geometries.

### New Features in Embree 3.5.1
-   Fixed ray/sphere intersector to work also for non-normalized rays.
-   Fixed self intersection avoidance for ray oriented discs when
    non-normalized rays were used.
-   Increased maximal face valence for subdiv patch to 64 and reduced stack size
    requirement for subdiv patch evaluation.

### New Features in Embree 3.5.0
-   Changed normal oriented curve definition to fix waving artefacts.
-   Fixed bounding issue for normal oriented motion blurred curves.
-   Fixed performance issue with motion blurred point geometry.
-   Fixed generation of documentation with new pandoc versions.

### New Features in Embree 3.4.0
-   Added point primitives (spheres, ray-oriented discs, normal-oriented discs).
-   Fixed crash triggered by scenes with only invalid primitives.
-   Improved robustness of quad/grid-based intersectors.
-   Upgraded to TBB 2019.2 for release builds.

### New Features in Embree 3.3.0
-   Added support for motion blur time range per geometry. This way geometries
    can appear and disappear during the camera shutter and time steps do not have
    to start and end at camera shutter interval boundaries.
-   Fixed crash with pathtracer when using --triangle-sphere command line.
-   Fixed crash with pathtracer when using --shader ao command line.
-   Fixed tutorials showing a black window on macOS 10.14 until moved.

### New Features in Embree 3.2.4
-   Fixed compile issues with ICC 2019.
-   Released ZIP files for Windows are now provided in a
    version linked against Visual Studio 2013 and Visual Studio 2015.

### New Features in Embree 3.2.3
-   Fixed crash when using curves with RTC_SCENE_FLAG_DYNAMIC
    combined with RTC_BUILD_QUALITY_MEDIUM.

### New Features in Embree 3.2.2
-   Fixed intersection distance for unnormalized rays with line segments.
-   Removed libmmd.dll dependency in release builds for Windows.
-   Fixed detection of AppleClang compiler under MacOSX.

### New Features in Embree 3.2.1
-   Bugfix in flat mode for hermite curves.
-   Added EMBREE_CURVE_SELF_INTERSECTION_AVOIDANCE_FACTOR cmake option to
    control self intersection avoidance for flat curves.
-   Performance fix when instantiating motion blurred scenes. The application
    should best use two (or more) time steps for an instance that instantiates
    a motion blurred scene.
-   Fixed AVX512 compile issue with GCC 6.1.1.
-   Fixed performance issue with rtcGetGeometryUserData when used
    during rendering.
-   Bugfix in length of derivatives for grid geometry.
-   Added BVH8 support for motion blurred curves and lines. For some workloads
    this increases performance by up to 7%.
-   Fixed rtcGetGeometryTransform to return the local to world transform.
-   Fixed bug in multi segment motion blur that caused missing of perfectly
    axis aligned geometry.
-   Reduced memory consumption of small scenes by 4x.
-   Reduced temporal storage of grid builder.

### New Features in Embree 3.2.0
-   Improved watertightness of robust mode.
-   Line segments, and other curves are now all contained in a single
    BVH which improves performance when these are both used in a scene.
-   Performance improvement of up to 20% for line segments.
-   Bugfix to Embree2 to Embree3 conversion script.
-   Added support for Hermite curve basis.
-   Semantics of normal buffer for normal oriented curves has
    changed to simplify usage. Please see documentation for details.
-   Using GLFW and imgui in tutorials.
-   Fixed floating point exception in static variable initialization.
-   Fixed invalid memory access in rtcGetGeometryTransform for non-motion
    blur instances.
-   Improved self intersection avoidance for flat curves. Transparency rays
    with tnear set to previous hit distance do not need curve radius
    based self intersection avoidance as same hit is calculated again. For this
    reason self intersection avoidance is now only applied to ray origin.

### New Features in Embree 3.1.0
-   Added new normal-oriented curve primitive for ray tracing of grass-like
    structures.
-   Added new grid primitive for ray tracing tessellated and displaced surfaces
    in very memory efficient manner.
-   Fixed bug of ribbon curve intersector when derivative was zero.
-   Installing all static libraries when EMBREE_STATIC_LIB is enabled.
-   Added API functions to access topology of subdivision mesh.
-   Reduced memory consumption of instances.
-   Improved performance of instances by 8%.
-   Reduced memory consumption of curves by up to 2x.
-   Up to 5% higher performance on AVX-512 architectures.
-   Added native support for multiple curve basis functions. Internal
    basis conversions are no longer performed, which saves additional
    memory when multiple bases are used.
-   Fixed issue with non thread safe local static variable initialization
    in VS2013.
-   Bugfix in rtcSetNewGeometry. Vertex buffers did not get properly
    overallocated.
-   Replaced ImageMagick with OpenImageIO in the tutorials.

### New Features in Embree 3.0.0
-   Switched to a new version of the API which provides improved
    flexibility but is not backward compatible. Please see "Upgrading
    from Embree 2 to Embree 3" section of the documentation for upgrade
    instructions. In particular, we provide a Python script that performs
    most of the transition work.
-   User geometries inside an instanced scene and a top-level scene no
    longer need to handle the instID field of the ray differently. They
    both just need to copy the context.instID into the ray.instID field.
-   Support for context filter functions that can be assigned to a ray
    query.
-   User geometries can now invoke filter functions using the
    rtcFilterIntersection and rtcFilterOcclusion calls.
-   Higher flexibility through specifying build quality per scene and
    geometry.
-   Geometry normal uses commonly used right-hand rule from now on.
-   Added self-intersection avoidance to ribbon curves and lines.
    Applications do not have to implement self-intersection workarounds
    for these primitive types anymore.
-   Added support for 4 billion primitives in a single scene.
-   Removed the RTC_MAX_USER_VERTEX_BUFFERS and RTC_MAX_INDEX_BUFFERS
    limitations.
-   Reduced memory consumption by 192 bytes per instance.
-   Fixed some performance issues on AVX-512 architectures.
-   Individual Contributor License Agreement (ICLA) and Corporate
    Contributor License Agreement (CCLA) no longer required to
    contribute to the project.

### New Features in Embree 2.17.5
-   Improved watertightness of robust mode.
-   Fixed floating point exception in static variable initialization.
-   Fixed AVX512 compile issue with GCC 6.1.1.

### New Features in Embree 2.17.4
-   Fixed AVX512 compile issue with GCC 7.
-   Fixed issue with not thread safe local static variable
    initialization in VS2013.
-   Fixed bug in the 4 and 8-wide packet intersection of instances with
    multi-segment motion blur on AVX-512 architectures.
-   Fixed bug in rtcOccluded4/8/16 when only AVX-512 ISA was enabled.

### New Features in Embree 2.17.3
-   Fixed GCC compile warning in debug mode.
-   Fixed bug of ribbon curve intersector when derivative was zero.
-   Installing all static libraries when EMBREE_STATIC_LIB is enabled.

### New Features in Embree 2.17.2
-   Made BVH build of curve geometry deterministic.

### New Features in Embree 2.17.1
-   Improved performance of occlusion ray packets by up to 50%.
-   Fixed detection of Clang for CMake 3 under MacOSX
-   Fixed AVX code compilation issue with GCC 7 compiler caused by
    explicit use of vzeroupper intrinsics.
-   Fixed an issue where Clang address sanitizer reported an error in
    the internal tasking system.
-   Added fix to compile on 32 bit Linux distribution.
-   Fixed some wrong relative include paths in Embree.
-   Improved performance of robust single ray mode by 5%.
-   Added EMBREE_INSTALL_DEPENDENCIES option (default OFF) to enable
    installing of Embree dependencies.
-   Fixed performance regression for occlusion ray streams.
-   Reduced temporary memory requirements of BVH builder for curves and
    line segments.
-   Fixed performance regression for user geometries and packet ray tracing.
-   Fixed bug where wrong closest hit was reported for very curvy hair segment.

### New Features in Embree 2.17.0
-   Improved packet ray tracing performance for coherent rays by 10-60%
    (requires RTC_INTERSECT_COHERENT flag).
-   Improved ray tracing performance for incoherent rays on
    AVX-512 architectures by 5%.
-   Improved ray tracing performance for streams of incoherent rays
    by 5-15%.
-   Fixed tbb_debug.lib linking error under Windows.
-   Fast coherent ray stream and packet code paths now also work in robust mode.
-   Using less agressive prefetching for large BVH nodes which
    results in 1-2% higher ray tracing performance.
-   Precompiled binaries have stack-protector enabled, except for
    traversal kernels. BVH builders can be slightly slower due to this
    change. If you want stack-protectors disabled please turn off
    EMBREE_STACK_PROTECTOR in cmake and build the binaries yourself.
-   When enabling ISAs individually, the 8-wide BVH was previously only
    available when the AVX ISA was also selected. This issue is now
    fixed, and one can enable only AVX2 and still get best
    performance by using an 8-wide BVH.
-   Fixed rtcOccluded1 and rtcOccluded1Ex API functions which were
    broken in ISPC.
-   Providing MSI installer for Windows.

### New Features in Embree 2.16.5
-   Bugfix in the robust triangle intersector that rarely caused NaNs.
-   Fixed bug in hybrid traversal kernel when BVH leaf was entered with no
    active rays. This rarely caused crashes when used with instancing.
-   Fixed bug introduced in Embree 2.16.2 which caused instancing not to
    work properly when a smaller than the native SIMD width was
    used in ray packet mode.
-   Fixed bug in the curve geometry intersector that caused rendering
    artefacts for Bézier curves with p0=p1 and/or p2=p3.
-   Fixed bug in the curve geometry intersector that caused hit results
    with NaNs to be reported.
-   Fixed masking bug that caused rare cracks in curve geometry.
-   Enabled support for SSE2 in precompiled binaries again.

### New Features in Embree 2.16.4
-   Bugfix in the ribbon intersector for hair primitives. Non-normalized
    rays caused wrong intersection distance to be reported.

### New Features in Embree 2.16.3
-   Increased accuracy for handling subdivision surfaces. This fixes
    cracks when using displacement mapping but reduces performance
    at irregular vertices.
-   Fixed a bug where subdivision geometry was not properly updated
    when modifying only the tesselation rate and vertex array.

### New Features in Embree 2.16.2
-   Fixed bug that caused NULL intersection context in intersection
    filter when instancing was used.
-   Fixed an issue where uv's where outside the triangle (or quad) for
    very small triangles (or quads). In robust mode we improved the uv
    calculation to avoid that issue, in fast mode we accept that
    inconsistency for better performance.
-   Changed UV encoding for non-quad subdivision patches to
    allow a subpatch UV range of `[-0.5,1.5[`. Using this new encoding
    one can use finite differences to calculate derivatives if required.
    Please adjust your code in case you rely on the old encoding.

### New Features in Embree 2.16.1
-   Workaround for compile issues with Visual Studio 2017
-   Fixed bug in subdiv code for static scenes when using tessellation
    levels larger than 50.
-   Fixed low performance when adding many geometries to a scene.
-   Fixed high memory consumption issue when using instances in
    dynamic scene (by disabling two level builder for user geometries
    and instances).

### New Features in Embree 2.16.0
-   Improved multi-segment motion blur support for scenes with
    different number of time steps per mesh.
-   New top level BVH builder that improves build times and BVH quality
    of two-level BVHs.
-   Added support to enable only a single ISA. Previously code was
    always compiled for SSE2.
-   Improved single ray tracing performance for incoherent rays on
    AVX-512 architectures by 5-10%.
-   Improved packet/hybrid ray tracing performance for incoherent rays
    on AVX-512 architectures by 10-30%.
-   Improved stream ray tracing performance for coherent rays in
    structure-of-pointers layout by 40-70%.
-   BVH builder for compact scenes of triangles and quads needs
    essentially no temporary memory anymore. This doubles the
    maximal scene size that can be rendered in compact mode.
-   Triangles no longer store the geometry normal in fast/default mode
    which reduces memory consumption by up to 20%.
-   Compact mode uses BVH4 now consistently which reduces memory
    consumption by up to 10%.
-   Reduced memory consumption for small scenes (of 10k-100k primitives)
    and dynamic scenes.
-   Improved performance of user geometries and instances through BVH8
    support.
-   The API supports now specifying the geometry ID of a geometry at
    construction time. This way matching the geometry ID used by
    Embree and the application is simplified.
-   Fixed a bug that would have caused a failure of the BVH builder
    for dynamic scenes when run on a machine with more then 1000 threads.
-   Fixed a bug that could have been triggered when reaching the maximal
    number of mappings under Linux (`vm.max_map_count`). This could have
    happened when creating a large number of small static scenes.
-   Added huge page support for Windows and MacOSX (experimental).
-   Added support for Visual Studio 2017.
-   Removed support for Visual Studio 2012.
-   Precompiled binaries now require a CPU supporting at least the
    SSE4.2 ISA.
-   We no longer provide precompiled binaries for 32-bit on Windows.
-   Under Windows one now has to use the platform toolset option in
    CMake to switch to Clang or the Intel® Compiler.
-   Fixed a bug for subdivision meshes when using the incoherent scene
    flag.
-   Fixed a bug in the line geometry intersection, that caused reporting
    an invalid line segment intersection with primID -1.
-   Buffer stride for vertex buffers of different time steps of triangle
    and quad meshes have to be identical now.
-   Fixed a bug in the curve geometry intersection code when passed a
    perfect cylinder.

### New Features in Embree 2.15.0

-   Added `rtcCommitJoin` mode that allows thread to join a build
    operation. When using the internal tasking system this allows
    Embree to solely use the threads that called `rtcCommitJoin` to
    build the scene, while previously also normal worker threads
    participated in the build. You should no longer use `rtcCommit`
    to join a build.
-   Added `rtcDeviceSetErrorFunction2` API call, which sets an error
    callback function which additionally gets passed a user provided
    pointer (`rtcDeviceSetErrorFunction` is now deprecated).
-   Added `rtcDeviceSetMemoryMonitorFunction2` API call, which sets a
    memory monitor callback function which additionally get passed a
    user provided pointer. (`rtcDeviceSetMemoryMonitorFunction` is now
    deprecated).
-   Build performance for hair geometry improved by up to 2×.
-   Standard BVH build performance increased by 5%.
-   Added API extension to use internal Morton-code based builder, the
    standard binned-SAH builder, and the spatial split-based SAH builder.
-   Added support for BSpline hair and curves. Embree uses
    either the Bézier or BSpline basis internally, and converts other
    curves, which requires more memory during rendering. For reduced
    memory consumption set the `EMBREE_NATIVE_SPLINE_BASIS` to the basis
    your application uses (which is set to `BEZIER` by default).
-   Setting the number of threads through `tbb::taskscheduler_init`
    object on the application side is now working properly.
-   Windows and Linux releases are build using AVX-512 support.
-   Implemented hybrid traversal for hair and line segments for
    improved ray packet performance.
-   AVX-512 code compiles with Clang 4.0.0
-   Fixed crash when ray packets were disabled in CMake.

### New Features in Embree 2.14.0

-   Added `ignore_config_files` option to init flags that allows the
    application to ignore Embree configuration files.
-   Face-varying interpolation is now supported for subdivision surfaces.
-   Up to 16 user vertex buffers are supported for vertex
    attribute interpolation.
-   Deprecated `rtcSetBoundaryMode` function, please use the new
    `rtcSetSubdivisionMode` function.
-   Added `RTC_SUBDIV_PIN_BOUNDARY` mode for handling boundaries of
    subdivision meshes.
-   Added `RTC_SUBDIV_PIN_ALL` mode to enforce linear interpolation
    for subdivision meshes.
-   Optimized object generation performance for dynamic scenes.
-   Reduced memory consumption when using lots of small dynamic objects.
-   Fixed bug for subdivision surfaces using low tessellation rates.
-   Hair geometry now uses a new ribbon intersector that intersects with
    ray-facing quads. The new intersector also returns the v-coordinate
    of the hair intersection, and fixes artefacts at junction points
    between segments, at the cost of a small performance hit.
-   Added `rtcSetBuffer2` function, that additionally gets the number of
    elements of a buffer. In dynamic scenes, this function allows to
    quickly change buffer sizes, making it possible to change the number
    of primitives of a mesh or the number of crease features for
    subdivision surfaces.
-   Added simple 'viewer_anim' tutorial for rendering key
    frame animations and 'buildbench' for measuring BVH (re-)build
    performance for static and dynamic scenes.
-   Added more AVX-512 optimizations for future architectures.

### New Features in Embree 2.13.0

-   Improved performance for compact (but not robust) scenes.
-   Added robust mode for motion blurred triangles and quads.
-   Added fast dynamic mode for user geometries.
-   Up to 20% faster BVH build performance on the second generation
    Intel® Xeon Phi™ processor codenamed Knights Landing.
-   Improved quality of the spatial split builder.
-   Improved performance for coherent streams of ray packets (SOA
    layout), e.g. for fast primary visibility.
-   Various bug fixes in tessellation cache, quad-based spatial
    split builder, etc.

### New Features in Embree 2.12.0

-   Added support for multi-segment motion blur for all primitive types.
-   API support for stream of pointers to single rays (`rtcIntersect1Mp`
    and `rtcOccluded1Mp`)
-   Improved BVH refitting performance for dynamic scenes.
-   Improved high-quality mode for quads (added spatial split builder
    for quads)
-   Faster dynamic scenes for triangle and quad-based meshes on AVX2
    enabled machines.
-   Performance and correctness bugfix in optimization for streams of
    coherent (single) rays.
-   Fixed large memory consumption (issue introduced in Embree v2.11.0).
    If you use Embree v2.11.0 please upgrade to Embree v2.12.0.
-   Reduced memory consumption for dynamic scenes containing small
    meshes.
-   Added support to start and affinitize TBB worker threads by passing
    "`start_threads=1,set_affinity=1`" to `rtcNewDevice`. These settings
    are recommended on systems with a high thread count.
-   `rtcInterpolate2` can now be called within a displacement shader.
-   Added initial support for Microsoft's Parallel Pattern Library (PPL)
    as tasking system alternative (for optimal performance TBB is
    highly recommended).
-   Updated to TBB 2017 which is released under the Apache v2.0 license.
-   Dropped support for Visual Studio 2012 Win32 compiler. Visual Studio
    2012 x64 is still supported.

### New Features in Embree 2.11.0

-   Improved performance for streams of coherent (single) rays flagged
    with `RTC_INTERSECT_COHERENT`. For such coherent ray streams, e.g.
    primary rays, the performance typically improves by 1.3-2×.
-   New spatial split BVH builder for triangles, which is 2-6× faster
    than the previous version and more memory conservative.
-   Improved performance and scalability of all standard BVH builders on
    systems with large core counts.
-   Fixed `rtcGetBounds` for motion blur scenes.
-   Thread affinity is now on by default when running on the latest
    Intel® Xeon Phi™ processor.
-   Added AVX-512 support for future Intel® Xeon processors.

### New Features in Embree 2.10.0

-   Added a new curve geometry which renders the sweep surface of a
    circle along a Bézier curve.
-   Intersection filters can update the `tfar` ray distance.
-   Geometry types can get disabled at compile time.
-   Modified and extended the ray stream API.
-   Added new callback mechanism for the ray stream API.
-   Improved ray stream performance (up to 5-10%).
-   Up to 20% faster morton builder on machines with large core counts.
-   Lots of optimizations for the second generation Intel® Xeon Phi™
    processor codenamed Knights Landing.
-   Added experimental support for compressed BVH nodes (reduces node
    size to 56-62% of uncompressed size). Compression introduces a
    typical performance overhead of ~10%.
-   Bugfix in backface culling mode. We do now properly cull the
    backfaces and not the frontfaces.
-   Feature freeze for the first generation Intel® Xeon Phi™ coprocessor
    codenamed Knights Corner. We will still maintain and add bug fixes
    to Embree v2.9.0, but Embree 2.10 and future versions will no longer
    support it.

### New Features in Embree 2.9.0

-   Improved shadow ray performance (10-100% depending on the scene).
-   Added initial support for ray streams (10-30% higher performance
    depending on ray coherence in the stream).
-   Added support to calculate second order derivatives using the
    `rtcInterpolate2` function.
-   Changed the parametrization for triangular subdivision faces to
    the same scheme used for pentagons.
-   Added support to query the Embree configuration using the
    `rtcDeviceGetParameter` function.

### New Features in Embree 2.8.1

-   Added support for setting per geometry tessellation rate (supported
    for subdivision and Bézier geometries).
-   Added support for motion blurred instances.

### New Features in Embree 2.8.0

-   Added support for line segment geometry.
-   Added support for quad geometry (replaces triangle-pairs feature).
-   Added support for linear motion blur of user geometries.
-   Improved performance through AVX-512 optimizations.
-   Improved performance of lazy scene build (when using TBB 4.4 update
    2).
-   Improved performance through huge page support under linux.

### New Features in Embree 2.7.1

-   Internal tasking system supports cancellation of build operations.
-   ISPC mode for robust and compact scenes got significantly faster
    (implemented hybrid traversal for bvh4.triangle4v and
    bvh4.triangle4i).
-   Hair rendering got faster as we fixed some issues with the SAH
    heuristic cost factors.
-   BVH8 got slight faster for single ray traversal (improved sorting
    when hitting more than 4 boxes).
-   BVH build performance got up to 30% faster on CPUs with high core
    counts (improved parallel partition code).
-   High quality build mode again working properly (spatial splits had
    been deactivated in v2.7.0 due to some bug).
-   Support for merging two adjacent triangles sharing a common edge
    into a triangle-pair primitive (can reduce memory consumption and
    BVH build times by up to 50% for mostly quad-based input meshes).
-   Internal cleanups (reduced number of traversal kernels by more
    templating).
-   Reduced stack size requirements of BVH builders.
-   Fixed crash for dynamic scenes, triggered by deleting all
    geometries from the scene.

### New Features in Embree 2.7.0

-   Added device concept to Embree to allow different components of an
    application to use Embree without interfering with each other.
-   Fixed memory leak in twolevel builder used for dynamic scenes.
-   Fixed bug in tesselation cache that caused crashes for subdivision
    surfaces.
-   Fixed bug in internal task scheduler that caused deadlocks when
    using `rtcCommitThread`.
-   Improved hit-distance accuracy for thin triangles in robust mode.
-   Added support to disable ray packet support in cmake.

### New Features in Embree 2.6.2

-   Fixed bug triggered by instantiating motion blur geometry.
-   Fixed bug in hit UV coordinates of static subdivision geometries.
-   Performance improvements when only changing tessellation levels for
    subdivision geometry per frame.
-   Added ray packet intersectors for subdivision geometry, resulting in
    improved performance for coherent rays.
-   Reduced virtual address space usage for static geometries.
-   Fixed some AVX2 code paths when compiling with GCC or Clang.
-   Bugfix for subdiv patches with non-matching winding order.
-   Bugfix in ISA detection of AVX-512.

### New Features in Embree 2.6.1

-   Major performance improvements for ray tracing subdivision surfaces,
    e.g. up to 2× faster for scenes where only the tessellation levels
    are changing per frame, and up to 3× faster for scenes with lots of
    crease features
-   Initial support for architectures supporting the new 16-wide AVX-512
    ISA
-   Implemented intersection filter callback support for subdivision
    surfaces
-   Added `RTC_IGNORE_INVALID_RAYS` CMake option which makes the ray
    intersectors more robust against full tree traversal caused by
    invalid ray inputs (e.g. INF, NaN, etc)

### New Features in Embree 2.6.0

-   Added `rtcInterpolate` function to interpolate per vertex
    attributes
-   Added `rtcSetBoundaryMode` function that can be used to select the
    boundary handling for subdivision surfaces
-   Fixed a traversal bug that caused rays with very small ray
    direction components to miss geometry
-   Performance improvements for the robust traversal mode
-   Fixed deadlock when calling `rtcCommit` from multiple
    threads on same scene

### New Features in Embree 2.5.1

-   On dual socket workstations, the initial BVH build performance
    almost doubled through a better memory allocation scheme
-   Reduced memory usage for subdivision surface objects with crease
    features
-   `rtcCommit` performance is robust against unset "flush to zero" and
    "denormals are zero" flags. However, enabling these flags in your
    application is still recommended
-   Reduced memory usage for subdivision surfaces with borders and
    infinitely sharp creases
-   Lots of internal cleanups and bug fixes for both Intel® Xeon® and
    Intel® Xeon Phi™

### New Features in Embree 2.5.0

-   Improved hierarchy build performance on both Intel Xeon and Intel
    Xeon Phi
-   Vastly improved tessellation cache for ray tracing subdivision
    surfaces
-   Added `rtcGetUserData` API call to query per geometry user pointer
    set through `rtcSetUserData`
-   Added support for memory monitor callback functions to track and
    limit memory consumption
-   Added support for progress monitor callback functions to track build
    progress and cancel long build operations
-   BVH builders can be used to build user defined hierarchies inside
    the application (see tutorial [BVH Builder])
-   Switched to TBB as default tasking system on Xeon to get even faster
    hierarchy build times and better integration for applications that
    also use TBB
-   `rtcCommit` can get called from multiple TBB threads to join the
    hierarchy build operations

### New Features in Embree 2.4

-   Support for Catmull Clark subdivision surfaces (triangle/quad base
    primitives)
-   Support for vector displacements on Catmull Clark subdivision
    surfaces
-   Various bug fixes (e.g. 4-byte alignment of vertex buffers works)

### New Features in Embree 2.3.3

-   BVH builders more robustly handle invalid input data (Intel Xeon
    processor family)
-   Motion blur support for hair geometry (Xeon)
-   Improved motion blur performance for triangle geometry (Xeon)
-   Improved robust ray tracing mode (Xeon)
-   Added `rtcCommitThread` API call for easier integration into
    existing tasking systems (Xeon and Intel Xeon Phi coprocessor)
-   Added support for recording and replaying all
    `rtcIntersect`/`rtcOccluded` calls (Xeon and Xeon Phi)

### New Features in Embree 2.3.2

-   Improved mixed AABB/OBB-BVH for hair geometry (Xeon Phi)
-   Reduced amount of pre-allocated memory for BVH builders (Xeon Phi)
-   New 64-bit Morton code-based BVH builder (Xeon Phi)
-   (Enhanced) Morton code-based BVH builders use now tree rotations to
    improve BVH quality (Xeon Phi)
-   Bug fixes (Xeon and Xeon Phi)

### New Features in Embree 2.3.1

-   High quality BVH mode improves spatial splits which result in up to
    30% performance improvement for some scenes (Xeon)
-   Compile time enabled intersection filter functions do not reduce
    performance if no intersection filter is used in the scene (Xeon and
    Xeon Phi)
-   Improved ray tracing performance for hair geometry by \>20% on Xeon
    Phi. BVH for hair geometry requires 20% less memory
-   BVH8 for AVX/AVX2 targets improves performance for single ray
    tracing on Haswell by up to 12% and by up to 5% for hybrid (Xeon)
-   Memory conservative BVH for Xeon Phi now uses BVH node quantization
    to lower memory footprint (requires half the memory footprint of the
    default BVH)

### New Features in Embree 2.3

-   Support for ray tracing hair geometry (Xeon and Xeon Phi)
-   Catching errors through error callback function
-   Faster hybrid traversal (Xeon and Xeon Phi)
-   New memory conservative BVH for Xeon Phi
-   Faster Morton code-based builder on Xeon
-   Faster binned-SAH builder on Xeon Phi
-   Lots of code cleanups/simplifications/improvements (Xeon and Xeon
    Phi)

### New Features in Embree 2.2

-   Support for motion blur on Xeon Phi
-   Support for intersection filter callback functions
-   Support for buffer sharing with the application
-   Lots of AVX2 optimizations, e.g. \~20% faster 8-wide hybrid
    traversal
-   Experimental support for 8-wide (AVX/AVX2) and 16-wide BVHs (Xeon
    Phi)

### New Features in Embree 2.1

-   New future proof API with a strong focus on supporting dynamic
    scenes
-   Lots of optimizations for 8-wide AVX2 (Haswell architecture)
-   Automatic runtime code selection for SSE, AVX, and AVX2
-   Support for user-defined geometry
-   New and improved BVH builders:
    -   Fast adaptive Morton code-based builder (without SAH-based
        top-level rebuild)
    -   Both the SAH and Morton code-based builders got faster (Xeon
        Phi)
    -   New variant of the SAH-based builder using triangle pre-splits
        (Xeon Phi)

### New Features in Embree 2.0

-   Support for the Intel® Xeon Phi™ coprocessor platform
-   Support for high-performance "packet" kernels on SSE, AVX, and Xeon
    Phi
-   Integration with the Intel® SPMD Program Compiler (ISPC)
-   Instantiation and fast BVH reconstruction
-   Example photo-realistic rendering engine for both C++ and ISPC
<|MERGE_RESOLUTION|>--- conflicted
+++ resolved
@@ -4,14 +4,11 @@
 ### Embree 3.12.0
 -   Added linear cone curve geometry support. In this mode a real geometric surface for curves
     with linear basis is rendered using capped cones.  They are discontinuous at edge boundaries.
-<<<<<<< HEAD
 -   Enabled fast two level builder for instances when low quality build is requested.
 -   Bugfix for ignored geometry disabling.
-=======
 -   Added EMBREE_BACKFACE_CULLING_CURVES compiler option.  This allows for a cheaper round
     linear curve intersector when correct internal tracking and back hits are not required.
     The new cmake option defaults to OFF.
->>>>>>> 7d0ddaad
 
 ### Embree 3.11.0
 
