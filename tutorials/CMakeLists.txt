## ======================================================================== ##
## Copyright 2009-2018 Intel Corporation                                    ##
##                                                                          ##
## Licensed under the Apache License, Version 2.0 (the "License");          ##
## you may not use this file except in compliance with the License.         ##
## You may obtain a copy of the License at                                  ##
##                                                                          ##
##     http://www.apache.org/licenses/LICENSE-2.0                           ##
##                                                                          ##
## Unless required by applicable law or agreed to in writing, software      ##
## distributed under the License is distributed on an "AS IS" BASIS,        ##
## WITHOUT WARRANTIES OR CONDITIONS OF ANY KIND, either express or implied. ##
## See the License for the specific language governing permissions and      ##
## limitations under the License.                                           ##
## ======================================================================== ##

IF (WIN32)

  # detect and select Win32 or x64
  IF (CMAKE_SIZEOF_VOID_P EQUAL 8)
    SET(ARCH x64)
  ELSE()
    SET(ARCH Win32)
  ENDIF()

  # detect Visual Studio version
  IF (MSVC12)
    SET(VCVER vc12)
  ELSE()
    SET(VCVER vc14)
  ENDIF()

  FIND_PATH(GLFW_INCLUDE_DIRS NAMES GLFW/glfw3.h PATHS common/glfw/include)
  FIND_LIBRARY(GLFW_LIBRARY glfw3 common/glfw/${ARCH}/${VCVER})
  SET(GLFW_STATIC_LIBRARIES ${GLFW_LIBRARY})
  MARK_AS_ADVANCED(
    GLFW_INCLUDE_DIR
    GLFW_LIBRARY
  )

ELSE (WIN32)
  
  FIND_PACKAGE(PkgConfig REQUIRED)
  PKG_SEARCH_MODULE(GLFW QUIET glfw3)
  IF (NOT GLFW_FOUND)
    MESSAGE(FATAL_ERROR "GLFW not found! Please either install GLFW or disable EMBREE_TUTORIALS.")
  ENDIF()

<<<<<<< HEAD
  LINK_DIRECTORIES(${GLFW_LIBRARY_DIRS})

=======
>>>>>>> f8b5c6ee
ENDIF (WIN32)

FIND_PACKAGE(OpenGL)
IF (NOT OPENGL_FOUND)
  MESSAGE(FATAL_ERROR "OpenGL not found! Please either install OpenGL or disable EMBREE_TUTORIALS.")
ENDIF()

INCLUDE_DIRECTORIES(${OPENGL_INCLUDE_DIR} ${GLFW_INCLUDE_DIRS})

ADD_SUBDIRECTORY(common)

ADD_SUBDIRECTORY(verify)
ADD_SUBDIRECTORY(triangle_geometry)
ADD_SUBDIRECTORY(dynamic_scene)
ADD_SUBDIRECTORY(user_geometry)
ADD_SUBDIRECTORY(viewer)
ADD_SUBDIRECTORY(instanced_geometry)
ADD_SUBDIRECTORY(intersection_filter)
ADD_SUBDIRECTORY(pathtracer)
ADD_SUBDIRECTORY(hair_geometry)
ADD_SUBDIRECTORY(subdivision_geometry)
ADD_SUBDIRECTORY(displacement_geometry)
ADD_SUBDIRECTORY(grid_geometry)
ADD_SUBDIRECTORY(bvh_builder)
ADD_SUBDIRECTORY(lazy_geometry)
ADD_SUBDIRECTORY(bvh_access)
ADD_SUBDIRECTORY(motion_blur_geometry)
ADD_SUBDIRECTORY(interpolation)
ADD_SUBDIRECTORY(convert)
ADD_SUBDIRECTORY(curve_geometry)
ADD_SUBDIRECTORY(buildbench)

IF (EMBREE_RAY_PACKETS)
  ADD_SUBDIRECTORY(viewer_stream)
  ADD_SUBDIRECTORY(viewer_anim)
ENDIF()

<|MERGE_RESOLUTION|>--- conflicted
+++ resolved
@@ -46,11 +46,7 @@
     MESSAGE(FATAL_ERROR "GLFW not found! Please either install GLFW or disable EMBREE_TUTORIALS.")
   ENDIF()
 
-<<<<<<< HEAD
   LINK_DIRECTORIES(${GLFW_LIBRARY_DIRS})
-
-=======
->>>>>>> f8b5c6ee
 ENDIF (WIN32)
 
 FIND_PACKAGE(OpenGL)
