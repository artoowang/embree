--- conflicted
+++ resolved
@@ -1871,14 +1871,7 @@
     ISPCSubdivMesh* mesh = (ISPCSubdivMesh*) geometry;
     unsigned int geomID = mesh->geomID;
 #if defined(ISPC)
-<<<<<<< HEAD
-      parallel_for(size_t(0),size_t( getNumHWThreads() ),[&](const range<size_t>& range) {
-    for (size_t i=range.begin(); i<range.end(); i++)
-      updateEdgeLevelBufferTask(i,mesh,cam_pos);
-  }); 
-=======
-      parallel_for(size_t(0),size_t( getNumHWThreads() ),[&](const range<size_t>& range) {    for (size_t i=range.begin(); i<range.end(); i++)      updateEdgeLevelBufferTask(i,mesh,cam_pos);  }); 
->>>>>>> 81804c35
+      parallel_for(size_t(0),size_t( getNumHWThreads() ),[&](const range<size_t>& range) {    for (size_t i=range.begin(); i<range.end(); i++)      updateEdgeLevelBufferTask(i,mesh,cam_pos);  });
 #else
       updateEdgeLevelBuffer(mesh,cam_pos,0,mesh->numFaces);
 #endif
@@ -1966,14 +1959,7 @@
   /* render image */
   const int numTilesX = (width +TILE_SIZE_X-1)/TILE_SIZE_X;
   const int numTilesY = (height+TILE_SIZE_Y-1)/TILE_SIZE_Y;
-<<<<<<< HEAD
-  parallel_for(size_t(0),size_t(numTilesX*numTilesY),[&](const range<size_t>& range) {
-    for (size_t i=range.begin(); i<range.end(); i++)
-      renderTileTask(i,pixels,width,height,time,camera,numTilesX,numTilesY);
-  }); 
-=======
-  parallel_for(size_t(0),size_t(numTilesX*numTilesY),[&](const range<size_t>& range) {    for (size_t i=range.begin(); i<range.end(); i++)      renderTileTask(i,pixels,width,height,time,camera,numTilesX,numTilesY);  }); 
->>>>>>> 81804c35
+  parallel_for(size_t(0),size_t(numTilesX*numTilesY),[&](const range<size_t>& range) {    for (size_t i=range.begin(); i<range.end(); i++)      renderTileTask(i,pixels,width,height,time,camera,numTilesX,numTilesY);  });
   //rtcDebug();
 } // device_render
 
