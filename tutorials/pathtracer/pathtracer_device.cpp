// ======================================================================== //
// Copyright 2009-2015 Intel Corporation                                    //
//                                                                          //
// Licensed under the Apache License, Version 2.0 (the "License");          //
// you may not use this file except in compliance with the License.         //
// You may obtain a copy of the License at                                  //
//                                                                          //
//     http://www.apache.org/licenses/LICENSE-2.0                           //
//                                                                          //
// Unless required by applicable law or agreed to in writing, software      //
// distributed under the License is distributed on an "AS IS" BASIS,        //
// WITHOUT WARRANTIES OR CONDITIONS OF ANY KIND, either express or implied. //
// See the License for the specific language governing permissions and      //
// limitations under the License.                                           //
// ======================================================================== //

#include "../common/tutorial/tutorial_device.h"
#include "../common/tutorial/scene_device.h"
#include "../common/tutorial/random_sampler.h"
#include "shapesampler.h"
#include "optics.h"

#undef TILE_SIZE_X
#undef TILE_SIZE_Y

#define TILE_SIZE_X 4
#define TILE_SIZE_Y 4

#define FIXED_SAMPLING 0
#define SAMPLES_PER_PIXEL 1

//#define FORCE_FIXED_EDGE_TESSELLATION
#define FIXED_EDGE_TESSELLATION_VALUE 4

#define MAX_EDGE_LEVEL 128.0f
#define MIN_EDGE_LEVEL   4.0f
#define LEVEL_FACTOR    64.0f
#define MAX_PATH_LENGTH  8

bool g_subdiv_mode = false;
unsigned int keyframeID = 0;

struct DifferentialGeometry
{
  int geomID;
  int primID;
  float u,v;
  Vec3fa P;
  Vec3fa Ng;
  Vec3fa Ns;
  Vec3fa Tx; //direction along hair
  Vec3fa Ty;
  float tnear_eps;
};

struct BRDF
{
  float Ns;               /*< specular exponent */
  float Ni;               /*< optical density for the surface (index of refraction) */
  Vec3fa Ka;              /*< ambient reflectivity */
  Vec3fa Kd;              /*< diffuse reflectivity */
  Vec3fa Ks;              /*< specular reflectivity */
  Vec3fa Kt;              /*< transmission filter */
  float dummy0;
  float dummy1;
  float dummy2;
  float dummy3;
  float dummy4;
  float dummy5;
};

struct Medium
{
  Vec3fa transmission; //!< Transmissivity of medium.
  float eta;             //!< Refraction index of medium.
};

inline Medium make_Medium(const Vec3fa& transmission, const float eta)
{
  Medium m;
  m.transmission = transmission;
  m.eta = eta;
  return m;
}

inline Medium make_Medium_Vacuum() { 
  return make_Medium(Vec3fa((float)1.0f),1.0f); 
}

inline bool eq(const Medium& a, const Medium& b) {
  return (a.eta == b.eta) && eq(a.transmission, b.transmission);
}

inline Vec3fa sample_component2(const Vec3fa& c0, const Sample3f& wi0, const Medium& medium0,
                               const Vec3fa& c1, const Sample3f& wi1, const Medium& medium1,
                               const Vec3fa& Lw, Sample3f& wi_o, Medium& medium_o, const float s)
{
  const Vec3fa m0 = Lw*c0/wi0.pdf;
  const Vec3fa m1 = Lw*c1/wi1.pdf;

  const float C0 = wi0.pdf == 0.0f ? 0.0f : max(max(m0.x,m0.y),m0.z);
  const float C1 = wi1.pdf == 0.0f ? 0.0f : max(max(m1.x,m1.y),m1.z);
  const float C  = C0 + C1;

  if (C == 0.0f) {
    wi_o = Sample3f(Vec3fa(0,0,0),0);
    return Vec3fa(0,0,0);
  }

  const float CP0 = C0/C;
  const float CP1 = C1/C;
  if (s < CP0) {
    wi_o = Sample3f(wi0.v,wi0.pdf*CP0); 
    medium_o = medium0; return c0;
  } 
  else {
    wi_o = Sample3f(wi1.v,wi1.pdf*CP1); 
    medium_o = medium1; return c1;
  }
}

////////////////////////////////////////////////////////////////////////////////
//                             Ambient Light                                  //
////////////////////////////////////////////////////////////////////////////////

inline Vec3fa AmbientLight__eval(const ISPCAmbientLight& light, const Vec3fa& wo) {
  return Vec3fa(light.L);
}

inline Vec3fa AmbientLight__sample(const ISPCAmbientLight& light, const DifferentialGeometry& dg, Sample3f& wi, float& tMax, const Vec2f& s) 
{
  wi = cosineSampleHemisphere(s.x,s.y,dg.Ns);
  tMax = 1e20f;
  return Vec3fa(light.L);
}

////////////////////////////////////////////////////////////////////////////////
//                             Point Light                                    //
////////////////////////////////////////////////////////////////////////////////

inline Vec3fa PointLight__sample(const ISPCPointLight& light, 
					const DifferentialGeometry& dg, 
					Sample3f& wi,
					float& tMax,
					const Vec2f& s) 
{
  Vec3fa d = Vec3fa(light.P) - dg.P;
  float distance = length(d);
  wi = Sample3f(d*rcp(distance), distance*distance);
  tMax = distance;
  return Vec3fa(light.I);
}

////////////////////////////////////////////////////////////////////////////////
//                        Directional Light                                   //
////////////////////////////////////////////////////////////////////////////////

inline Vec3fa DirectionalLight__sample(const ISPCDirectionalLight& light, 
					      const DifferentialGeometry& dg, 
					      Sample3f& wi,
					      float& tMax,
					      const Vec2f& s) 
{
  wi = Sample3f(neg(normalize(Vec3fa(light.D))),1.0f); 
  tMax = inf; 
  return Vec3fa(light.E);
}

////////////////////////////////////////////////////////////////////////////////
//                          Distant Light                                     //
////////////////////////////////////////////////////////////////////////////////

inline Vec3fa DistantLight__eval(const ISPCDistantLight& light, const Vec3fa& wo) 
{
  if (-dot(wo,Vec3fa(light.D)) >= light.cosHalfAngle) return Vec3fa(light.L);
  return Vec3fa(0.0f);
}

inline Vec3fa DistantLight__sample(const ISPCDistantLight& light,
                                   const DifferentialGeometry& dg, 
                                   Sample3f& wi,
                                   float& tMax,
                                   const Vec2f& s) 
{
  wi = UniformSampleCone(s.x,s.y,light.radHalfAngle,Vec3fa((Vec3fa)neg(light.D)));
  tMax = 1e20f;

  return Vec3fa(light.L);
}

////////////////////////////////////////////////////////////////////////////////
//                          Minneart BRDF                                     //
////////////////////////////////////////////////////////////////////////////////

struct Minneart
{
  /*! The reflectance parameter. The vale 0 means no reflection,
   *  and 1 means full reflection. */
  Vec3fa R;
  
  /*! The amount of backscattering. A value of 0 means lambertian
   *  diffuse, and inf means maximum backscattering. */
  float b;
};

inline Vec3fa Minneart__eval(const Minneart* This,
                     const Vec3fa &wo, const DifferentialGeometry &dg, const Vec3fa &wi) 
{
  const float cosThetaI = clamp(dot(wi,dg.Ns));
  const float backScatter = pow(clamp(dot(wo,wi)), This->b);
  return (backScatter * cosThetaI * float(one_over_pi)) * This->R;
}

inline Vec3fa Minneart__sample(const Minneart* This,
                       const Vec3fa &wo, 
                       const DifferentialGeometry &dg, 
                       Sample3f &wi, 
                       const Vec2f &s)  
{
  wi = cosineSampleHemisphere(s.x,s.y,dg.Ns);
  return Minneart__eval(This, wo, dg, wi.v);
}

inline void Minneart__Constructor(Minneart* This, const Vec3fa& R, const float b) 
{
  This->R = R;
  This->b = b;
}

inline Minneart make_Minneart(const Vec3fa& R, const float f) { 
  Minneart m; Minneart__Constructor(&m,R,f); return m; 
}

////////////////////////////////////////////////////////////////////////////////
//                            Velvet BRDF                                     //
////////////////////////////////////////////////////////////////////////////////

struct Velvety
{
  BRDF base;

  /*! The reflectance parameter. The vale 0 means no reflection,
   *  and 1 means full reflection. */
  Vec3fa R;
  
  /*! The falloff of horizon scattering. 0 no falloff,
   *  and inf means maximum falloff. */
  float f;
};

inline Vec3fa Velvety__eval(const Velvety* This,
                    const Vec3fa &wo, const DifferentialGeometry &dg, const Vec3fa &wi) 
{
  const float cosThetaO = clamp(dot(wo,dg.Ns));
  const float cosThetaI = clamp(dot(wi,dg.Ns));
  const float sinThetaO = sqrt(1.0f - cosThetaO * cosThetaO);
  const float horizonScatter = pow(sinThetaO, This->f);
  return (horizonScatter * cosThetaI * float(one_over_pi)) * This->R;
}

inline Vec3fa Velvety__sample(const Velvety* This,
                      const Vec3fa &wo, 
                      const DifferentialGeometry &dg, 
                      Sample3f &wi, 
                      const Vec2f &s)  
{
  wi = cosineSampleHemisphere(s.x,s.y,dg.Ns);
  return Velvety__eval(This, wo, dg, wi.v);
}

inline void Velvety__Constructor(Velvety* This, const Vec3fa& R, const float f) 
{
  This->R = R;
  This->f = f;
}

inline Velvety make_Velvety(const Vec3fa& R, const float f) { 
  Velvety m; Velvety__Constructor(&m,R,f); return m; 
}

////////////////////////////////////////////////////////////////////////////////
//                  Dielectric Reflection BRDF                                //
////////////////////////////////////////////////////////////////////////////////

struct DielectricReflection
{
  float eta;
};

inline Vec3fa DielectricReflection__eval(const DielectricReflection* This, const Vec3fa &wo, const DifferentialGeometry &dg, const Vec3fa &wi) {
  return Vec3fa(0.f);
}

inline Vec3fa DielectricReflection__sample(const DielectricReflection* This, const Vec3fa &wo, const DifferentialGeometry &dg, Sample3f &wi, const Vec2f &s)
{
  const float cosThetaO = clamp(dot(wo,dg.Ns));
  wi = reflect_(wo,dg.Ns,cosThetaO);
  return Vec3fa(fresnelDielectric(cosThetaO,This->eta));
}

inline void DielectricReflection__Constructor(DielectricReflection* This,
                                              const float etai,
                                              const float etat)
{
  This->eta = etai*rcp(etat);
}

inline DielectricReflection make_DielectricReflection(const float etai, const float etat) {
  DielectricReflection v; DielectricReflection__Constructor(&v,etai,etat); return v;
}

////////////////////////////////////////////////////////////////////////////////
//                                Lambertian BRDF                             //
////////////////////////////////////////////////////////////////////////////////

struct Lambertian
{
  Vec3fa R;
};

inline Vec3fa Lambertian__eval(const Lambertian* This,
                              const Vec3fa &wo, const DifferentialGeometry &dg, const Vec3fa &wi) 
{
  return This->R * (1.0f/(float)(float(pi))) * clamp(dot(wi,dg.Ns));
}

inline Vec3fa Lambertian__sample(const Lambertian* This,
                                const Vec3fa &wo, 
                                const DifferentialGeometry &dg, 
                                Sample3f &wi, 
                                const Vec2f &s)  
{
  wi = cosineSampleHemisphere(s.x,s.y,dg.Ns);
  return Lambertian__eval(This, wo, dg, wi.v);
}

inline void Lambertian__Constructor(Lambertian* This, const Vec3fa& R)
{
  This->R = R;
}

inline Lambertian make_Lambertian(const Vec3fa& R) {
  Lambertian v; Lambertian__Constructor(&v,R); return v;
}


////////////////////////////////////////////////////////////////////////////////
//              Lambertian BRDF with Dielectric Layer on top                  //
////////////////////////////////////////////////////////////////////////////////

struct DielectricLayerLambertian
{
  Vec3fa T;             //!< Transmission coefficient of dielectricum
  float etait;         //!< Relative refraction index etai/etat of both media
  float etati;         //!< relative refraction index etat/etai of both media
  Lambertian ground;   //!< the BRDF of the ground layer
};

inline Vec3fa DielectricLayerLambertian__eval(const DielectricLayerLambertian* This,
                                             const Vec3fa &wo, const DifferentialGeometry &dg, const Vec3fa &wi) 
{
  const float cosThetaO = dot(wo,dg.Ns);
  const float cosThetaI = dot(wi,dg.Ns);
  if (cosThetaI <= 0.0f || cosThetaO <= 0.0f) return Vec3fa(0.f);

  float cosThetaO1; 
  const Sample3f wo1 = refract(wo,dg.Ns,This->etait,cosThetaO,cosThetaO1);
  float cosThetaI1; 
  const Sample3f wi1 = refract(wi,dg.Ns,This->etait,cosThetaI,cosThetaI1);
  const float Fi = 1.0f - fresnelDielectric(cosThetaI,cosThetaI1,This->etait);
  const Vec3fa Fg = Lambertian__eval(&This->ground,neg(wo1.v),dg,neg(wi1.v));
  const float Fo = 1.0f - fresnelDielectric(cosThetaO,cosThetaO1,This->etait);
  return Fo * This->T * Fg * This->T * Fi;
}

inline Vec3fa DielectricLayerLambertian__sample(const DielectricLayerLambertian* This,
                                               const Vec3fa &wo, 
                                               const DifferentialGeometry &dg, 
                                               Sample3f &wi, 
                                               const Vec2f &s)  
{
  /*! refract ray into medium */
  float cosThetaO = dot(wo,dg.Ns);
  if (cosThetaO <= 0.0f) return Vec3fa(0.f);
  float cosThetaO1; Sample3f wo1 = refract(wo,dg.Ns,This->etait,cosThetaO,cosThetaO1);
  
  /*! sample ground BRDF */
  Sample3f wi1 = Sample3f(Vec3fa(0.f),1.f); 
  Vec3fa Fg = Lambertian__sample(&This->ground,neg(wo1.v),dg,wi1,s);

  /*! refract ray out of medium */
  float cosThetaI1 = dot(wi1.v,dg.Ns);
  if (cosThetaI1 <= 0.0f) return Vec3fa(0.f);
  
  float cosThetaI; 
  Sample3f wi0 = refract(neg(wi1.v),neg(dg.Ns),This->etati,cosThetaI1,cosThetaI);
  if (wi0.pdf == 0.0f) return Vec3fa(0.f);
  
  /*! accumulate contribution of path */
  wi = Sample3f(wi0.v,wi1.pdf);
  float Fi = 1.0f - fresnelDielectric(cosThetaI,cosThetaI1,This->etait);
  float Fo = 1.0f - fresnelDielectric(cosThetaO,cosThetaO1,This->etait);
  return Fo * This->T * Fg * This->T * Fi;
}

inline void DielectricLayerLambertian__Constructor(DielectricLayerLambertian* This,
                                                   const Vec3fa& T, 
                                                   const float etai, 
                                                   const float etat, 
                                                   const Lambertian& ground)
{
  This->T = T;
  This->etait = etai*rcp(etat);
  This->etati = etat*rcp(etai);
  This->ground = ground;
}

inline DielectricLayerLambertian make_DielectricLayerLambertian(const Vec3fa& T, 
                                                                        const float etai, 
                                                                        const float etat, 
                                                                        const Lambertian& ground)
{
  DielectricLayerLambertian m; 
  DielectricLayerLambertian__Constructor(&m,T,etai,etat,ground);
  return m;
}

/*! Anisotropic power cosine microfacet distribution. */
struct AnisotropicBlinn {
  Vec3fa dx;       //!< x-direction of the distribution.
  float nx;        //!< Glossiness in x direction with range [0,infinity[ where 0 is a diffuse surface.
  Vec3fa dy;       //!< y-direction of the distribution.
  float ny;        //!< Exponent that determines the glossiness in y direction.
  Vec3fa dz;       //!< z-direction of the distribution.
  float norm1;     //!< Normalization constant for calculating the pdf for sampling.
  float norm2;     //!< Normalization constant for calculating the distribution.
  Vec3fa Kr,Kt; 
  float side;
};

  /*! Anisotropic power cosine distribution constructor. */
inline void AnisotropicBlinn__Constructor(AnisotropicBlinn* This, const Vec3fa& Kr, const Vec3fa& Kt, 
                                          const Vec3fa& dx, float nx, const Vec3fa& dy, float ny, const Vec3fa& dz) 
{
  This->Kr = Kr;
  This->Kt = Kt;
  This->dx = dx;
  This->nx = nx;
  This->dy = dy;
  This->ny = ny;
  This->dz = dz;
  This->norm1 = sqrtf((nx+1)*(ny+1)) * float(one_over_two_pi);
  This->norm2 = sqrtf((nx+2)*(ny+2)) * float(one_over_two_pi);
  This->side = reduce_max(Kr)/(reduce_max(Kr)+reduce_max(Kt));
}

/*! Evaluates the power cosine distribution. \param wh is the half
 *  vector */
inline float AnisotropicBlinn__eval(const AnisotropicBlinn* This, const Vec3fa& wh)  
{
  const float cosPhiH   = dot(wh, This->dx);
  const float sinPhiH   = dot(wh, This->dy);
  const float cosThetaH = dot(wh, This->dz);
  const float R = sqr(cosPhiH)+sqr(sinPhiH);
  if (R == 0.0f) return This->norm2;
  const float n = (This->nx*sqr(cosPhiH)+This->ny*sqr(sinPhiH))*rcp(R);
  return This->norm2 * pow(abs(cosThetaH), n);
}

/*! Samples the distribution. \param s is the sample location
 *  provided by the caller. */
inline Vec3fa AnisotropicBlinn__sample(const AnisotropicBlinn* This, const float sx, const float sy)
{
  const float phi =float(two_pi)*sx;
  const float sinPhi0 = sqrtf(This->nx+1)*sinf(phi);
  const float cosPhi0 = sqrtf(This->ny+1)*cosf(phi);
  const float norm = rsqrt(sqr(sinPhi0)+sqr(cosPhi0));
  const float sinPhi = sinPhi0*norm;
  const float cosPhi = cosPhi0*norm;
  const float n = This->nx*sqr(cosPhi)+This->ny*sqr(sinPhi);
  const float cosTheta = powf(sy,rcp(n+1));
  const float sinTheta = cos2sin(cosTheta);
  const float pdf = This->norm1*powf(cosTheta,n);
  const Vec3fa h = Vec3fa(cosPhi * sinTheta, sinPhi * sinTheta, cosTheta);
  const Vec3fa wh = h.x*This->dx + h.y*This->dy + h.z*This->dz;
  return Vec3fa(wh,pdf);
}

inline Vec3fa AnisotropicBlinn__eval(const AnisotropicBlinn* This, const Vec3fa& wo, const Vec3fa& wi) 
{
  const float cosThetaI = dot(wi,This->dz);
  
  /* reflection */
  if (cosThetaI > 0.0f) {
    const Vec3fa wh = normalize(wi + wo);
    return This->Kr * AnisotropicBlinn__eval(This,wh) * abs(cosThetaI);
  } 
  
  /* transmission */
  else {
    const Vec3fa wh = normalize(reflect(wi,This->dz) + wo);
    return This->Kt * AnisotropicBlinn__eval(This,wh) * abs(cosThetaI);
  }
}

inline Vec3fa AnisotropicBlinn__sample(const AnisotropicBlinn* This, const Vec3fa& wo, Sample3f& wi_o, const float sx, const float sy, const float sz) 
{
  //wi = Vec3fa(reflect(normalize(wo),normalize(dz)),1.0f); return Kr;
  //wi = Vec3fa(neg(wo),1.0f); return Kt;
  const Vec3fa wh = AnisotropicBlinn__sample(This,sx,sy);
  //if (dot(wo,wh) < 0.0f) return Vec3fa(0.0f,0.0f);
  
  /* reflection */
  if (sz < This->side) {
    wi_o = Sample3f(reflect(wo,Vec3fa(wh)),wh.w*This->side);
    const float cosThetaI = dot(wi_o.v,This->dz);
    return This->Kr * AnisotropicBlinn__eval(This,Vec3fa(wh)) * abs(cosThetaI);
  }
  
  /* transmission */
  else {
    wi_o = Sample3f(reflect(reflect(wo,Vec3fa(wh)),This->dz),wh.w*(1-This->side));
    const float cosThetaI = dot(wi_o.v,This->dz);
    return This->Kt * AnisotropicBlinn__eval(This,Vec3fa(wh)) * abs(cosThetaI);
  }
}

////////////////////////////////////////////////////////////////////////////////
//                          Matte Material                                    //
////////////////////////////////////////////////////////////////////////////////

void MatteMaterial__preprocess(MatteMaterial* material, BRDF& brdf, const Vec3fa& wo, const DifferentialGeometry& dg, const Medium& medium)  
{
}

Vec3fa MatteMaterial__eval(MatteMaterial* This, const BRDF& brdf, const Vec3fa& wo, const DifferentialGeometry& dg, const Vec3fa& wi) 
{
  Lambertian lambertian = make_Lambertian(Vec3fa((Vec3fa)This->reflectance));
  return Lambertian__eval(&lambertian,wo,dg,wi);
}

Vec3fa MatteMaterial__sample(MatteMaterial* This, const BRDF& brdf, const Vec3fa& Lw, const Vec3fa& wo, const DifferentialGeometry& dg, Sample3f& wi_o, Medium& medium, const Vec2f& s)  
{
  Lambertian lambertian = make_Lambertian(Vec3fa((Vec3fa)This->reflectance));
  return Lambertian__sample(&lambertian,wo,dg,wi_o,s);
}

////////////////////////////////////////////////////////////////////////////////
//                          Mirror Material                                    //
////////////////////////////////////////////////////////////////////////////////

void MirrorMaterial__preprocess(MirrorMaterial* material, BRDF& brdf, const Vec3fa& wo, const DifferentialGeometry& dg, const Medium& medium)  
{
}

Vec3fa MirrorMaterial__eval(MirrorMaterial* This, const BRDF& brdf, const Vec3fa& wo, const DifferentialGeometry& dg, const Vec3fa& wi) {
  return Vec3fa(0.0f);
}

Vec3fa MirrorMaterial__sample(MirrorMaterial* This, const BRDF& brdf, const Vec3fa& Lw, const Vec3fa& wo, const DifferentialGeometry& dg, Sample3f& wi_o, Medium& medium, const Vec2f& s)  
{
  wi_o = reflect_(wo,dg.Ns);
  return Vec3fa(This->reflectance);
}

////////////////////////////////////////////////////////////////////////////////
//                          OBJ Material                                      //
////////////////////////////////////////////////////////////////////////////////

void OBJMaterial__preprocess(OBJMaterial* material, BRDF& brdf, const Vec3fa& wo, const DifferentialGeometry& dg, const Medium& medium)  
{
    float d = material->d;
    if (material->map_d) d *= 1.0f-getTextureTexel1f(material->map_d,dg.u,dg.v);	
    brdf.Ka = Vec3fa(material->Ka);
    //if (material->map_Ka) { brdf.Ka *= material->map_Ka->get(dg.st); }
    brdf.Kd = d * Vec3fa(material->Kd);  
    if (material->map_Kd) brdf.Kd = brdf.Kd * getTextureTexel3f(material->map_Kd,dg.u,dg.v);	
    brdf.Ks = d * Vec3fa(material->Ks);  
    //if (material->map_Ks) brdf.Ks *= material->map_Ks->get(dg.st); 
    brdf.Ns = material->Ns;  
    //if (material->map_Ns) { brdf.Ns *= material->map_Ns.get(dg.st); }
    brdf.Kt = (1.0f-d)*Vec3fa(material->Kt);
    brdf.Ni = material->Ni;
}

Vec3fa OBJMaterial__eval(OBJMaterial* material, const BRDF& brdf, const Vec3fa& wo, const DifferentialGeometry& dg, const Vec3fa& wi) 
{
  Vec3fa R = Vec3fa(0.0f,0.0f,0.0f);
  const float Md = max(max(brdf.Kd.x,brdf.Kd.y),brdf.Kd.z);
  const float Ms = max(max(brdf.Ks.x,brdf.Ks.y),brdf.Ks.z);
  const float Mt = max(max(brdf.Kt.x,brdf.Kt.y),brdf.Kt.z);
  if (Md > 0.0f) {
    R = R + (1.0f/float(pi)) * clamp(dot(wi,dg.Ns)) * brdf.Kd;
  }
  if (Ms > 0.0f) {
    const Sample3f refl = reflect_(wo,dg.Ns);
    if (dot(refl.v,wi) > 0.0f) 
      R = R + (brdf.Ns+2) * float(one_over_two_pi) * pow(max(1e-10f,dot(refl.v,wi)),brdf.Ns) * clamp(dot(wi,dg.Ns)) * brdf.Ks;
  }
  if (Mt > 0.0f) {
  }
  return R;
}

Vec3fa OBJMaterial__sample(OBJMaterial* material, const BRDF& brdf, const Vec3fa& Lw, const Vec3fa& wo, const DifferentialGeometry& dg, Sample3f& wi_o, Medium& medium, const Vec2f& s)  
{
  Vec3fa cd = Vec3fa(0.0f); 
  Sample3f wid = Sample3f(Vec3fa(0.0f),0.0f);
  if (max(max(brdf.Kd.x,brdf.Kd.y),brdf.Kd.z) > 0.0f) {
    wid = cosineSampleHemisphere(s.x,s.y,dg.Ns);
    cd = float(one_over_pi) * clamp(dot(wid.v,dg.Ns)) * brdf.Kd;
  }

  Vec3fa cs = Vec3fa(0.0f); 
  Sample3f wis = Sample3f(Vec3fa(0.0f),0.0f);
  if (max(max(brdf.Ks.x,brdf.Ks.y),brdf.Ks.z) > 0.0f)
  {
    const Sample3f refl = reflect_(wo,dg.Ns);
    wis = powerCosineSampleHemisphere(s.x,s.y,refl.v,brdf.Ns);
    cs = (brdf.Ns+2) * float(one_over_two_pi) * pow(dot(refl.v,wis.v),brdf.Ns) * clamp(dot(wis.v,dg.Ns)) * brdf.Ks;
  }

  Vec3fa ct = Vec3fa(0.0f); 
  Sample3f wit = Sample3f(Vec3fa(0.0f),0.0f);
  if (max(max(brdf.Kt.x,brdf.Kt.y),brdf.Kt.z) > 0.0f)
  {
    wit = Sample3f(neg(wo),1.0f);
    ct = brdf.Kt;
  }

  const Vec3fa md = Lw*cd/wid.pdf;
  const Vec3fa ms = Lw*cs/wis.pdf;
  const Vec3fa mt = Lw*ct/wit.pdf;

  const float Cd = wid.pdf == 0.0f ? 0.0f : max(max(md.x,md.y),md.z);
  const float Cs = wis.pdf == 0.0f ? 0.0f : max(max(ms.x,ms.y),ms.z);
  const float Ct = wit.pdf == 0.0f ? 0.0f : max(max(mt.x,mt.y),mt.z);
  const float C  = Cd + Cs + Ct;

  if (C == 0.0f) {
    wi_o = Sample3f(Vec3fa(0,0,0),0);
    return Vec3fa(0,0,0);
  }

  const float CPd = Cd/C;
  const float CPs = Cs/C;
  const float CPt = Ct/C;

  if (s.x < CPd) {
    wi_o = Sample3f(wid.v,wid.pdf*CPd);
    return cd;
  } 
  else if (s.x < CPd + CPs)
  {
    wi_o = Sample3f(wis.v,wis.pdf*CPs);
    return cs;
  }
  else 
  {
    wi_o = Sample3f(wit.v,wit.pdf*CPt);
    return ct;
  }
}

////////////////////////////////////////////////////////////////////////////////
//                        Metal Material                                      //
////////////////////////////////////////////////////////////////////////////////

void MetalMaterial__preprocess(MetalMaterial* material, BRDF& brdf, const Vec3fa& wo, const DifferentialGeometry& dg, const Medium& medium)  
{
}

Vec3fa MetalMaterial__eval(MetalMaterial* This, const BRDF& brdf, const Vec3fa& wo, const DifferentialGeometry& dg, const Vec3fa& wi) 
{
  const FresnelConductor fresnel = make_FresnelConductor(Vec3fa(This->eta),Vec3fa(This->k));
  const PowerCosineDistribution distribution = make_PowerCosineDistribution(rcp(This->roughness));

  const float cosThetaO = dot(wo,dg.Ns);
  const float cosThetaI = dot(wi,dg.Ns);
  if (cosThetaI <= 0.0f || cosThetaO <= 0.0f) return Vec3fa(0.f);
  const Vec3fa wh = normalize(wi+wo);
  const float cosThetaH = dot(wh, dg.Ns);
  const float cosTheta = dot(wi, wh); // = dot(wo, wh);
  const Vec3fa F = eval(fresnel,cosTheta);
  const float D = eval(distribution,cosThetaH);
  const float G = min(1.0f, min(2.0f * cosThetaH * cosThetaO / cosTheta, 
                                2.0f * cosThetaH * cosThetaI / cosTheta));
  return (Vec3fa(This->reflectance)*F) * D * G * rcp(4.0f*cosThetaO);
}

Vec3fa MetalMaterial__sample(MetalMaterial* This, const BRDF& brdf, const Vec3fa& Lw, const Vec3fa& wo, const DifferentialGeometry& dg, Sample3f& wi_o, Medium& medium, const Vec2f& s)  
{
  const PowerCosineDistribution distribution = make_PowerCosineDistribution(rcp(This->roughness));

  if (dot(wo,dg.Ns) <= 0.0f) return Vec3fa(0.0f);
  sample(distribution,wo,dg.Ns,wi_o,s);
  if (dot(wi_o.v,dg.Ns) <= 0.0f) return Vec3fa(0.0f);
  return MetalMaterial__eval(This,brdf,wo,dg,wi_o.v);
}

////////////////////////////////////////////////////////////////////////////////
//                        ReflectiveMetal Material                            //
////////////////////////////////////////////////////////////////////////////////

void ReflectiveMetalMaterial__preprocess(ReflectiveMetalMaterial* material, BRDF& brdf, const Vec3fa& wo, const DifferentialGeometry& dg, const Medium& medium)  {
}

Vec3fa ReflectiveMetalMaterial__eval(ReflectiveMetalMaterial* This, const BRDF& brdf, const Vec3fa& wo, const DifferentialGeometry& dg, const Vec3fa& wi) {
  return Vec3fa(0.0f);
}

Vec3fa ReflectiveMetalMaterial__sample(ReflectiveMetalMaterial* This, const BRDF& brdf, const Vec3fa& Lw, const Vec3fa& wo, const DifferentialGeometry& dg, Sample3f& wi_o, Medium& medium, const Vec2f& s)  
{
  wi_o = reflect_(wo,dg.Ns);
  return Vec3fa(This->reflectance) * fresnelConductor(dot(wo,dg.Ns),Vec3fa((Vec3fa)This->eta),Vec3fa((Vec3fa)This->k));
}

////////////////////////////////////////////////////////////////////////////////
//                        Velvet Material                                     //
////////////////////////////////////////////////////////////////////////////////

void VelvetMaterial__preprocess(VelvetMaterial* material, BRDF& brdf, const Vec3fa& wo, const DifferentialGeometry& dg, const Medium& medium)  
{
}

Vec3fa VelvetMaterial__eval(VelvetMaterial* This, const BRDF& brdf, const Vec3fa& wo, const DifferentialGeometry& dg, const Vec3fa& wi) 
{
  Minneart minneart; Minneart__Constructor(&minneart,(Vec3fa)Vec3fa(This->reflectance),This->backScattering);
  Velvety velvety; Velvety__Constructor (&velvety,Vec3fa((Vec3fa)This->horizonScatteringColor),This->horizonScatteringFallOff);
  return Minneart__eval(&minneart,wo,dg,wi) + Velvety__eval(&velvety,wo,dg,wi);
}

Vec3fa VelvetMaterial__sample(VelvetMaterial* This, const BRDF& brdf, const Vec3fa& Lw, const Vec3fa& wo, const DifferentialGeometry& dg, Sample3f& wi_o, Medium& medium, const Vec2f& s)  
{
  Minneart minneart; Minneart__Constructor(&minneart,Vec3fa((Vec3fa)This->reflectance),This->backScattering);
  Velvety velvety; Velvety__Constructor (&velvety,Vec3fa((Vec3fa)This->horizonScatteringColor),This->horizonScatteringFallOff);

  Sample3f wi0; Vec3fa c0 = Minneart__sample(&minneart,wo,dg,wi0,s);
  Sample3f wi1; Vec3fa c1 = Velvety__sample(&velvety,wo,dg,wi1,s);
  return sample_component2(c0,wi0,medium,c1,wi1,medium,Lw,wi_o,medium,s.x);
}

////////////////////////////////////////////////////////////////////////////////
//                          Dielectric Material                               //
////////////////////////////////////////////////////////////////////////////////

void DielectricMaterial__preprocess(DielectricMaterial* material, BRDF& brdf, const Vec3fa& wo, const DifferentialGeometry& dg, const Medium& medium)  
{
}

Vec3fa DielectricMaterial__eval(DielectricMaterial* material, const BRDF& brdf, const Vec3fa& wo, const DifferentialGeometry& dg, const Vec3fa& wi) {
  return Vec3fa(0.0f);
}

Vec3fa DielectricMaterial__sample(DielectricMaterial* material, const BRDF& brdf, const Vec3fa& Lw, const Vec3fa& wo, const DifferentialGeometry& dg, Sample3f& wi_o, Medium& medium, const Vec2f& s)  
{
  float eta = 0.0f;
  Medium mediumOutside = make_Medium(Vec3fa((Vec3fa)material->transmissionOutside),material->etaOutside);
  Medium mediumInside  = make_Medium(Vec3fa((Vec3fa)material->transmissionInside ),material->etaInside );
  Medium mediumFront, mediumBack;
  if (eq(medium,mediumInside)) {
    eta = material->etaInside/material->etaOutside;
    mediumFront = mediumInside;
    mediumBack = mediumOutside;
  }
  else {
    eta = material->etaOutside/material->etaInside;
    mediumFront = mediumOutside;
    mediumBack = mediumInside;
  }

  float cosThetaO = clamp(dot(wo,dg.Ns));
  float cosThetaI; Sample3f wit = refract(wo,dg.Ns,eta,cosThetaO,cosThetaI);
  Sample3f wis = reflect_(wo,dg.Ns);
  float R = fresnelDielectric(cosThetaO,cosThetaI,eta);
  Vec3fa cs = Vec3fa(R);
  Vec3fa ct = Vec3fa(1.0f-R);
  return sample_component2(cs,wis,mediumFront,ct,wit,mediumBack,Lw,wi_o,medium,s.x);
}

////////////////////////////////////////////////////////////////////////////////
//                          ThinDielectric Material                               //
////////////////////////////////////////////////////////////////////////////////

void ThinDielectricMaterial__preprocess(ThinDielectricMaterial* This, BRDF& brdf, const Vec3fa& wo, const DifferentialGeometry& dg, const Medium& medium)  
{
}

Vec3fa ThinDielectricMaterial__eval(ThinDielectricMaterial* This, const BRDF& brdf, const Vec3fa& wo, const DifferentialGeometry& dg, const Vec3fa& wi) {
  return Vec3fa(0.0f);
}

Vec3fa ThinDielectricMaterial__sample(ThinDielectricMaterial* This, const BRDF& brdf, const Vec3fa& Lw, const Vec3fa& wo, const DifferentialGeometry& dg, Sample3f& wi_o, Medium& medium, const Vec2f& s)  
{
  float cosThetaO = clamp(dot(wo,dg.Ns));
  if (cosThetaO <= 0.0f) return Vec3fa(0.0f);
  float R = fresnelDielectric(cosThetaO,rcp(This->eta));
  Sample3f wit = Sample3f(neg(wo),1.0f);
  Sample3f wis = reflect_(wo,dg.Ns);
  Vec3fa ct = exp(Vec3fa(This->transmissionFactor)*rcp(cosThetaO))*Vec3fa(1.0f-R);
  Vec3fa cs = Vec3fa(R);
  return sample_component2(cs,wis,medium,ct,wit,medium,Lw,wi_o,medium,s.x);
}

////////////////////////////////////////////////////////////////////////////////
//                     MetallicPaint Material                                 //
////////////////////////////////////////////////////////////////////////////////

void MetallicPaintMaterial__preprocess(MetallicPaintMaterial* material, BRDF& brdf, const Vec3fa& wo, const DifferentialGeometry& dg, const Medium& medium)  
{
}

Vec3fa MetallicPaintMaterial__eval(MetallicPaintMaterial* This, const BRDF& brdf, const Vec3fa& wo, const DifferentialGeometry& dg, const Vec3fa& wi) 
{
  DielectricReflection reflection; DielectricReflection__Constructor(&reflection, 1.0f, This->eta);
  DielectricLayerLambertian lambertian; DielectricLayerLambertian__Constructor(&lambertian, Vec3fa((float)1.0f), 1.0f, This->eta, make_Lambertian(Vec3fa((Vec3fa)This->shadeColor)));
  return DielectricReflection__eval(&reflection,wo,dg,wi) + DielectricLayerLambertian__eval(&lambertian,wo,dg,wi);
}

Vec3fa MetallicPaintMaterial__sample(MetallicPaintMaterial* This, const BRDF& brdf, const Vec3fa& Lw, const Vec3fa& wo, const DifferentialGeometry& dg, Sample3f& wi_o, Medium& medium, const Vec2f& s)  
{
  DielectricReflection reflection; DielectricReflection__Constructor(&reflection, 1.0f, This->eta);
  DielectricLayerLambertian lambertian; DielectricLayerLambertian__Constructor(&lambertian, Vec3fa((float)1.0f), 1.0f, This->eta, make_Lambertian(Vec3fa((Vec3fa)This->shadeColor)));
  Sample3f wi0; Vec3fa c0 = DielectricReflection__sample(&reflection,wo,dg,wi0,s);
  Sample3f wi1; Vec3fa c1 = DielectricLayerLambertian__sample(&lambertian,wo,dg,wi1,s);
  return sample_component2(c0,wi0,medium,c1,wi1,medium,Lw,wi_o,medium,s.x);
}

////////////////////////////////////////////////////////////////////////////////
//                              Hair Material                                 //
////////////////////////////////////////////////////////////////////////////////

void HairMaterial__preprocess(HairMaterial* This, BRDF& brdf, const Vec3fa& wo, const DifferentialGeometry& dg, const Medium& medium)  
{
  AnisotropicBlinn__Constructor((AnisotropicBlinn*)&brdf,Vec3fa(This->Kr),Vec3fa(This->Kt),dg.Tx,(float)This->nx,dg.Ty,(float)This->ny,dg.Ng);
}

Vec3fa HairMaterial__eval(HairMaterial* This, const BRDF& brdf, const Vec3fa& wo, const DifferentialGeometry& dg, const Vec3fa& wi) 
{
  return AnisotropicBlinn__eval((AnisotropicBlinn*)&brdf,wo,wi);
}

Vec3fa HairMaterial__sample(HairMaterial* This, const BRDF& brdf, const Vec3fa& Lw, const Vec3fa& wo, const DifferentialGeometry& dg, Sample3f& wi_o, Medium& medium, const Vec2f& s)  
{
  return AnisotropicBlinn__sample((AnisotropicBlinn*)&brdf,wo,wi_o,s.x,s.y,s.x);
}

////////////////////////////////////////////////////////////////////////////////
//                              Material                                      //
////////////////////////////////////////////////////////////////////////////////

inline void Material__preprocess(ISPCMaterial* materials, int materialID, int numMaterials, BRDF& brdf, const Vec3fa& wo, const DifferentialGeometry& dg, const Medium& medium)  
{
  int id = materialID;
  {
    if (id >= 0 && id < numMaterials) // FIXME: workaround for ISPC bug, location reached with empty execution mask
    {
      ISPCMaterial* material = &materials[materialID];

      switch (material->ty) {
      case MATERIAL_OBJ  : OBJMaterial__preprocess  ((OBJMaterial*)  material,brdf,wo,dg,medium); break;
      case MATERIAL_METAL: MetalMaterial__preprocess((MetalMaterial*)material,brdf,wo,dg,medium); break;
      case MATERIAL_REFLECTIVE_METAL: ReflectiveMetalMaterial__preprocess((ReflectiveMetalMaterial*)material,brdf,wo,dg,medium); break;
      case MATERIAL_VELVET: VelvetMaterial__preprocess((VelvetMaterial*)material,brdf,wo,dg,medium); break;
      case MATERIAL_DIELECTRIC: DielectricMaterial__preprocess((DielectricMaterial*)material,brdf,wo,dg,medium); break;
      case MATERIAL_METALLIC_PAINT: MetallicPaintMaterial__preprocess((MetallicPaintMaterial*)material,brdf,wo,dg,medium); break;
      case MATERIAL_MATTE: MatteMaterial__preprocess((MatteMaterial*)material,brdf,wo,dg,medium); break;
      case MATERIAL_MIRROR: MirrorMaterial__preprocess((MirrorMaterial*)material,brdf,wo,dg,medium); break;
      case MATERIAL_THIN_DIELECTRIC: ThinDielectricMaterial__preprocess((ThinDielectricMaterial*)material,brdf,wo,dg,medium); break;
      case MATERIAL_HAIR: HairMaterial__preprocess((HairMaterial*)material,brdf,wo,dg,medium); break;
      default: break;
      }
    }
  }
}

inline Vec3fa Material__eval(ISPCMaterial* materials, int materialID, int numMaterials, const BRDF& brdf, const Vec3fa& wo, const DifferentialGeometry& dg, const Vec3fa& wi)
{
  Vec3fa c = Vec3fa(0.0f);
  int id = materialID;
  {
    if (id >= 0 && id < numMaterials) // FIXME: workaround for ISPC bug, location reached with empty execution mask
    {
      ISPCMaterial* material = &materials[materialID];
      switch (material->ty) {
      case MATERIAL_OBJ  : c = OBJMaterial__eval  ((OBJMaterial*)  material, brdf, wo, dg, wi); break;
      case MATERIAL_METAL: c = MetalMaterial__eval((MetalMaterial*)material, brdf, wo, dg, wi); break;
      case MATERIAL_REFLECTIVE_METAL: c = ReflectiveMetalMaterial__eval((ReflectiveMetalMaterial*)material, brdf, wo, dg, wi); break;
      case MATERIAL_VELVET: c = VelvetMaterial__eval((VelvetMaterial*)material, brdf, wo, dg, wi); break;
      case MATERIAL_DIELECTRIC: c = DielectricMaterial__eval((DielectricMaterial*)material, brdf, wo, dg, wi); break;
      case MATERIAL_METALLIC_PAINT: c = MetallicPaintMaterial__eval((MetallicPaintMaterial*)material, brdf, wo, dg, wi); break;
      case MATERIAL_MATTE: c = MatteMaterial__eval((MatteMaterial*)material, brdf, wo, dg, wi); break;
      case MATERIAL_MIRROR: c = MirrorMaterial__eval((MirrorMaterial*)material, brdf, wo, dg, wi); break;
      case MATERIAL_THIN_DIELECTRIC: c = ThinDielectricMaterial__eval((ThinDielectricMaterial*)material, brdf, wo, dg, wi); break;
      case MATERIAL_HAIR: c = HairMaterial__eval((HairMaterial*)material, brdf, wo, dg, wi); break;
      default: c = Vec3fa(0.0f); 
      }
    }
  }
  return c;
}

inline Vec3fa Material__sample(ISPCMaterial* materials, int materialID, int numMaterials, const BRDF& brdf, const Vec3fa& Lw, const Vec3fa& wo, const DifferentialGeometry& dg, Sample3f& wi_o, Medium& medium, const Vec2f& s)  
{  
  Vec3fa c = Vec3fa(0.0f);
  int id = materialID;
  {
    if (id >= 0 && id < numMaterials) // FIXME: workaround for ISPC bug, location reached with empty execution mask
    {
      ISPCMaterial* material = &materials[materialID];
      switch (material->ty) {
      case MATERIAL_OBJ  : c = OBJMaterial__sample  ((OBJMaterial*)  material, brdf, Lw, wo, dg, wi_o, medium, s); break;
      case MATERIAL_METAL: c = MetalMaterial__sample((MetalMaterial*)material, brdf, Lw, wo, dg, wi_o, medium, s); break;
      case MATERIAL_REFLECTIVE_METAL: c = ReflectiveMetalMaterial__sample((ReflectiveMetalMaterial*)material, brdf, Lw, wo, dg, wi_o, medium, s); break;
      case MATERIAL_VELVET: c = VelvetMaterial__sample((VelvetMaterial*)material, brdf, Lw, wo, dg, wi_o, medium, s); break;
      case MATERIAL_DIELECTRIC: c = DielectricMaterial__sample((DielectricMaterial*)material, brdf, Lw, wo, dg, wi_o, medium, s); break;
      case MATERIAL_METALLIC_PAINT: c = MetallicPaintMaterial__sample((MetallicPaintMaterial*)material, brdf, Lw, wo, dg, wi_o, medium, s); break;
      case MATERIAL_MATTE: c = MatteMaterial__sample((MatteMaterial*)material, brdf, Lw, wo, dg, wi_o, medium, s); break;
      case MATERIAL_MIRROR: c = MirrorMaterial__sample((MirrorMaterial*)material, brdf, Lw, wo, dg, wi_o, medium, s); break;
      case MATERIAL_THIN_DIELECTRIC: c = ThinDielectricMaterial__sample((ThinDielectricMaterial*)material, brdf, Lw, wo, dg, wi_o, medium, s); break;
      case MATERIAL_HAIR: c = HairMaterial__sample((HairMaterial*)material, brdf, Lw, wo, dg, wi_o, medium, s); break;
      default: c = Vec3fa(0.0f); 
      }
    }
  }
  return c;
}


////////////////////////////////////////////////////////////////////////////////
//                               Scene                                        //
////////////////////////////////////////////////////////////////////////////////

/* scene data */
extern "C" ISPCScene* g_ispc_scene;
RTCDevice g_device = nullptr;
RTCScene g_scene = nullptr;
RTCScene* geomID_to_scene = nullptr;
ISPCInstance** geomID_to_inst = nullptr;

/* render function to use */
renderPixelFunc renderPixel;

/* occlusion filter function */
void intersectionFilterReject(void* ptr, RTCRay& ray);
void intersectionFilterOBJ(void* ptr, RTCRay& ray);
void occlusionFilterOpaque(void* ptr, RTCRay& ray);
void occlusionFilterOBJ(void* ptr, RTCRay& ray);
void occlusionFilterHair(void* ptr, RTCRay& ray);

/* error reporting function */
void error_handler(const RTCError code, const char* str = nullptr)
{
  if (code == RTC_NO_ERROR) 
    return;

  printf("Embree: ");
  switch (code) {
  case RTC_UNKNOWN_ERROR    : printf("RTC_UNKNOWN_ERROR"); break;
  case RTC_INVALID_ARGUMENT : printf("RTC_INVALID_ARGUMENT"); break;
  case RTC_INVALID_OPERATION: printf("RTC_INVALID_OPERATION"); break;
  case RTC_OUT_OF_MEMORY    : printf("RTC_OUT_OF_MEMORY"); break;
  case RTC_UNSUPPORTED_CPU  : printf("RTC_UNSUPPORTED_CPU"); break;
  case RTC_CANCELLED        : printf("RTC_CANCELLED"); break;
  default                   : printf("invalid error code"); break;
  }
  if (str) { 
    printf(" ("); 
    while (*str) putchar(*str++); 
    printf(")\n"); 
  }
  exit(1);
} // error handler

/* accumulation buffer */
Vec3fa* g_accu = nullptr;
unsigned int g_accu_width = 0;
unsigned int g_accu_height = 0;
unsigned int g_accu_count = 0;
Vec3fa g_accu_vx;
Vec3fa g_accu_vy;
Vec3fa g_accu_vz;
Vec3fa g_accu_p;
extern "C" bool g_changed;
extern "C" int g_instancing_mode;


bool g_animation = true;
bool g_use_smooth_normals = false;
void device_key_pressed(int key)
{
  if (key == 32  /* */) g_animation = !g_animation;
  if (key == 115 /*c*/) { g_use_smooth_normals = !g_use_smooth_normals; g_changed = true; }
  else device_key_pressed_default(key);
}

/* called by the C++ code for initialization */
extern "C" void device_init (char* cfg)
{
  /* initialize last seen camera */
  g_accu_vx = Vec3fa(0.0f);
  g_accu_vy = Vec3fa(0.0f);
  g_accu_vz = Vec3fa(0.0f);
  g_accu_p  = Vec3fa(0.0f);

  /* create new Embree device */
  g_device = rtcNewDevice(cfg);
  error_handler(rtcDeviceGetError(g_device));

  /* set error handler */
  rtcDeviceSetErrorFunction(g_device,error_handler);

  /* set start render mode */
  renderPixel = renderPixelStandard;
  //  renderPixel = renderPixelEyeLight;
  key_pressed_handler = device_key_pressed;

} // device_init

unsigned int convertTriangleMesh(ISPCTriangleMesh* mesh, RTCScene scene_out)
{
  unsigned int geomID = rtcNewTriangleMesh (scene_out, RTC_GEOMETRY_STATIC, mesh->numTriangles, mesh->numVertices, mesh->positions2 ? 2 : 1);
  rtcSetBuffer(scene_out, geomID, RTC_VERTEX_BUFFER, mesh->positions, 0, sizeof(Vec3fa      ));
  if (mesh->positions2) rtcSetBuffer(scene_out, geomID, RTC_VERTEX_BUFFER1, mesh->positions2, 0, sizeof(Vec3fa      ));
  rtcSetBuffer(scene_out, geomID, RTC_INDEX_BUFFER,  mesh->triangles, 0, sizeof(ISPCTriangle));
  mesh->geomID = geomID;
  rtcSetOcclusionFilterFunction(scene_out,geomID,(RTCFilterFunc)&occlusionFilterOpaque);
  
  ISPCMaterial& material = g_ispc_scene->materials[mesh->meshMaterialID];
  //if (material.ty == MATERIAL_DIELECTRIC || material.ty == MATERIAL_THIN_DIELECTRIC)
  //  rtcSetOcclusionFilterFunction(scene_out,geomID,(RTCFilterFunc)&intersectionFilterReject);
  //else 
  if (material.ty == MATERIAL_OBJ) 
  {
    OBJMaterial& obj = (OBJMaterial&) material;
    if (obj.d != 1.0f || obj.map_d) {
      rtcSetIntersectionFilterFunction(scene_out,geomID,(RTCFilterFunc)&intersectionFilterOBJ);
      rtcSetOcclusionFilterFunction   (scene_out,geomID,(RTCFilterFunc)&occlusionFilterOBJ);
    }
  }
  return geomID;
}

unsigned int convertQuadMesh(ISPCQuadMesh* mesh, RTCScene scene_out)
{
<<<<<<< HEAD
  unsigned int geomID = rtcNewQuadMesh (scene_out, RTC_GEOMETRY_STATIC, mesh->numQuads, mesh->numVertices, mesh->positions2 ? 2 : 1);
  rtcSetBuffer(scene_out, geomID, RTC_VERTEX_BUFFER, mesh->positions, 0, sizeof(Vec3fa      ));
  if (mesh->positions2) rtcSetBuffer(scene_out, geomID, RTC_VERTEX_BUFFER1, mesh->positions2, 0, sizeof(Vec3fa      ));
  rtcSetBuffer(scene_out, geomID, RTC_INDEX_BUFFER,  mesh->quads, 0, sizeof(ISPCQuad));
  mesh->geomID = geomID;
  rtcSetOcclusionFilterFunction(scene_out,geomID,(RTCFilterFunc)&occlusionFilterOpaque);
  
  ISPCMaterial& material = g_ispc_scene->materials[mesh->meshMaterialID];
  //if (material.ty == MATERIAL_DIELECTRIC || material.ty == MATERIAL_THIN_DIELECTRIC)
  //  rtcSetOcclusionFilterFunction(scene_out,geomID,(RTCFilterFunc)&intersectionFilterReject);
  //else 
  if (material.ty == MATERIAL_OBJ) 
  {
    OBJMaterial& obj = (OBJMaterial&) material;
    if (obj.d != 1.0f || obj.map_d) {
      rtcSetIntersectionFilterFunction(scene_out,geomID,(RTCFilterFunc)&intersectionFilterOBJ);
      rtcSetOcclusionFilterFunction   (scene_out,geomID,(RTCFilterFunc)&occlusionFilterOBJ);
    }
  }
  return geomID;
}

unsigned int convertSubdivMesh(ISPCSubdivMesh* mesh, RTCScene scene_out)
{
=======
>>>>>>> efbe9975
  unsigned int geomID = rtcNewSubdivisionMesh(scene_out, RTC_GEOMETRY_DYNAMIC, mesh->numFaces, mesh->numEdges, mesh->numVertices, 
                                                      mesh->numEdgeCreases, mesh->numVertexCreases, mesh->numHoles);
  mesh->geomID = geomID;												
  for (size_t i=0; i<mesh->numEdges; i++) mesh->subdivlevel[i] = FIXED_EDGE_TESSELLATION_VALUE;
  rtcSetBuffer(scene_out, geomID, RTC_VERTEX_BUFFER, mesh->positions, 0, sizeof(Vec3fa  ));
  rtcSetBuffer(scene_out, geomID, RTC_LEVEL_BUFFER,  mesh->subdivlevel, 0, sizeof(float));
  rtcSetBuffer(scene_out, geomID, RTC_INDEX_BUFFER,  mesh->position_indices  , 0, sizeof(unsigned int));
  rtcSetBuffer(scene_out, geomID, RTC_FACE_BUFFER,   mesh->verticesPerFace, 0, sizeof(unsigned int));
  rtcSetBuffer(scene_out, geomID, RTC_HOLE_BUFFER,   mesh->holes, 0, sizeof(unsigned int));
  rtcSetBuffer(scene_out, geomID, RTC_EDGE_CREASE_INDEX_BUFFER,    mesh->edge_creases,          0, 2*sizeof(unsigned int));
  rtcSetBuffer(scene_out, geomID, RTC_EDGE_CREASE_WEIGHT_BUFFER,   mesh->edge_crease_weights,   0, sizeof(float));
  rtcSetBuffer(scene_out, geomID, RTC_VERTEX_CREASE_INDEX_BUFFER,  mesh->vertex_creases,        0, sizeof(unsigned int));
  rtcSetBuffer(scene_out, geomID, RTC_VERTEX_CREASE_WEIGHT_BUFFER, mesh->vertex_crease_weights, 0, sizeof(float));
  rtcSetOcclusionFilterFunction(scene_out,geomID,(RTCFilterFunc)&occlusionFilterOpaque);
  return geomID;
} 

unsigned int convertLineSegments(ISPCLineSegments* mesh, RTCScene scene_out)
{
  unsigned int geomID = rtcNewLineSegments (scene_out, RTC_GEOMETRY_STATIC, mesh->numSegments, mesh->numVertices, mesh->v2 ? 2 : 1);
  rtcSetBuffer(scene_out,geomID,RTC_VERTEX_BUFFER,mesh->v,0,sizeof(Vertex));
  if (mesh->v2) rtcSetBuffer(scene_out,geomID,RTC_VERTEX_BUFFER1,mesh->v2,0,sizeof(Vertex));
  rtcSetBuffer(scene_out,geomID,RTC_INDEX_BUFFER,mesh->indices,0,sizeof(int));
  rtcSetOcclusionFilterFunction(scene_out,geomID,(RTCFilterFunc)&occlusionFilterHair);
  return geomID;
}

unsigned int convertHairSet(ISPCHairSet* hair, RTCScene scene_out)
{
  unsigned int geomID = rtcNewHairGeometry (scene_out, RTC_GEOMETRY_STATIC, hair->numHairs, hair->numVertices, hair->v2 ? 2 : 1);
  rtcSetBuffer(scene_out,geomID,RTC_VERTEX_BUFFER,hair->v,0,sizeof(Vertex));
  if (hair->v2) rtcSetBuffer(scene_out,geomID,RTC_VERTEX_BUFFER1,hair->v2,0,sizeof(Vertex));
  rtcSetBuffer(scene_out,geomID,RTC_INDEX_BUFFER,hair->hairs,0,sizeof(ISPCHair));
  rtcSetOcclusionFilterFunction(scene_out,geomID,(RTCFilterFunc)&occlusionFilterHair);
  return geomID;
}

void convertGroup(ISPCGroup* group, RTCScene scene_out)
{
  for (size_t i=0; i<group->numGeometries; i++)
  {
    ISPCGeometry* geometry = group->geometries[i];
    if (geometry->type == SUBDIV_MESH)
      convertSubdivMesh((ISPCSubdivMesh*) geometry, scene_out);
    else if (geometry->type == TRIANGLE_MESH)
      convertTriangleMesh((ISPCTriangleMesh*) geometry, scene_out);
<<<<<<< HEAD
    else if (geometry->type == QUAD_MESH)
      convertQuadMesh((ISPCQuadMesh*) geometry, scene_out);
=======
    else if (geometry->type == LINE_SEGMENTS)
      convertLineSegments((ISPCLineSegments*) geometry, scene_out);
>>>>>>> efbe9975
    else if (geometry->type == HAIR_SET)
      convertHairSet((ISPCHairSet*) geometry, scene_out);
    else
      assert(false);
  }
}

unsigned int convertInstance(ISPCInstance* instance, int meshID, RTCScene scene_out)
{
  if (g_instancing_mode == 1) {
    unsigned int geom_inst = instance->geomID;
    unsigned int geomID = rtcNewGeometryInstance(scene_out, geom_inst);
    rtcSetTransform(scene_out,geomID,RTC_MATRIX_COLUMN_MAJOR_ALIGNED16,&instance->space.l.vx.x);
    return geomID;
  } else {
    RTCScene scene_inst = geomID_to_scene[instance->geomID];
    unsigned int geomID = rtcNewInstance(scene_out, scene_inst);
    rtcSetTransform(scene_out,geomID,RTC_MATRIX_COLUMN_MAJOR_ALIGNED16,&instance->space.l.vx.x);
    return geomID;
  } 
}     

typedef ISPCInstance* ISPCInstance_ptr;
typedef ISPCGeometry* ISPCGeometry_ptr;

RTCScene convertScene(ISPCScene* scene_in,const Vec3fa& cam_org)
{  
  for (size_t i=0; i<scene_in->numGeometries; i++)
  {
    ISPCGeometry* geometry = scene_in->geometries[i];
    if (geometry->type == SUBDIV_MESH) {
      g_subdiv_mode = true; break;
    }
  } 

  size_t numGeometries = scene_in->numGeometries;  
  geomID_to_scene = new RTCScene[numGeometries];
  geomID_to_inst  = new ISPCInstance_ptr[numGeometries];

  /* create scene */
  int scene_flags = RTC_SCENE_STATIC | RTC_SCENE_INCOHERENT;
  int scene_aflags = RTC_INTERSECT1;

  if (g_subdiv_mode)   
    scene_flags = RTC_SCENE_DYNAMIC | RTC_SCENE_INCOHERENT | RTC_SCENE_ROBUST;

  scene_aflags |= RTC_INTERPOLATE;

  RTCScene scene_out = rtcDeviceNewScene(g_device,(RTCSceneFlags)scene_flags, (RTCAlgorithmFlags) scene_aflags);

  /* use geometry instancing feature */
  if (g_instancing_mode == 1)
  {
    for (size_t i=0; i<scene_in->numGeometries; i++)
    {
      ISPCGeometry* geometry = scene_in->geometries[i];
      if (geometry->type == SUBDIV_MESH) {
        unsigned int geomID = convertSubdivMesh((ISPCSubdivMesh*) geometry, scene_out);
        assert(geomID == i); 
        rtcDisable(scene_out,geomID);
      }
      else if (geometry->type == TRIANGLE_MESH) {
        unsigned int geomID = convertTriangleMesh((ISPCTriangleMesh*) geometry, scene_out);
        assert(geomID == i); 
        rtcDisable(scene_out,geomID);
      }
<<<<<<< HEAD
      else if (geometry->type == QUAD_MESH) {
        unsigned int geomID = convertQuadMesh((ISPCQuadMesh*) geometry, scene_out);
=======
      else if (geometry->type == LINE_SEGMENTS) {
        unsigned int geomID = convertLineSegments((ISPCLineSegments*) geometry, scene_out);
>>>>>>> efbe9975
        assert(geomID == i); 
        rtcDisable(scene_out,geomID);
      }
      else if (geometry->type == HAIR_SET) {
        unsigned int geomID = convertHairSet((ISPCHairSet*) geometry, scene_out);
        assert(geomID == i); 
        rtcDisable(scene_out,geomID);
      }
      else if (geometry->type == INSTANCE) {
        unsigned int geomID = convertInstance((ISPCInstance*) geometry, i, scene_out);
        assert(geomID == i); geomID_to_inst[geomID] = (ISPCInstance*) geometry;
      }
      else
        assert(false);
    }
  }

  /* use scene instancing feature */
  else if (g_instancing_mode == 2 || g_instancing_mode == 3)
  {
    for (size_t i=0; i<scene_in->numGeometries; i++)
    {
      ISPCGeometry* geometry = scene_in->geometries[i];
      if (geometry->type == SUBDIV_MESH) {
        RTCScene objscene = rtcDeviceNewScene(g_device, (RTCSceneFlags)scene_flags,(RTCAlgorithmFlags) scene_aflags);
        convertSubdivMesh((ISPCSubdivMesh*) geometry, objscene);
        geomID_to_scene[i] = objscene;
        rtcCommit(objscene);
      }
      else if (geometry->type == TRIANGLE_MESH) {
        RTCScene objscene = rtcDeviceNewScene(g_device, (RTCSceneFlags)scene_flags,(RTCAlgorithmFlags) scene_aflags);
        convertTriangleMesh((ISPCTriangleMesh*) geometry, objscene);
        geomID_to_scene[i] = objscene;
        rtcCommit(objscene);
      }
<<<<<<< HEAD
      else if (geometry->type == QUAD_MESH) {
        RTCScene objscene = rtcDeviceNewScene(g_device, (RTCSceneFlags)scene_flags,(RTCAlgorithmFlags) scene_aflags);
        convertQuadMesh((ISPCQuadMesh*) geometry, objscene);
=======
      else if (geometry->type == LINE_SEGMENTS) {
        RTCScene objscene = rtcDeviceNewScene(g_device, (RTCSceneFlags)scene_flags,(RTCAlgorithmFlags) scene_aflags);
        convertLineSegments((ISPCLineSegments*) geometry, objscene);
>>>>>>> efbe9975
        geomID_to_scene[i] = objscene;
        rtcCommit(objscene);
      }
      else if (geometry->type == HAIR_SET) {
        RTCScene objscene = rtcDeviceNewScene(g_device, (RTCSceneFlags)scene_flags,(RTCAlgorithmFlags) scene_aflags);
        convertHairSet((ISPCHairSet*) geometry, objscene);
        geomID_to_scene[i] = objscene;
        rtcCommit(objscene);
      }
      else if (geometry->type == GROUP) {
        RTCScene objscene = rtcDeviceNewScene(g_device, (RTCSceneFlags)scene_flags,(RTCAlgorithmFlags) scene_aflags);
        convertGroup((ISPCGroup*) geometry, objscene);
        geomID_to_scene[i] = objscene;
        rtcCommit(objscene);
      }
      else if (geometry->type == INSTANCE) {
        unsigned int geomID = convertInstance((ISPCInstance*) geometry, i, scene_out);
        geomID_to_scene[i] = nullptr; geomID_to_inst[geomID] = (ISPCInstance*) geometry;
      }
      else
        assert(false);
    }
  } 

  /* no instancing */
  else
  {
    for (size_t i=0; i<scene_in->numGeometries; i++)
    {
      ISPCGeometry* geometry = scene_in->geometries[i];
      if (geometry->type == SUBDIV_MESH) {
        unsigned int geomID = convertSubdivMesh((ISPCSubdivMesh*) geometry, scene_out);
        assert(geomID == i);
      }
      else if (geometry->type == TRIANGLE_MESH) {
        unsigned int geomID = convertTriangleMesh((ISPCTriangleMesh*) geometry, scene_out);
        assert(geomID == i);
      }
<<<<<<< HEAD
      else if (geometry->type == QUAD_MESH) {
        unsigned int geomID = convertQuadMesh((ISPCQuadMesh*) geometry, scene_out);
=======
      else if (geometry->type == LINE_SEGMENTS) {
        unsigned int geomID = convertLineSegments((ISPCLineSegments*) geometry, scene_out);
>>>>>>> efbe9975
        assert(geomID == i);
      }
      else if (geometry->type == HAIR_SET) {
        unsigned int geomID = convertHairSet((ISPCHairSet*) geometry, scene_out);
        assert(geomID == i);
      }
      else
        assert(false);
    }
  }

  /* commit changes to scene */
  progressStart();
  rtcSetProgressMonitorFunction(scene_out,progressMonitor,nullptr);
  rtcCommit (scene_out);
  rtcSetProgressMonitorFunction(scene_out,nullptr,nullptr);
  progressEnd();

  return scene_out;
} // convertScene

inline Vec3fa face_forward(const Vec3fa& dir, const Vec3fa& _Ng) {
  const Vec3fa Ng = _Ng;
  return dot(dir,Ng) < 0.0f ? Ng : neg(Ng);
}

inline Vec3fa evalBezier(const ISPCHairSet* hair, const int primID, const float t)
{
  const float t0 = 1.0f - t, t1 = t;
  const Vec3fa* vertices = hair->v;
  const ISPCHair* hairs = hair->hairs;
  
  const int i = hairs[primID].vertex;
  const Vec3fa p00 = vertices[i+0];
  const Vec3fa p01 = vertices[i+1];
  const Vec3fa p02 = vertices[i+2];
  const Vec3fa p03 = vertices[i+3];
  
  const Vec3fa p10 = p00 * t0 + p01 * t1;
  const Vec3fa p11 = p01 * t0 + p02 * t1;
  const Vec3fa p12 = p02 * t0 + p03 * t1;
  const Vec3fa p20 = p10 * t0 + p11 * t1;
  const Vec3fa p21 = p11 * t0 + p12 * t1;
  const Vec3fa p30 = p20 * t0 + p21 * t1;
  
  return p30;
  //tangent = p21-p20;
}

void postIntersectGeometry(const RTCRay& ray, DifferentialGeometry& dg, ISPCGeometry* geometry, int& materialID)
{
  if (geometry->type == TRIANGLE_MESH) 
  {
    ISPCTriangleMesh* mesh = (ISPCTriangleMesh*) geometry;
    materialID = mesh->triangles[ray.primID].materialID;
    if (mesh->texcoords) {
      ISPCTriangle* tri = &mesh->triangles[ray.primID];
      const Vec2f st0 = Vec2f(mesh->texcoords[tri->v0]);
      const Vec2f st1 = Vec2f(mesh->texcoords[tri->v1]);
      const Vec2f st2 = Vec2f(mesh->texcoords[tri->v2]);
      const float u = ray.u, v = ray.v, w = 1.0f-ray.u-ray.v;
      const Vec2f st = w*st0 + u*st1 + v*st2;
      dg.u = st.x;
      dg.v = st.y;
    } 
  }
  else if (geometry->type == QUAD_MESH) 
  {
    ISPCQuadMesh* mesh = (ISPCQuadMesh*) geometry;
    materialID = mesh->meshMaterialID;
    // FIXME: implement texcoord interpolation
  }
  else if (geometry->type == SUBDIV_MESH) 
  {
    ISPCSubdivMesh* mesh = (ISPCSubdivMesh*) geometry;
    materialID = mesh->materialID; 
    const Vec2f st = getTextureCoordinatesSubdivMesh(mesh,ray.primID,ray.u,ray.v);
    dg.u = st.x;
    dg.v = st.y;
  }
  else if (geometry->type == LINE_SEGMENTS) 
  {
    ISPCLineSegments* mesh = (ISPCLineSegments*) geometry;
    materialID = mesh->materialID;
    const Vec3fa dx = normalize(dg.Ng);
    const Vec3fa dy = normalize(cross(neg(ray.dir),dx));
    const Vec3fa dz = normalize(cross(dy,dx));
    dg.Tx = dx;
    dg.Ty = dy;
    dg.Ng = dg.Ns = dz;
    int vtx = mesh->indices[ray.primID];
    dg.tnear_eps = 1.1f*mesh->v[vtx].w;
  }
  else if (geometry->type == HAIR_SET) 
  {
    ISPCHairSet* mesh = (ISPCHairSet*) geometry;
    materialID = mesh->materialID;
    const Vec3fa dx = normalize(dg.Ng);
    const Vec3fa dy = normalize(cross(neg(ray.dir),dx));
    const Vec3fa dz = normalize(cross(dy,dx));
    dg.Tx = dx;
    dg.Ty = dy;
    dg.Ng = dg.Ns = dz;
    Vec3fa p = evalBezier(mesh,ray.primID,ray.u);
    dg.tnear_eps = 1.1f*p.w;
  }
  else if (geometry->type == GROUP) {
    int geomID = ray.geomID; {
      postIntersectGeometry(ray,dg,((ISPCGroup*) geometry)->geometries[geomID],materialID);
    }
  }
  else
    assert(false);
}

inline int postIntersect(const RTCRay& ray, DifferentialGeometry& dg)
{
  int materialID = 0;
  unsigned ray_geomID = g_instancing_mode >= 2 ? ray.instID : ray.geomID;
  dg.tnear_eps = 0.001f;
  int geomID = ray_geomID; 
  {
    /* get instance and geometry pointers */
    ISPCInstance* instance;
    ISPCGeometry* geometry;
    if (g_instancing_mode) {
      instance = geomID_to_inst[geomID];
      geometry = g_ispc_scene->geometries[instance->geomID];
    } else {
      instance = nullptr;
      geometry = g_ispc_scene->geometries[geomID];
    }

    postIntersectGeometry(ray,dg,geometry,materialID);

    /* convert normals */
    if (instance) {
      dg.Ng = dg.Ng.x * Vec3fa(instance->space.l.vx) + dg.Ng.y * Vec3fa(instance->space.l.vy) + dg.Ng.z * Vec3fa(instance->space.l.vz);
      dg.Ns = dg.Ns.x * Vec3fa(instance->space.l.vx) + dg.Ns.y * Vec3fa(instance->space.l.vy) + dg.Ns.z * Vec3fa(instance->space.l.vz);
    }
  }

  return materialID;
}

void intersectionFilterReject(void* ptr, RTCRay& ray) {
  ray.geomID = RTC_INVALID_GEOMETRY_ID;
}

void intersectionFilterOBJ(void* ptr, RTCRay& ray) 
{
  /* compute differential geometry */
  DifferentialGeometry dg;
  dg.geomID = ray.geomID;
  dg.primID = ray.primID;
  dg.u = ray.u;
  dg.v = ray.v;
  dg.P  = ray.org+ray.tfar*ray.dir;
  dg.Ng = ray.Ng;
  dg.Ns = ray.Ng;
  int materialID = postIntersect(ray,dg);
  dg.Ng = face_forward(ray.dir,normalize(dg.Ng));
  dg.Ns = face_forward(ray.dir,normalize(dg.Ns));
  const Vec3fa wo = neg(ray.dir);
  
  /* calculate BRDF */
  BRDF brdf; brdf.Kt = Vec3fa(0,0,0);
  int numMaterials = g_ispc_scene->numMaterials;
  ISPCMaterial* material_array = &g_ispc_scene->materials[0];
  Medium medium = make_Medium_Vacuum();
  Material__preprocess(material_array,materialID,numMaterials,brdf,wo,dg,medium);
  if (min(min(brdf.Kt.x,brdf.Kt.y),brdf.Kt.z) >= 1.0f)
    ray.geomID = RTC_INVALID_GEOMETRY_ID;
}

void occlusionFilterOpaque(void* ptr, RTCRay& ray) {
  ray.transparency = Vec3fa(0.0f);
}

void occlusionFilterOBJ(void* ptr, RTCRay& ray) 
{
  /* compute differential geometry */
  DifferentialGeometry dg;
  dg.geomID = ray.geomID;
  dg.primID = ray.primID;
  dg.u = ray.u;
  dg.v = ray.v;
  dg.P  = ray.org+ray.tfar*ray.dir;
  dg.Ng = ray.Ng;
  dg.Ns = ray.Ng;
  int materialID = postIntersect(ray,dg);
  dg.Ng = face_forward(ray.dir,normalize(dg.Ng));
  dg.Ns = face_forward(ray.dir,normalize(dg.Ns));
  const Vec3fa wo = neg(ray.dir);
  
  /* calculate BRDF */
  BRDF brdf; brdf.Kt = Vec3fa(0,0,0);
  int numMaterials = g_ispc_scene->numMaterials;
  ISPCMaterial* material_array = &g_ispc_scene->materials[0];
  Medium medium = make_Medium_Vacuum();
  Material__preprocess(material_array,materialID,numMaterials,brdf,wo,dg,medium);

  ray.transparency = ray.transparency * brdf.Kt;
  if (max(max(ray.transparency.x,ray.transparency.y),ray.transparency.z) > 0.0f)
    ray.geomID = RTC_INVALID_GEOMETRY_ID;
}

/* occlusion filter function */
void occlusionFilterHair(void* ptr, RTCRay& ray)
{
  Vec3fa Kt = Vec3fa(0.0f);
  int geomID = ray.geomID;
  {
    ISPCGeometry* geometry = g_ispc_scene->geometries[geomID];
    if (geometry->type == LINE_SEGMENTS) 
    {
      int materialID = ((ISPCLineSegments*)geometry)->materialID;
      ISPCMaterial* material = &g_ispc_scene->materials[materialID];
      switch (material->ty) {
      case MATERIAL_HAIR: Kt = Vec3fa(((HairMaterial*)material)->Kt); break;
      default: break;
      }
    }
    else if (geometry->type == HAIR_SET) 
    {
      int materialID = ((ISPCHairSet*)geometry)->materialID;
      ISPCMaterial* material = &g_ispc_scene->materials[materialID];
      switch (material->ty) {
      case MATERIAL_HAIR: Kt = Vec3fa(((HairMaterial*)material)->Kt); break;
      default: break;
      }
    }
  }

  Kt = Kt * ray.transparency;
  ray.transparency = Kt;
  if (max(max(ray.transparency.x,ray.transparency.y),ray.transparency.z) > 0.0f)
    ray.geomID = RTC_INVALID_GEOMETRY_ID;
}


Vec3fa renderPixelFunction(float x, float y, RandomSampler& sampler, const Vec3fa& vx, const Vec3fa& vy, const Vec3fa& vz, const Vec3fa& p)
{
  /* radiance accumulator and weight */
  Vec3fa L = Vec3fa(0.0f);
  Vec3fa Lw = Vec3fa(1.0f);
  Medium medium = make_Medium_Vacuum();
  float time = RandomSampler_get1D(sampler);

  /* initialize ray */
  RTCRay ray = RTCRay(p,normalize(x*vx + y*vy + vz),0.0f,inf,time);

  /* iterative path tracer loop */
  for (int i=0; i<MAX_PATH_LENGTH; i++)
  {
    /* terminate if contribution too low */
    if (max(Lw.x,max(Lw.y,Lw.z)) < 0.01f)
      break;

    /* intersect ray with scene */ 
    rtcIntersect(g_scene,ray);
    const Vec3fa wo = neg(ray.dir);
    
    /* invoke environment lights if nothing hit */
    if (ray.geomID == RTC_INVALID_GEOMETRY_ID) 
    {
      //L = L + Lw*Vec3fa(1.0f);
#if 1
      /* iterate over all ambient lights */
      for (size_t i=0; i<g_ispc_scene->numAmbientLights; i++)
        L = L + Lw*AmbientLight__eval(g_ispc_scene->ambientLights[i],ray.dir);
#endif

#if 0
      /* iterate over all distant lights */
      for (size_t i=0; i<g_ispc_scene->numDistantLights; i++)
        L = L + Lw*DistantLight__eval(g_ispc_scene->distantLights[i],ray.dir);
#endif
      break;
    }
    Vec3fa Ns = normalize(ray.Ng);

    if (g_use_smooth_normals)
      if (ray.geomID != RTC_INVALID_GEOMETRY_ID) // FIXME: workaround for ISPC bug, location reached with empty execution mask
    {
      Vec3fa dPdu,dPdv;
      int geomID = ray.geomID; {
        rtcInterpolate(g_scene,geomID,ray.primID,ray.u,ray.v,RTC_VERTEX_BUFFER0,nullptr,&dPdu.x,&dPdv.x,3);
      }
      Ns = normalize(cross(dPdv,dPdu));
    }

    /* compute differential geometry */
    DifferentialGeometry dg;
    dg.geomID = ray.geomID;
    dg.primID = ray.primID;
    dg.u = ray.u;
    dg.v = ray.v;
    dg.P  = ray.org+ray.tfar*ray.dir;
    dg.Ng = ray.Ng;
    dg.Ns = Ns;
    int materialID = postIntersect(ray,dg);
    dg.Ng = face_forward(ray.dir,normalize(dg.Ng));
    dg.Ns = face_forward(ray.dir,normalize(dg.Ns));

    /*! Compute  simple volumetric effect. */
    Vec3fa c = Vec3fa(1.0f);
    const Vec3fa transmission = medium.transmission;
    if (ne(transmission,Vec3fa(1.0f)))
      c = c * pow(transmission,ray.tfar);
    
    /* calculate BRDF */
    BRDF brdf;
    int numMaterials = g_ispc_scene->numMaterials;
    ISPCMaterial* material_array = &g_ispc_scene->materials[0];
    Material__preprocess(material_array,materialID,numMaterials,brdf,wo,dg,medium);

    /* sample BRDF at hit point */
    Sample3f wi1;
    c = c * Material__sample(material_array,materialID,numMaterials,brdf,Lw, wo, dg, wi1, medium, RandomSampler_get2D(sampler));

#if 1
    /* iterate over ambient lights */
    for (size_t i=0; i<g_ispc_scene->numAmbientLights; i++)
    {
#if 1
      Vec3fa L0 = Vec3fa(0.0f);
      Sample3f wi0; float tMax0;
      Vec3fa Ll0 = AmbientLight__sample(g_ispc_scene->ambientLights[i],dg,wi0,tMax0,RandomSampler_get2D(sampler));

      if (wi0.pdf > 0.0f) {
        RTCRay shadow = RTCRay(dg.P,wi0.v,dg.tnear_eps,tMax0,time); shadow.transparency = Vec3fa(1.0f);
        rtcOccluded(g_scene,shadow);
        //if (shadow.geomID == RTC_INVALID_GEOMETRY_ID) {
        if (max(max(shadow.transparency.x,shadow.transparency.y),shadow.transparency.z) > 0.0f) {
          L0 = Ll0/wi0.pdf*shadow.transparency*Material__eval(material_array,materialID,numMaterials,brdf,wo,dg,wi0.v);
        }

        L = L + Lw*L0;
      }
#endif

#if 0
      Vec3fa L1 = Vec3fa(0.0f);
      Vec3fa Ll1 = AmbientLight__eval(g_ispc_scene->ambientLights[i],wi1.v);
      if (wi1.pdf > 0.0f) {
        RTCRay shadow = RTCRay(dg.P,wi1.v,dg.tnear_eps,inf,time); shadow.transparency = Vec3fa(1.0f);
        rtcOccluded(g_scene,shadow);
        //if (shadow.geomID == RTC_INVALID_GEOMETRY_ID) {
        if (max(max(shadow.transparency.x,shadow.transparency.y),shadow.transparency.z) > 0.0f) {
          L1 = Ll1/wi1.pdf*c;
        }
        L = L + Lw*L1;
      }
#endif
    }
    Sample3f wi; float tMax;

    /* iterate over point lights */
    for (size_t i=0; i<g_ispc_scene->numPointLights; i++)
    {
      Vec3fa Ll = PointLight__sample(g_ispc_scene->pointLights[i],dg,wi,tMax,RandomSampler_get2D(sampler));
      if (wi.pdf <= 0.0f) continue;
      RTCRay shadow = RTCRay(dg.P,wi.v,dg.tnear_eps,tMax,time); shadow.transparency = Vec3fa(1.0f);
      rtcOccluded(g_scene,shadow);
      //if (shadow.geomID != RTC_INVALID_GEOMETRY_ID) continue;
      if (max(max(shadow.transparency.x,shadow.transparency.y),shadow.transparency.z) > 0.0f)
        L = L + Lw*Ll/wi.pdf*shadow.transparency*Material__eval(material_array,materialID,numMaterials,brdf,wo,dg,wi.v);
    }

    /* iterate over directional lights */
    for (size_t i=0; i<g_ispc_scene->numDirectionalLights; i++)
    {
      Vec3fa Ll = DirectionalLight__sample(g_ispc_scene->dirLights[i],dg,wi,tMax,RandomSampler_get2D(sampler));
      if (wi.pdf <= 0.0f) continue;
      RTCRay shadow = RTCRay(dg.P,wi.v,dg.tnear_eps,tMax,time); shadow.transparency = Vec3fa(1.0f);
      rtcOccluded(g_scene,shadow);
      //if (shadow.geomID != RTC_INVALID_GEOMETRY_ID) continue;
      if (max(max(shadow.transparency.x,shadow.transparency.y),shadow.transparency.z) > 0.0f) 
        L = L + Lw*Ll/wi.pdf*shadow.transparency*Material__eval(material_array,materialID,numMaterials,brdf,wo,dg,wi.v);
    }

    /* iterate over distant lights */
    for (size_t i=0; i<g_ispc_scene->numDistantLights; i++)
    {
      Vec3fa Ll = DistantLight__sample(g_ispc_scene->distantLights[i],dg,wi,tMax,RandomSampler_get2D(sampler));

      if (wi.pdf <= 0.0f) continue;
      RTCRay shadow = RTCRay(dg.P,wi.v,dg.tnear_eps,tMax,time); shadow.transparency = Vec3fa(1.0f);
      rtcOccluded(g_scene,shadow);
      //if (shadow.geomID != RTC_INVALID_GEOMETRY_ID) continue;
      if (max(max(shadow.transparency.x,shadow.transparency.y),shadow.transparency.z) > 0.0f) 
        L = L + Lw*Ll/wi.pdf*shadow.transparency*Material__eval(material_array,materialID,numMaterials,brdf,wo,dg,wi.v);
    }
#endif

    if (wi1.pdf <= 1E-4f /* 0.0f */) break;
    Lw = Lw*c/wi1.pdf;

    /* setup secondary ray */
    float sign = dot(wi1.v,dg.Ng) < 0.0f ? -1.0f : 1.0f;
    dg.P = dg.P + sign*dg.tnear_eps*dg.Ng;
    ray = RTCRay(dg.P,normalize(wi1.v),dg.tnear_eps,inf,time);
  }
  return L;
}

/* task that renders a single screen tile */
Vec3fa renderPixelStandard(float x, float y, const Vec3fa& vx, const Vec3fa& vy, const Vec3fa& vz, const Vec3fa& p)
{
  RandomSampler sampler;

  Vec3fa L = Vec3fa(0.0f,0.0f,0.0f);

  for (int i=0; i<SAMPLES_PER_PIXEL; i++)
  {
    RandomSampler_init(sampler, x, y, g_accu_count*SAMPLES_PER_PIXEL+i);

    /* calculate pixel color */
    float fx = x + RandomSampler_get1D(sampler);
    float fy = y + RandomSampler_get1D(sampler);
    L = L + renderPixelFunction(fx,fy,sampler,vx,vy,vz,p);
  }
  L = L*(1.0f/SAMPLES_PER_PIXEL);
  return L;
}

/* task that renders a single screen tile */
void renderTile(int taskIndex, int* pixels,
                     const int width,
                     const int height, 
                     const float time,
                     const Vec3fa& vx, 
                     const Vec3fa& vy, 
                     const Vec3fa& vz, 
                     const Vec3fa& p,
                     const int numTilesX, 
                     const int numTilesY)
{
  const int tileY = taskIndex / numTilesX;
  const int tileX = taskIndex - tileY * numTilesX;
  const int x0 = tileX * TILE_SIZE_X;
  const int x1 = min(x0+TILE_SIZE_X,width);
  const int y0 = tileY * TILE_SIZE_Y;
  const int y1 = min(y0+TILE_SIZE_Y,height);

  for (int y = y0; y<y1; y++) for (int x = x0; x<x1; x++)
  {
    /* calculate pixel color */
    Vec3fa color = renderPixel(x,y,vx,vy,vz,p);

    /* write color to framebuffer */
    Vec3fa* dst = &g_accu[y*width+x];
    *dst = *dst + Vec3fa(color.x,color.y,color.z,1.0f);
    float f = rcp(max(0.001f,dst->w));
    unsigned int r = (unsigned int) (255.0f * clamp(dst->x*f,0.0f,1.0f));
    unsigned int g = (unsigned int) (255.0f * clamp(dst->y*f,0.0f,1.0f));
    unsigned int b = (unsigned int) (255.0f * clamp(dst->z*f,0.0f,1.0f));
    pixels[y*width+x] = (b << 16) + (g << 8) + r;
  }
} // renderTile


/***************************************************************************************/

inline float updateEdgeLevel( ISPCSubdivMesh* mesh, const Vec3fa& cam_pos, const size_t e0, const size_t e1)
{
  const Vec3fa v0 = mesh->positions[mesh->position_indices[e0]];
  const Vec3fa v1 = mesh->positions[mesh->position_indices[e1]];
  const Vec3fa edge = v1-v0;
  const Vec3fa P = 0.5f*(v1+v0);
  const Vec3fa dist = cam_pos - P;
  return max(min(LEVEL_FACTOR*(0.5f*length(edge)/length(dist)),MAX_EDGE_LEVEL),MIN_EDGE_LEVEL);
}

void updateEdgeLevelBuffer( ISPCSubdivMesh* mesh, const Vec3fa& cam_pos, size_t startID, size_t endID )
{
  for (size_t f=startID; f<endID;f++) {
       int e = mesh->face_offsets[f];
       int N = mesh->verticesPerFace[f];
       if (N == 4) /* fast path for quads */
         for (size_t i=0; i<4; i++) 
           mesh->subdivlevel[e+i] =  updateEdgeLevel(mesh,cam_pos,e+(i+0),e+(i+1)%4);
       else if (N == 3) /* fast path for triangles */
         for (size_t i=0; i<3; i++) 
           mesh->subdivlevel[e+i] =  updateEdgeLevel(mesh,cam_pos,e+(i+0),e+(i+1)%3);
       else /* fast path for general polygons */
        for (size_t i=0; i<N; i++) 
           mesh->subdivlevel[e+i] =  updateEdgeLevel(mesh,cam_pos,e+(i+0),e+(i+1)%N);              
 }
}

#if defined(ISPC)
task void updateEdgeLevelBufferTask( ISPCSubdivMesh* mesh, const Vec3fa& cam_pos )
{
  const size_t size = mesh->numFaces;
  const size_t startID = ((taskIndex+0)*size)/taskCount;
  const size_t endID   = ((taskIndex+1)*size)/taskCount;
  updateEdgeLevelBuffer(mesh,cam_pos,startID,endID);
}
#endif

void updateKeyFrame(ISPCScene* scene_in)
{
  for (size_t g=0; g<scene_in->numGeometries; g++)
  {
    ISPCGeometry* geometry = g_ispc_scene->geometries[g];
    if (geometry->type != SUBDIV_MESH) continue;
    ISPCSubdivMesh* mesh = (ISPCSubdivMesh*) geometry;
    unsigned int geomID = mesh->geomID;

    if (g_ispc_scene->subdivMeshKeyFrames)
      {
	ISPCSubdivMeshKeyFrame *keyframe      = g_ispc_scene->subdivMeshKeyFrames[keyframeID];
	ISPCSubdivMesh         *keyframe_mesh = keyframe->subdiv[g];
	rtcSetBuffer(g_scene, geomID, RTC_VERTEX_BUFFER, keyframe_mesh->positions, 0, sizeof(Vec3fa  ));
	rtcUpdateBuffer(g_scene,geomID,RTC_VERTEX_BUFFER);    
      }
  }

  keyframeID++;
  if (keyframeID >= g_ispc_scene->numSubdivMeshKeyFrames)
    keyframeID = 0;
}

void updateEdgeLevels(ISPCScene* scene_in, const Vec3fa& cam_pos)
{
  for (size_t g=0; g<scene_in->numGeometries; g++)
  {
    ISPCGeometry* geometry = g_ispc_scene->geometries[g];
    if (geometry->type != SUBDIV_MESH) continue;
    ISPCSubdivMesh* mesh = (ISPCSubdivMesh*) geometry;
    unsigned int geomID = mesh->geomID;
#if defined(ISPC)
      launch[ getNumHWThreads() ] updateEdgeLevelBufferTask(mesh,cam_pos); 	           
#else
      updateEdgeLevelBuffer(mesh,cam_pos,0,mesh->numFaces);
#endif
   rtcUpdateBuffer(g_scene,geomID,RTC_LEVEL_BUFFER);    
  }
}

/* called by the C++ code to render */
extern "C" void device_render (int* pixels,
                           const int width,
                           const int height, 
                           const float time,
                           const Vec3fa& vx, 
                           const Vec3fa& vy, 
                           const Vec3fa& vz, 
                           const Vec3fa& p)
{
  Vec3fa cam_org = Vec3fa(p.x,p.y,p.z);

  /* create scene */
  if (g_scene == nullptr)
   {
     g_scene = convertScene(g_ispc_scene,cam_org);

#if !defined(FORCE_FIXED_EDGE_TESSELLATION)
    if (g_subdiv_mode)
      updateEdgeLevels(g_ispc_scene, cam_org);
#endif

   }

  /* create accumulator */
  if (g_accu_width != width || g_accu_height != height) {
    alignedFree(g_accu);
    g_accu = (Vec3fa*) alignedMalloc(width*height*sizeof(Vec3fa));
    g_accu_width = width;
    g_accu_height = height;
    memset(g_accu,0,width*height*sizeof(Vec3fa));
  }

  /* reset accumulator */
  bool camera_changed = g_changed; g_changed = false;
  camera_changed |= ne(g_accu_vx,vx); g_accu_vx = vx;
  camera_changed |= ne(g_accu_vy,vy); g_accu_vy = vy;
  camera_changed |= ne(g_accu_vz,vz); g_accu_vz = vz;
  camera_changed |= ne(g_accu_p,  p); g_accu_p  = p;

  if (g_animation && g_ispc_scene->numSubdivMeshKeyFrames)
    {
      updateKeyFrame(g_ispc_scene);
      rtcCommit(g_scene);
      g_changed = true;
    }

#if  FIXED_SAMPLING == 0
  g_accu_count++;
#endif

  if (camera_changed) {
    g_accu_count=0;
    memset(g_accu,0,width*height*sizeof(Vec3fa));

#if !defined(FORCE_FIXED_EDGE_TESSELLATION)
    if (g_subdiv_mode)
      {
       updateEdgeLevels(g_ispc_scene, cam_org);
       rtcCommit (g_scene);
      }
#endif

  }

  /* render image */
  const int numTilesX = (width +TILE_SIZE_X-1)/TILE_SIZE_X;
  const int numTilesY = (height+TILE_SIZE_Y-1)/TILE_SIZE_Y;
  launch_renderTile(numTilesX*numTilesY,pixels,width,height,time,vx,vy,vz,p,numTilesX,numTilesY); 
  //rtcDebug();
} // device_render

/* called by the C++ code for cleanup */
extern "C" void device_cleanup ()
{
  rtcDeleteScene (g_scene);
  rtcDeleteDevice(g_device);
  alignedFree(g_accu);
} // device_cleanup
<|MERGE_RESOLUTION|>--- conflicted
+++ resolved
@@ -1043,7 +1043,6 @@
 
 unsigned int convertQuadMesh(ISPCQuadMesh* mesh, RTCScene scene_out)
 {
-<<<<<<< HEAD
   unsigned int geomID = rtcNewQuadMesh (scene_out, RTC_GEOMETRY_STATIC, mesh->numQuads, mesh->numVertices, mesh->positions2 ? 2 : 1);
   rtcSetBuffer(scene_out, geomID, RTC_VERTEX_BUFFER, mesh->positions, 0, sizeof(Vec3fa      ));
   if (mesh->positions2) rtcSetBuffer(scene_out, geomID, RTC_VERTEX_BUFFER1, mesh->positions2, 0, sizeof(Vec3fa      ));
@@ -1068,8 +1067,6 @@
 
 unsigned int convertSubdivMesh(ISPCSubdivMesh* mesh, RTCScene scene_out)
 {
-=======
->>>>>>> efbe9975
   unsigned int geomID = rtcNewSubdivisionMesh(scene_out, RTC_GEOMETRY_DYNAMIC, mesh->numFaces, mesh->numEdges, mesh->numVertices, 
                                                       mesh->numEdgeCreases, mesh->numVertexCreases, mesh->numHoles);
   mesh->geomID = geomID;												
@@ -1116,13 +1113,10 @@
       convertSubdivMesh((ISPCSubdivMesh*) geometry, scene_out);
     else if (geometry->type == TRIANGLE_MESH)
       convertTriangleMesh((ISPCTriangleMesh*) geometry, scene_out);
-<<<<<<< HEAD
     else if (geometry->type == QUAD_MESH)
       convertQuadMesh((ISPCQuadMesh*) geometry, scene_out);
-=======
     else if (geometry->type == LINE_SEGMENTS)
       convertLineSegments((ISPCLineSegments*) geometry, scene_out);
->>>>>>> efbe9975
     else if (geometry->type == HAIR_SET)
       convertHairSet((ISPCHairSet*) geometry, scene_out);
     else
@@ -1189,13 +1183,13 @@
         assert(geomID == i); 
         rtcDisable(scene_out,geomID);
       }
-<<<<<<< HEAD
       else if (geometry->type == QUAD_MESH) {
         unsigned int geomID = convertQuadMesh((ISPCQuadMesh*) geometry, scene_out);
-=======
+        assert(geomID == i); 
+        rtcDisable(scene_out,geomID);
+      }
       else if (geometry->type == LINE_SEGMENTS) {
         unsigned int geomID = convertLineSegments((ISPCLineSegments*) geometry, scene_out);
->>>>>>> efbe9975
         assert(geomID == i); 
         rtcDisable(scene_out,geomID);
       }
@@ -1231,15 +1225,15 @@
         geomID_to_scene[i] = objscene;
         rtcCommit(objscene);
       }
-<<<<<<< HEAD
       else if (geometry->type == QUAD_MESH) {
         RTCScene objscene = rtcDeviceNewScene(g_device, (RTCSceneFlags)scene_flags,(RTCAlgorithmFlags) scene_aflags);
         convertQuadMesh((ISPCQuadMesh*) geometry, objscene);
-=======
+        geomID_to_scene[i] = objscene;
+        rtcCommit(objscene);
+      }
       else if (geometry->type == LINE_SEGMENTS) {
         RTCScene objscene = rtcDeviceNewScene(g_device, (RTCSceneFlags)scene_flags,(RTCAlgorithmFlags) scene_aflags);
         convertLineSegments((ISPCLineSegments*) geometry, objscene);
->>>>>>> efbe9975
         geomID_to_scene[i] = objscene;
         rtcCommit(objscene);
       }
@@ -1278,13 +1272,12 @@
         unsigned int geomID = convertTriangleMesh((ISPCTriangleMesh*) geometry, scene_out);
         assert(geomID == i);
       }
-<<<<<<< HEAD
       else if (geometry->type == QUAD_MESH) {
         unsigned int geomID = convertQuadMesh((ISPCQuadMesh*) geometry, scene_out);
-=======
+        assert(geomID == i);
+      }
       else if (geometry->type == LINE_SEGMENTS) {
         unsigned int geomID = convertLineSegments((ISPCLineSegments*) geometry, scene_out);
->>>>>>> efbe9975
         assert(geomID == i);
       }
       else if (geometry->type == HAIR_SET) {
