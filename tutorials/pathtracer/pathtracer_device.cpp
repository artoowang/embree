// ======================================================================== //
// Copyright 2009-2017 Intel Corporation                                    //
//                                                                          //
// Licensed under the Apache License, Version 2.0 (the "License");          //
// you may not use this file except in compliance with the License.         //
// You may obtain a copy of the License at                                  //
//                                                                          //
//     http://www.apache.org/licenses/LICENSE-2.0                           //
//                                                                          //
// Unless required by applicable law or agreed to in writing, software      //
// distributed under the License is distributed on an "AS IS" BASIS,        //
// WITHOUT WARRANTIES OR CONDITIONS OF ANY KIND, either express or implied. //
// See the License for the specific language governing permissions and      //
// limitations under the License.                                           //
// ======================================================================== //

#include "../common/math/random_sampler.h"
#include "../common/math/sampling.h"
#include "../common/core/differential_geometry.h"
#include "../common/tutorial/tutorial_device.h"
#include "../common/tutorial/scene_device.h"
#include "../common/tutorial/optics.h"

namespace embree {

#undef TILE_SIZE_X
#undef TILE_SIZE_Y

#define TILE_SIZE_X 4
#define TILE_SIZE_Y 4

#define FIXED_SAMPLING 0
#define SAMPLES_PER_PIXEL 1

#define FIXED_EDGE_TESSELLATION_VALUE 4

#define ENABLE_FILTER_FUNCTION 0

#define MAX_EDGE_LEVEL 128.0f
#define MIN_EDGE_LEVEL   4.0f
#define LEVEL_FACTOR    64.0f
#define MAX_PATH_LENGTH  8

bool g_subdiv_mode = false;
unsigned int keyframeID = 0;

struct BRDF
{
  float Ns;               /*< specular exponent */
  float Ni;               /*< optical density for the surface (index of refraction) */
  Vec3fa Ka;              /*< ambient reflectivity */
  Vec3fa Kd;              /*< diffuse reflectivity */
  Vec3fa Ks;              /*< specular reflectivity */
  Vec3fa Kt;              /*< transmission filter */
  float dummy[30];
};

struct Medium
{
  Vec3fa transmission; //!< Transmissivity of medium.
  float eta;             //!< Refraction index of medium.
};

inline Medium make_Medium(const Vec3fa& transmission, const float eta)
{
  Medium m;
  m.transmission = transmission;
  m.eta = eta;
  return m;
}

inline Medium make_Medium_Vacuum() {
  return make_Medium(Vec3fa((float)1.0f),1.0f);
}

inline bool eq(const Medium& a, const Medium& b) {
  return (a.eta == b.eta) && eq(a.transmission, b.transmission);
}

inline Vec3fa sample_component2(const Vec3fa& c0, const Sample3f& wi0, const Medium& medium0,
                               const Vec3fa& c1, const Sample3f& wi1, const Medium& medium1,
                               const Vec3fa& Lw, Sample3f& wi_o, Medium& medium_o, const float s)
{
  const Vec3fa m0 = Lw*c0/wi0.pdf;
  const Vec3fa m1 = Lw*c1/wi1.pdf;

  const float C0 = wi0.pdf == 0.0f ? 0.0f : max(max(m0.x,m0.y),m0.z);
  const float C1 = wi1.pdf == 0.0f ? 0.0f : max(max(m1.x,m1.y),m1.z);
  const float C  = C0 + C1;

  if (C == 0.0f) {
    wi_o = make_Sample3f(Vec3fa(0,0,0),0);
    return Vec3fa(0,0,0);
  }

  const float CP0 = C0/C;
  const float CP1 = C1/C;
  if (s < CP0) {
    wi_o = make_Sample3f(wi0.v,wi0.pdf*CP0);
    medium_o = medium0; return c0;
  }
  else {
    wi_o = make_Sample3f(wi1.v,wi1.pdf*CP1);
    medium_o = medium1; return c1;
  }
}

/*! Cosine weighted hemisphere sampling. Up direction is provided as argument. */
inline Sample3f cosineSampleHemisphere(const float  u, const float  v, const Vec3fa& N)
{
  Vec3fa localDir = cosineSampleHemisphere(Vec2f(u,v));
  Sample3f s;
  s.v = frame(N) * localDir;
  s.pdf = cosineSampleHemispherePDF(localDir);
  return s;
}

////////////////////////////////////////////////////////////////////////////////
//                          Minneart BRDF                                     //
////////////////////////////////////////////////////////////////////////////////

struct Minneart
{
  /*! The reflectance parameter. The vale 0 means no reflection,
   *  and 1 means full reflection. */
  Vec3fa R;

  /*! The amount of backscattering. A value of 0 means lambertian
   *  diffuse, and inf means maximum backscattering. */
  float b;
};

inline Vec3fa Minneart__eval(const Minneart* This,
                     const Vec3fa &wo, const DifferentialGeometry &dg, const Vec3fa &wi)
{
  const float cosThetaI = clamp(dot(wi,dg.Ns));
  const float backScatter = powf(clamp(dot(wo,wi)), This->b);
  return (backScatter * cosThetaI * float(one_over_pi)) * This->R;
}

inline Vec3fa Minneart__sample(const Minneart* This,
                       const Vec3fa &wo,
                       const DifferentialGeometry &dg,
                       Sample3f &wi,
                       const Vec2f &s)
{
  wi = cosineSampleHemisphere(s.x,s.y,dg.Ns);
  return Minneart__eval(This, wo, dg, wi.v);
}

inline void Minneart__Constructor(Minneart* This, const Vec3fa& R, const float b)
{
  This->R = R;
  This->b = b;
}

inline Minneart make_Minneart(const Vec3fa& R, const float f) {
  Minneart m; Minneart__Constructor(&m,R,f); return m;
}

////////////////////////////////////////////////////////////////////////////////
//                            Velvet BRDF                                     //
////////////////////////////////////////////////////////////////////////////////

struct Velvety
{
  BRDF base;

  /*! The reflectance parameter. The vale 0 means no reflection,
   *  and 1 means full reflection. */
  Vec3fa R;

  /*! The falloff of horizon scattering. 0 no falloff,
   *  and inf means maximum falloff. */
  float f;
};

inline Vec3fa Velvety__eval(const Velvety* This,
                    const Vec3fa &wo, const DifferentialGeometry &dg, const Vec3fa &wi)
{
  const float cosThetaO = clamp(dot(wo,dg.Ns));
  const float cosThetaI = clamp(dot(wi,dg.Ns));
  const float sinThetaO = sqrt(1.0f - cosThetaO * cosThetaO);
  const float horizonScatter = powf(sinThetaO, This->f);
  return (horizonScatter * cosThetaI * float(one_over_pi)) * This->R;
}

inline Vec3fa Velvety__sample(const Velvety* This,
                      const Vec3fa &wo,
                      const DifferentialGeometry &dg,
                      Sample3f &wi,
                      const Vec2f &s)
{
  wi = cosineSampleHemisphere(s.x,s.y,dg.Ns);
  return Velvety__eval(This, wo, dg, wi.v);
}

inline void Velvety__Constructor(Velvety* This, const Vec3fa& R, const float f)
{
  This->R = R;
  This->f = f;
}

inline Velvety make_Velvety(const Vec3fa& R, const float f) {
  Velvety m; Velvety__Constructor(&m,R,f); return m;
}

////////////////////////////////////////////////////////////////////////////////
//                  Dielectric Reflection BRDF                                //
////////////////////////////////////////////////////////////////////////////////

struct DielectricReflection
{
  float eta;
};

inline Vec3fa DielectricReflection__eval(const DielectricReflection* This, const Vec3fa &wo, const DifferentialGeometry &dg, const Vec3fa &wi) {
  return Vec3fa(0.f);
}

inline Vec3fa DielectricReflection__sample(const DielectricReflection* This, const Vec3fa &wo, const DifferentialGeometry &dg, Sample3f &wi, const Vec2f &s)
{
  const float cosThetaO = clamp(dot(wo,dg.Ns));
  wi = make_Sample3f(reflect(wo,dg.Ns,cosThetaO),1.0f);
  return Vec3fa(fresnelDielectric(cosThetaO,This->eta));
}

inline void DielectricReflection__Constructor(DielectricReflection* This,
                                              const float etai,
                                              const float etat)
{
  This->eta = etai*rcp(etat);
}

inline DielectricReflection make_DielectricReflection(const float etai, const float etat) {
  DielectricReflection v; DielectricReflection__Constructor(&v,etai,etat); return v;
}

////////////////////////////////////////////////////////////////////////////////
//                                Lambertian BRDF                             //
////////////////////////////////////////////////////////////////////////////////

struct Lambertian
{
  Vec3fa R;
};

inline Vec3fa Lambertian__eval(const Lambertian* This,
                              const Vec3fa &wo, const DifferentialGeometry &dg, const Vec3fa &wi)
{
  return This->R * (1.0f/(float)(float(pi))) * clamp(dot(wi,dg.Ns));
}

inline Vec3fa Lambertian__sample(const Lambertian* This,
                                const Vec3fa &wo,
                                const DifferentialGeometry &dg,
                                Sample3f &wi,
                                const Vec2f &s)
{
  wi = cosineSampleHemisphere(s.x,s.y,dg.Ns);
  return Lambertian__eval(This, wo, dg, wi.v);
}

inline void Lambertian__Constructor(Lambertian* This, const Vec3fa& R)
{
  This->R = R;
}

inline Lambertian make_Lambertian(const Vec3fa& R) {
  Lambertian v; Lambertian__Constructor(&v,R); return v;
}


////////////////////////////////////////////////////////////////////////////////
//              Lambertian BRDF with Dielectric Layer on top                  //
////////////////////////////////////////////////////////////////////////////////

struct DielectricLayerLambertian
{
  Vec3fa T;             //!< Transmission coefficient of dielectricum
  float etait;         //!< Relative refraction index etai/etat of both media
  float etati;         //!< relative refraction index etat/etai of both media
  Lambertian ground;   //!< the BRDF of the ground layer
};

inline Vec3fa DielectricLayerLambertian__eval(const DielectricLayerLambertian* This,
                                             const Vec3fa &wo, const DifferentialGeometry &dg, const Vec3fa &wi)
{
  const float cosThetaO = dot(wo,dg.Ns);
  const float cosThetaI = dot(wi,dg.Ns);
  if (cosThetaI <= 0.0f || cosThetaO <= 0.0f) return Vec3fa(0.f);

  float cosThetaO1;
  const Sample3f wo1 = refract(wo,dg.Ns,This->etait,cosThetaO,cosThetaO1);
  float cosThetaI1;
  const Sample3f wi1 = refract(wi,dg.Ns,This->etait,cosThetaI,cosThetaI1);
  const float Fi = 1.0f - fresnelDielectric(cosThetaI,cosThetaI1,This->etait);
  const Vec3fa Fg = Lambertian__eval(&This->ground,neg(wo1.v),dg,neg(wi1.v));
  const float Fo = 1.0f - fresnelDielectric(cosThetaO,cosThetaO1,This->etait);
  return Fo * This->T * Fg * This->T * Fi;
}

inline Vec3fa DielectricLayerLambertian__sample(const DielectricLayerLambertian* This,
                                               const Vec3fa &wo,
                                               const DifferentialGeometry &dg,
                                               Sample3f &wi,
                                               const Vec2f &s)
{
  /*! refract ray into medium */
  float cosThetaO = dot(wo,dg.Ns);
  if (cosThetaO <= 0.0f) { wi = make_Sample3f(Vec3fa(0.0f),0.0f); return Vec3fa(0.f); }
  float cosThetaO1; Sample3f wo1 = refract(wo,dg.Ns,This->etait,cosThetaO,cosThetaO1);

  /*! sample ground BRDF */
  Sample3f wi1 = make_Sample3f(Vec3fa(0.f),1.f);
  Vec3fa Fg = Lambertian__sample(&This->ground,neg(wo1.v),dg,wi1,s);

  /*! refract ray out of medium */
  float cosThetaI1 = dot(wi1.v,dg.Ns);
  if (cosThetaI1 <= 0.0f) { wi = make_Sample3f(Vec3fa(0.0f),0.0f); return Vec3fa(0.f); }

  float cosThetaI;
  Sample3f wi0 = refract(neg(wi1.v),neg(dg.Ns),This->etati,cosThetaI1,cosThetaI);
  if (wi0.pdf == 0.0f) { wi = make_Sample3f(Vec3fa(0.0f),0.0f); return Vec3fa(0.f); }

  /*! accumulate contribution of path */
  wi = make_Sample3f(wi0.v,wi1.pdf);
  float Fi = 1.0f - fresnelDielectric(cosThetaI,cosThetaI1,This->etait);
  float Fo = 1.0f - fresnelDielectric(cosThetaO,cosThetaO1,This->etait);
  return Fo * This->T * Fg * This->T * Fi;
}

inline void DielectricLayerLambertian__Constructor(DielectricLayerLambertian* This,
                                                   const Vec3fa& T,
                                                   const float etai,
                                                   const float etat,
                                                   const Lambertian& ground)
{
  This->T = T;
  This->etait = etai*rcp(etat);
  This->etati = etat*rcp(etai);
  This->ground = ground;
}

inline DielectricLayerLambertian make_DielectricLayerLambertian(const Vec3fa& T,
                                                                        const float etai,
                                                                        const float etat,
                                                                        const Lambertian& ground)
{
  DielectricLayerLambertian m;
  DielectricLayerLambertian__Constructor(&m,T,etai,etat,ground);
  return m;
}

/*! Anisotropic power cosine microfacet distribution. */
struct AnisotropicBlinn {
  Vec3fa dx;       //!< x-direction of the distribution.
  Vec3fa dy;       //!< y-direction of the distribution.
  Vec3fa dz;       //!< z-direction of the distribution.
  Vec3fa Kr,Kt;
  float nx;        //!< Glossiness in x direction with range [0,infinity[ where 0 is a diffuse surface.
  float ny;        //!< Exponent that determines the glossiness in y direction.
  float norm1;     //!< Normalization constant for calculating the pdf for sampling.
  float norm2;     //!< Normalization constant for calculating the distribution.
  float side;
};

  /*! Anisotropic power cosine distribution constructor. */
inline void AnisotropicBlinn__Constructor(AnisotropicBlinn* This, const Vec3fa& Kr, const Vec3fa& Kt,
                                          const Vec3fa& dx, float nx, const Vec3fa& dy, float ny, const Vec3fa& dz)
{
  This->Kr = Kr;
  This->Kt = Kt;
  This->dx = dx;
  This->nx = nx;
  This->dy = dy;
  This->ny = ny;
  This->dz = dz;
  This->norm1 = sqrtf((nx+1)*(ny+1)) * float(one_over_two_pi);
  This->norm2 = sqrtf((nx+2)*(ny+2)) * float(one_over_two_pi);
  This->side = reduce_max(Kr)/(reduce_max(Kr)+reduce_max(Kt));
}

/*! Evaluates the power cosine distribution. \param wh is the half
 *  vector */
inline float AnisotropicBlinn__eval(const AnisotropicBlinn* This, const Vec3fa& wh)
{
  const float cosPhiH   = dot(wh, This->dx);
  const float sinPhiH   = dot(wh, This->dy);
  const float cosThetaH = dot(wh, This->dz);
  const float R = sqr(cosPhiH)+sqr(sinPhiH);
  if (R == 0.0f) return This->norm2;
  const float n = (This->nx*sqr(cosPhiH)+This->ny*sqr(sinPhiH))*rcp(R);
  return This->norm2 * powf(abs(cosThetaH), n);
}

/*! Samples the distribution. \param s is the sample location
 *  provided by the caller. */
inline Vec3fa AnisotropicBlinn__sample(const AnisotropicBlinn* This, const float sx, const float sy)
{
  const float phi =float(two_pi)*sx;
  const float sinPhi0 = sqrtf(This->nx+1)*sinf(phi);
  const float cosPhi0 = sqrtf(This->ny+1)*cosf(phi);
  const float norm = rsqrt(sqr(sinPhi0)+sqr(cosPhi0));
  const float sinPhi = sinPhi0*norm;
  const float cosPhi = cosPhi0*norm;
  const float n = This->nx*sqr(cosPhi)+This->ny*sqr(sinPhi);
  const float cosTheta = powf(sy,rcp(n+1));
  const float sinTheta = cos2sin(cosTheta);
  const float pdf = This->norm1*powf(cosTheta,n);
  const Vec3fa h = Vec3fa(cosPhi * sinTheta, sinPhi * sinTheta, cosTheta);
  const Vec3fa wh = h.x*This->dx + h.y*This->dy + h.z*This->dz;
  return Vec3fa(wh,pdf);
}

inline Vec3fa AnisotropicBlinn__eval(const AnisotropicBlinn* This, const Vec3fa& wo, const Vec3fa& wi)
{
  const float cosThetaI = dot(wi,This->dz);

  /* reflection */
  if (cosThetaI > 0.0f) {
    const Vec3fa wh = normalize(wi + wo);
    return This->Kr * AnisotropicBlinn__eval(This,wh) * abs(cosThetaI);
  }

  /* transmission */
  else {
    const Vec3fa wh = normalize(reflect(wi,This->dz) + wo);
    return This->Kt * AnisotropicBlinn__eval(This,wh) * abs(cosThetaI);
  }
}

inline Vec3fa AnisotropicBlinn__sample(const AnisotropicBlinn* This, const Vec3fa& wo, Sample3f& wi_o, const float sx, const float sy, const float sz)
{
  //wi = Vec3fa(reflect(normalize(wo),normalize(dz)),1.0f); return Kr;
  //wi = Vec3fa(neg(wo),1.0f); return Kt;
  const Vec3fa wh = AnisotropicBlinn__sample(This,sx,sy);
  //if (dot(wo,wh) < 0.0f) return Vec3fa(0.0f,0.0f);

  /* reflection */
  if (sz < This->side) {
    wi_o = make_Sample3f(reflect(wo,Vec3fa(wh)),wh.w*This->side);
    const float cosThetaI = dot(wi_o.v,This->dz);
    return This->Kr * AnisotropicBlinn__eval(This,Vec3fa(wh)) * abs(cosThetaI);
  }

  /* transmission */
  else {
    wi_o = make_Sample3f(reflect(reflect(wo,Vec3fa(wh)),This->dz),wh.w*(1-This->side));
    const float cosThetaI = dot(wi_o.v,This->dz);
    return This->Kt * AnisotropicBlinn__eval(This,Vec3fa(wh)) * abs(cosThetaI);
  }
}

////////////////////////////////////////////////////////////////////////////////
//                          Matte Material                                    //
////////////////////////////////////////////////////////////////////////////////

void MatteMaterial__preprocess(ISPCMatteMaterial* material, BRDF& brdf, const Vec3fa& wo, const DifferentialGeometry& dg, const Medium& medium)
{
}

Vec3fa MatteMaterial__eval(ISPCMatteMaterial* This, const BRDF& brdf, const Vec3fa& wo, const DifferentialGeometry& dg, const Vec3fa& wi)
{
  Lambertian lambertian = make_Lambertian(Vec3fa((Vec3fa)This->reflectance));
  return Lambertian__eval(&lambertian,wo,dg,wi);
}

Vec3fa MatteMaterial__sample(ISPCMatteMaterial* This, const BRDF& brdf, const Vec3fa& Lw, const Vec3fa& wo, const DifferentialGeometry& dg, Sample3f& wi_o, Medium& medium, const Vec2f& s)
{
  Lambertian lambertian = make_Lambertian(Vec3fa((Vec3fa)This->reflectance));
  return Lambertian__sample(&lambertian,wo,dg,wi_o,s);
}

////////////////////////////////////////////////////////////////////////////////
//                          Mirror Material                                    //
////////////////////////////////////////////////////////////////////////////////

void MirrorMaterial__preprocess(ISPCMirrorMaterial* material, BRDF& brdf, const Vec3fa& wo, const DifferentialGeometry& dg, const Medium& medium)
{
}

Vec3fa MirrorMaterial__eval(ISPCMirrorMaterial* This, const BRDF& brdf, const Vec3fa& wo, const DifferentialGeometry& dg, const Vec3fa& wi) {
  return Vec3fa(0.0f);
}

Vec3fa MirrorMaterial__sample(ISPCMirrorMaterial* This, const BRDF& brdf, const Vec3fa& Lw, const Vec3fa& wo, const DifferentialGeometry& dg, Sample3f& wi_o, Medium& medium, const Vec2f& s)
{
  wi_o = make_Sample3f(reflect(wo,dg.Ns),1.0f);
  return Vec3fa(This->reflectance);
}

////////////////////////////////////////////////////////////////////////////////
//                          OBJ Material                                      //
////////////////////////////////////////////////////////////////////////////////

void OBJMaterial__preprocess(ISPCOBJMaterial* material, BRDF& brdf, const Vec3fa& wo, const DifferentialGeometry& dg, const Medium& medium)
{
    float d = material->d;
    if (material->map_d) d *= getTextureTexel1f(material->map_d,dg.u,dg.v);
    brdf.Ka = Vec3fa(material->Ka);
    //if (material->map_Ka) { brdf.Ka *= material->map_Ka->get(dg.st); }
    brdf.Kd = d * Vec3fa(material->Kd);
    if (material->map_Kd) brdf.Kd = brdf.Kd * getTextureTexel3f(material->map_Kd,dg.u,dg.v);
    brdf.Ks = d * Vec3fa(material->Ks);
    //if (material->map_Ks) brdf.Ks *= material->map_Ks->get(dg.st);
    brdf.Ns = material->Ns;
    //if (material->map_Ns) { brdf.Ns *= material->map_Ns.get(dg.st); }
    brdf.Kt = (1.0f-d)*Vec3fa(material->Kt);
    brdf.Ni = material->Ni;
}

Vec3fa OBJMaterial__eval(ISPCOBJMaterial* material, const BRDF& brdf, const Vec3fa& wo, const DifferentialGeometry& dg, const Vec3fa& wi)
{
  Vec3fa R = Vec3fa(0.0f);
  const float Md = max(max(brdf.Kd.x,brdf.Kd.y),brdf.Kd.z);
  const float Ms = max(max(brdf.Ks.x,brdf.Ks.y),brdf.Ks.z);
  const float Mt = max(max(brdf.Kt.x,brdf.Kt.y),brdf.Kt.z);
  if (Md > 0.0f) {
    R = R + (1.0f/float(pi)) * clamp(dot(wi,dg.Ns)) * brdf.Kd;
  }
  if (Ms > 0.0f) {
    const Sample3f refl = make_Sample3f(reflect(wo,dg.Ns),1.0f);
    if (dot(refl.v,wi) > 0.0f)
      R = R + (brdf.Ns+2) * float(one_over_two_pi) * powf(max(1e-10f,dot(refl.v,wi)),brdf.Ns) * clamp(dot(wi,dg.Ns)) * brdf.Ks;
  }
  if (Mt > 0.0f) {
  }
  return R;
}

Vec3fa OBJMaterial__sample(ISPCOBJMaterial* material, const BRDF& brdf, const Vec3fa& Lw, const Vec3fa& wo, const DifferentialGeometry& dg, Sample3f& wi_o, Medium& medium, const Vec2f& s)
{
  Vec3fa cd = Vec3fa(0.0f);
  Sample3f wid = make_Sample3f(Vec3fa(0.0f),0.0f);
  if (max(max(brdf.Kd.x,brdf.Kd.y),brdf.Kd.z) > 0.0f) {
    wid = cosineSampleHemisphere(s.x,s.y,dg.Ns);
    cd = float(one_over_pi) * clamp(dot(wid.v,dg.Ns)) * brdf.Kd;
  }

  Vec3fa cs = Vec3fa(0.0f);
  Sample3f wis = make_Sample3f(Vec3fa(0.0f),0.0f);
  if (max(max(brdf.Ks.x,brdf.Ks.y),brdf.Ks.z) > 0.0f)
  {
    const Sample3f refl = make_Sample3f(reflect(wo,dg.Ns),1.0f);
    wis.v = powerCosineSampleHemisphere(brdf.Ns,s);
    wis.pdf = powerCosineSampleHemispherePDF(wis.v,brdf.Ns);
    wis.v = frame(refl.v) * wis.v;
    cs = (brdf.Ns+2) * float(one_over_two_pi) * powf(max(dot(refl.v,wis.v),1e-10f),brdf.Ns) * clamp(dot(wis.v,dg.Ns)) * brdf.Ks;
  }

  Vec3fa ct = Vec3fa(0.0f);
  Sample3f wit = make_Sample3f(Vec3fa(0.0f),0.0f);
  if (max(max(brdf.Kt.x,brdf.Kt.y),brdf.Kt.z) > 0.0f)
  {
    wit = make_Sample3f(neg(wo),1.0f);
    ct = brdf.Kt;
  }

  const Vec3fa md = Lw*cd/wid.pdf;
  const Vec3fa ms = Lw*cs/wis.pdf;
  const Vec3fa mt = Lw*ct/wit.pdf;

  const float Cd = wid.pdf == 0.0f ? 0.0f : max(max(md.x,md.y),md.z);
  const float Cs = wis.pdf == 0.0f ? 0.0f : max(max(ms.x,ms.y),ms.z);
  const float Ct = wit.pdf == 0.0f ? 0.0f : max(max(mt.x,mt.y),mt.z);
  const float C  = Cd + Cs + Ct;

  if (C == 0.0f) {
    wi_o = make_Sample3f(Vec3fa(0,0,0),0);
    return Vec3fa(0,0,0);
  }

  const float CPd = Cd/C;
  const float CPs = Cs/C;
  const float CPt = Ct/C;

  if (s.x < CPd) {
    wi_o = make_Sample3f(wid.v,wid.pdf*CPd);
    return cd;
  }
  else if (s.x < CPd + CPs)
  {
    wi_o = make_Sample3f(wis.v,wis.pdf*CPs);
    return cs;
  }
  else
  {
    wi_o = make_Sample3f(wit.v,wit.pdf*CPt);
    return ct;
  }
}

////////////////////////////////////////////////////////////////////////////////
//                        Metal Material                                      //
////////////////////////////////////////////////////////////////////////////////

void MetalMaterial__preprocess(ISPCMetalMaterial* material, BRDF& brdf, const Vec3fa& wo, const DifferentialGeometry& dg, const Medium& medium)
{
}

Vec3fa MetalMaterial__eval(ISPCMetalMaterial* This, const BRDF& brdf, const Vec3fa& wo, const DifferentialGeometry& dg, const Vec3fa& wi)
{
  const FresnelConductor fresnel = make_FresnelConductor(Vec3fa(This->eta),Vec3fa(This->k));
  const PowerCosineDistribution distribution = make_PowerCosineDistribution(rcp(This->roughness));

  const float cosThetaO = dot(wo,dg.Ns);
  const float cosThetaI = dot(wi,dg.Ns);
  if (cosThetaI <= 0.0f || cosThetaO <= 0.0f) return Vec3fa(0.f);
  const Vec3fa wh = normalize(wi+wo);
  const float cosThetaH = dot(wh, dg.Ns);
  const float cosTheta = dot(wi, wh); // = dot(wo, wh);
  const Vec3fa F = eval(fresnel,cosTheta);
  const float D = eval(distribution,cosThetaH);
  const float G = min(1.0f, min(2.0f * cosThetaH * cosThetaO / cosTheta,
                                2.0f * cosThetaH * cosThetaI / cosTheta));
  return (Vec3fa(This->reflectance)*F) * D * G * rcp(4.0f*cosThetaO);
}

Vec3fa MetalMaterial__sample(ISPCMetalMaterial* This, const BRDF& brdf, const Vec3fa& Lw, const Vec3fa& wo, const DifferentialGeometry& dg, Sample3f& wi_o, Medium& medium, const Vec2f& s)
{
  const PowerCosineDistribution distribution = make_PowerCosineDistribution(rcp(This->roughness));

  if (dot(wo,dg.Ns) <= 0.0f) { wi_o = make_Sample3f(Vec3fa(0.0f),0.0f); return Vec3fa(0.f); }
  sample(distribution,wo,dg.Ns,wi_o,s);
  if (dot(wi_o.v,dg.Ns) <= 0.0f) { wi_o = make_Sample3f(Vec3fa(0.0f),0.0f); return Vec3fa(0.f); }
  return MetalMaterial__eval(This,brdf,wo,dg,wi_o.v);
}

////////////////////////////////////////////////////////////////////////////////
//                        ReflectiveMetal Material                            //
////////////////////////////////////////////////////////////////////////////////

void ReflectiveMetalMaterial__preprocess(ISPCReflectiveMetalMaterial* material, BRDF& brdf, const Vec3fa& wo, const DifferentialGeometry& dg, const Medium& medium)  {
}

Vec3fa ReflectiveMetalMaterial__eval(ISPCReflectiveMetalMaterial* This, const BRDF& brdf, const Vec3fa& wo, const DifferentialGeometry& dg, const Vec3fa& wi) {
  return Vec3fa(0.0f);
}

Vec3fa ReflectiveMetalMaterial__sample(ISPCReflectiveMetalMaterial* This, const BRDF& brdf, const Vec3fa& Lw, const Vec3fa& wo, const DifferentialGeometry& dg, Sample3f& wi_o, Medium& medium, const Vec2f& s)
{
  wi_o = make_Sample3f(reflect(wo,dg.Ns),1.0f);
  return Vec3fa(This->reflectance) * fresnelConductor(dot(wo,dg.Ns),Vec3fa((Vec3fa)This->eta),Vec3fa((Vec3fa)This->k));
}

////////////////////////////////////////////////////////////////////////////////
//                        Velvet Material                                     //
////////////////////////////////////////////////////////////////////////////////

void VelvetMaterial__preprocess(ISPCVelvetMaterial* material, BRDF& brdf, const Vec3fa& wo, const DifferentialGeometry& dg, const Medium& medium)
{
}

Vec3fa VelvetMaterial__eval(ISPCVelvetMaterial* This, const BRDF& brdf, const Vec3fa& wo, const DifferentialGeometry& dg, const Vec3fa& wi)
{
  Minneart minneart; Minneart__Constructor(&minneart,(Vec3fa)Vec3fa(This->reflectance),This->backScattering);
  Velvety velvety; Velvety__Constructor (&velvety,Vec3fa((Vec3fa)This->horizonScatteringColor),This->horizonScatteringFallOff);
  return Minneart__eval(&minneart,wo,dg,wi) + Velvety__eval(&velvety,wo,dg,wi);
}

Vec3fa VelvetMaterial__sample(ISPCVelvetMaterial* This, const BRDF& brdf, const Vec3fa& Lw, const Vec3fa& wo, const DifferentialGeometry& dg, Sample3f& wi_o, Medium& medium, const Vec2f& s)
{
  Minneart minneart; Minneart__Constructor(&minneart,Vec3fa((Vec3fa)This->reflectance),This->backScattering);
  Velvety velvety; Velvety__Constructor (&velvety,Vec3fa((Vec3fa)This->horizonScatteringColor),This->horizonScatteringFallOff);

  Sample3f wi0; Vec3fa c0 = Minneart__sample(&minneart,wo,dg,wi0,s);
  Sample3f wi1; Vec3fa c1 = Velvety__sample(&velvety,wo,dg,wi1,s);
  return sample_component2(c0,wi0,medium,c1,wi1,medium,Lw,wi_o,medium,s.x);
}

////////////////////////////////////////////////////////////////////////////////
//                          Dielectric Material                               //
////////////////////////////////////////////////////////////////////////////////

void DielectricMaterial__preprocess(ISPCDielectricMaterial* material, BRDF& brdf, const Vec3fa& wo, const DifferentialGeometry& dg, const Medium& medium)
{
}

Vec3fa DielectricMaterial__eval(ISPCDielectricMaterial* material, const BRDF& brdf, const Vec3fa& wo, const DifferentialGeometry& dg, const Vec3fa& wi) {
  return Vec3fa(0.0f);
}

Vec3fa DielectricMaterial__sample(ISPCDielectricMaterial* material, const BRDF& brdf, const Vec3fa& Lw, const Vec3fa& wo, const DifferentialGeometry& dg, Sample3f& wi_o, Medium& medium, const Vec2f& s)
{
  float eta = 0.0f;
  Medium mediumOutside = make_Medium(Vec3fa((Vec3fa)material->transmissionOutside),material->etaOutside);
  Medium mediumInside  = make_Medium(Vec3fa((Vec3fa)material->transmissionInside ),material->etaInside );
  Medium mediumFront, mediumBack;
  if (eq(medium,mediumInside)) {
    eta = material->etaInside/material->etaOutside;
    mediumFront = mediumInside;
    mediumBack = mediumOutside;
  }
  else {
    eta = material->etaOutside/material->etaInside;
    mediumFront = mediumOutside;
    mediumBack = mediumInside;
  }

  float cosThetaO = clamp(dot(wo,dg.Ns));
  float cosThetaI; Sample3f wit = refract(wo,dg.Ns,eta,cosThetaO,cosThetaI);
  Sample3f wis = make_Sample3f(reflect(wo,dg.Ns),1.0f);
  float R = fresnelDielectric(cosThetaO,cosThetaI,eta);
  Vec3fa cs = Vec3fa(R);
  Vec3fa ct = Vec3fa(1.0f-R);
  return sample_component2(cs,wis,mediumFront,ct,wit,mediumBack,Lw,wi_o,medium,s.x);
}

////////////////////////////////////////////////////////////////////////////////
//                          ThinDielectric Material                               //
////////////////////////////////////////////////////////////////////////////////

void ThinDielectricMaterial__preprocess(ISPCThinDielectricMaterial* This, BRDF& brdf, const Vec3fa& wo, const DifferentialGeometry& dg, const Medium& medium)
{
}

Vec3fa ThinDielectricMaterial__eval(ISPCThinDielectricMaterial* This, const BRDF& brdf, const Vec3fa& wo, const DifferentialGeometry& dg, const Vec3fa& wi) {
  return Vec3fa(0.0f);
}

Vec3fa ThinDielectricMaterial__sample(ISPCThinDielectricMaterial* This, const BRDF& brdf, const Vec3fa& Lw, const Vec3fa& wo, const DifferentialGeometry& dg, Sample3f& wi_o, Medium& medium, const Vec2f& s)
{
  float cosThetaO = clamp(dot(wo,dg.Ns));
  if (cosThetaO <= 0.0f) return Vec3fa(0.0f);
  float R = fresnelDielectric(cosThetaO,rcp(This->eta));
  Sample3f wit = make_Sample3f(neg(wo),1.0f);
  Sample3f wis = make_Sample3f(reflect(wo,dg.Ns),1.0f);
  Vec3fa ct = exp(Vec3fa(This->transmissionFactor)*rcp(cosThetaO))*Vec3fa(1.0f-R);
  Vec3fa cs = Vec3fa(R);
  return sample_component2(cs,wis,medium,ct,wit,medium,Lw,wi_o,medium,s.x);
}

////////////////////////////////////////////////////////////////////////////////
//                     MetallicPaint Material                                 //
////////////////////////////////////////////////////////////////////////////////

void MetallicPaintMaterial__preprocess(ISPCMetallicPaintMaterial* material, BRDF& brdf, const Vec3fa& wo, const DifferentialGeometry& dg, const Medium& medium)
{
}

Vec3fa MetallicPaintMaterial__eval(ISPCMetallicPaintMaterial* This, const BRDF& brdf, const Vec3fa& wo, const DifferentialGeometry& dg, const Vec3fa& wi)
{
  DielectricReflection reflection; DielectricReflection__Constructor(&reflection, 1.0f, This->eta);
  DielectricLayerLambertian lambertian; DielectricLayerLambertian__Constructor(&lambertian, Vec3fa((float)1.0f), 1.0f, This->eta, make_Lambertian(Vec3fa((Vec3fa)This->shadeColor)));
  return DielectricReflection__eval(&reflection,wo,dg,wi) + DielectricLayerLambertian__eval(&lambertian,wo,dg,wi);
}

Vec3fa MetallicPaintMaterial__sample(ISPCMetallicPaintMaterial* This, const BRDF& brdf, const Vec3fa& Lw, const Vec3fa& wo, const DifferentialGeometry& dg, Sample3f& wi_o, Medium& medium, const Vec2f& s)
{
  DielectricReflection reflection; DielectricReflection__Constructor(&reflection, 1.0f, This->eta);
  DielectricLayerLambertian lambertian; DielectricLayerLambertian__Constructor(&lambertian, Vec3fa((float)1.0f), 1.0f, This->eta, make_Lambertian(Vec3fa((Vec3fa)This->shadeColor)));
  Sample3f wi0; Vec3fa c0 = DielectricReflection__sample(&reflection,wo,dg,wi0,s);
  Sample3f wi1; Vec3fa c1 = DielectricLayerLambertian__sample(&lambertian,wo,dg,wi1,s);
  return sample_component2(c0,wi0,medium,c1,wi1,medium,Lw,wi_o,medium,s.x);
}

////////////////////////////////////////////////////////////////////////////////
//                              Hair Material                                 //
////////////////////////////////////////////////////////////////////////////////

void HairMaterial__preprocess(ISPCHairMaterial* This, BRDF& brdf, const Vec3fa& wo, const DifferentialGeometry& dg, const Medium& medium)
{
  AnisotropicBlinn__Constructor((AnisotropicBlinn*)&brdf,Vec3fa(This->Kr),Vec3fa(This->Kt),dg.Tx,(float)This->nx,dg.Ty,(float)This->ny,dg.Ng);
}

Vec3fa HairMaterial__eval(ISPCHairMaterial* This, const BRDF& brdf, const Vec3fa& wo, const DifferentialGeometry& dg, const Vec3fa& wi)
{
  return AnisotropicBlinn__eval((AnisotropicBlinn*)&brdf,wo,wi);
}

Vec3fa HairMaterial__sample(ISPCHairMaterial* This, const BRDF& brdf, const Vec3fa& Lw, const Vec3fa& wo, const DifferentialGeometry& dg, Sample3f& wi_o, Medium& medium, const Vec2f& s)
{
  return AnisotropicBlinn__sample((AnisotropicBlinn*)&brdf,wo,wi_o,s.x,s.y,s.x);
}

////////////////////////////////////////////////////////////////////////////////
//                              Material                                      //
////////////////////////////////////////////////////////////////////////////////

inline void Material__preprocess(ISPCMaterial** materials, unsigned int materialID, unsigned int numMaterials, BRDF& brdf, const Vec3fa& wo, const DifferentialGeometry& dg, const Medium& medium)
{
  unsigned int id = materialID;
  {
    if (id < numMaterials) // FIXME: workaround for ISPC bug, location reached with empty execution mask
    {
      ISPCMaterial* material = materials[id];

      switch (material->type) {
      case MATERIAL_OBJ  : OBJMaterial__preprocess  ((ISPCOBJMaterial*)  material,brdf,wo,dg,medium); break;
      case MATERIAL_METAL: MetalMaterial__preprocess((ISPCMetalMaterial*)material,brdf,wo,dg,medium); break;
      case MATERIAL_REFLECTIVE_METAL: ReflectiveMetalMaterial__preprocess((ISPCReflectiveMetalMaterial*)material,brdf,wo,dg,medium); break;
      case MATERIAL_VELVET: VelvetMaterial__preprocess((ISPCVelvetMaterial*)material,brdf,wo,dg,medium); break;
      case MATERIAL_DIELECTRIC: DielectricMaterial__preprocess((ISPCDielectricMaterial*)material,brdf,wo,dg,medium); break;
      case MATERIAL_METALLIC_PAINT: MetallicPaintMaterial__preprocess((ISPCMetallicPaintMaterial*)material,brdf,wo,dg,medium); break;
      case MATERIAL_MATTE: MatteMaterial__preprocess((ISPCMatteMaterial*)material,brdf,wo,dg,medium); break;
      case MATERIAL_MIRROR: MirrorMaterial__preprocess((ISPCMirrorMaterial*)material,brdf,wo,dg,medium); break;
      case MATERIAL_THIN_DIELECTRIC: ThinDielectricMaterial__preprocess((ISPCThinDielectricMaterial*)material,brdf,wo,dg,medium); break;
      case MATERIAL_HAIR: HairMaterial__preprocess((ISPCHairMaterial*)material,brdf,wo,dg,medium); break;
      default: break;
      }
    }
  }
}

inline Vec3fa Material__eval(ISPCMaterial** materials, unsigned int materialID, unsigned int numMaterials, const BRDF& brdf, const Vec3fa& wo, const DifferentialGeometry& dg, const Vec3fa& wi)
{
  Vec3fa c = Vec3fa(0.0f);
  unsigned int id = materialID;
  {
    if (id < numMaterials) // FIXME: workaround for ISPC bug, location reached with empty execution mask
    {
      ISPCMaterial* material = materials[id];
      switch (material->type) {
      case MATERIAL_OBJ  : c = OBJMaterial__eval  ((ISPCOBJMaterial*)  material, brdf, wo, dg, wi); break;
      case MATERIAL_METAL: c = MetalMaterial__eval((ISPCMetalMaterial*)material, brdf, wo, dg, wi); break;
      case MATERIAL_REFLECTIVE_METAL: c = ReflectiveMetalMaterial__eval((ISPCReflectiveMetalMaterial*)material, brdf, wo, dg, wi); break;
      case MATERIAL_VELVET: c = VelvetMaterial__eval((ISPCVelvetMaterial*)material, brdf, wo, dg, wi); break;
      case MATERIAL_DIELECTRIC: c = DielectricMaterial__eval((ISPCDielectricMaterial*)material, brdf, wo, dg, wi); break;
      case MATERIAL_METALLIC_PAINT: c = MetallicPaintMaterial__eval((ISPCMetallicPaintMaterial*)material, brdf, wo, dg, wi); break;
      case MATERIAL_MATTE: c = MatteMaterial__eval((ISPCMatteMaterial*)material, brdf, wo, dg, wi); break;
      case MATERIAL_MIRROR: c = MirrorMaterial__eval((ISPCMirrorMaterial*)material, brdf, wo, dg, wi); break;
      case MATERIAL_THIN_DIELECTRIC: c = ThinDielectricMaterial__eval((ISPCThinDielectricMaterial*)material, brdf, wo, dg, wi); break;
      case MATERIAL_HAIR: c = HairMaterial__eval((ISPCHairMaterial*)material, brdf, wo, dg, wi); break;
      default: c = Vec3fa(0.0f);
      }
    }
  }
  return c;
}

inline Vec3fa Material__sample(ISPCMaterial** materials, unsigned int materialID, unsigned int numMaterials, const BRDF& brdf, const Vec3fa& Lw, const Vec3fa& wo, const DifferentialGeometry& dg, Sample3f& wi_o, Medium& medium, const Vec2f& s)
{
  Vec3fa c = Vec3fa(0.0f);
  unsigned int id = materialID;
  {
    if (id < numMaterials) // FIXME: workaround for ISPC bug, location reached with empty execution mask
    {
      ISPCMaterial* material = materials[id];
      switch (material->type) {
      case MATERIAL_OBJ  : c = OBJMaterial__sample  ((ISPCOBJMaterial*)  material, brdf, Lw, wo, dg, wi_o, medium, s); break;
      case MATERIAL_METAL: c = MetalMaterial__sample((ISPCMetalMaterial*)material, brdf, Lw, wo, dg, wi_o, medium, s); break;
      case MATERIAL_REFLECTIVE_METAL: c = ReflectiveMetalMaterial__sample((ISPCReflectiveMetalMaterial*)material, brdf, Lw, wo, dg, wi_o, medium, s); break;
      case MATERIAL_VELVET: c = VelvetMaterial__sample((ISPCVelvetMaterial*)material, brdf, Lw, wo, dg, wi_o, medium, s); break;
      case MATERIAL_DIELECTRIC: c = DielectricMaterial__sample((ISPCDielectricMaterial*)material, brdf, Lw, wo, dg, wi_o, medium, s); break;
      case MATERIAL_METALLIC_PAINT: c = MetallicPaintMaterial__sample((ISPCMetallicPaintMaterial*)material, brdf, Lw, wo, dg, wi_o, medium, s); break;
      case MATERIAL_MATTE: c = MatteMaterial__sample((ISPCMatteMaterial*)material, brdf, Lw, wo, dg, wi_o, medium, s); break;
      case MATERIAL_MIRROR: c = MirrorMaterial__sample((ISPCMirrorMaterial*)material, brdf, Lw, wo, dg, wi_o, medium, s); break;
      case MATERIAL_THIN_DIELECTRIC: c = ThinDielectricMaterial__sample((ISPCThinDielectricMaterial*)material, brdf, Lw, wo, dg, wi_o, medium, s); break;
      case MATERIAL_HAIR: c = HairMaterial__sample((ISPCHairMaterial*)material, brdf, Lw, wo, dg, wi_o, medium, s); break;
      default: wi_o = make_Sample3f(Vec3fa(0.0f),0.0f); c = Vec3fa(0.0f); break;
      }
    }
  }
  return c;
}


////////////////////////////////////////////////////////////////////////////////
//                               Scene                                        //
////////////////////////////////////////////////////////////////////////////////

/* scene data */
extern "C" ISPCScene* g_ispc_scene;
RTCDevice g_device = nullptr;
RTCScene g_scene = nullptr;

/* occlusion filter function */
void intersectionFilterReject(void* ptr, RTCRay& ray);
void intersectionFilterOBJ(void* ptr, RTCRay& ray);
void occlusionFilterOpaque(void* ptr, RTCRay& ray);
void occlusionFilterOBJ(void* ptr, RTCRay& ray);
void occlusionFilterHair(void* ptr, RTCRay& ray);

/* accumulation buffer */
Vec3fa* g_accu = nullptr;
unsigned int g_accu_width = 0;
unsigned int g_accu_height = 0;
unsigned int g_accu_count = 0;
Vec3fa g_accu_vx;
Vec3fa g_accu_vy;
Vec3fa g_accu_vz;
Vec3fa g_accu_p;
extern "C" bool g_changed;
extern "C" int g_instancing_mode;


bool g_animation = true;
bool g_use_smooth_normals = false;
void device_key_pressed_handler(int key)
{
  if (key == 32  /* */) g_animation = !g_animation;
  if (key == 110 /*n*/) { g_use_smooth_normals = !g_use_smooth_normals; g_changed = true; }
  else device_key_pressed_default(key);
}

void assignShaders(ISPCGeometry* geometry)
{
  if (geometry->type == SUBDIV_MESH) {
    ISPCSubdivMesh* mesh = (ISPCSubdivMesh* ) geometry;
#if ENABLE_FILTER_FUNCTION == 1
    rtcSetOcclusionFilterFunction(mesh->geom.scene,mesh->geom.geomID,(RTCFilterFunc)&occlusionFilterOpaque);
#endif
  }
  else if (geometry->type == TRIANGLE_MESH) {
    ISPCTriangleMesh* mesh = (ISPCTriangleMesh* ) geometry;
#if ENABLE_FILTER_FUNCTION == 1
    rtcSetOcclusionFilterFunction(mesh->geom.scene,mesh->geom.geomID,(RTCFilterFunc)&occlusionFilterOpaque);

    ISPCMaterial* material = g_ispc_scene->materials[mesh->materialID];
    //if (material->type == MATERIAL_DIELECTRIC || material->type == MATERIAL_THIN_DIELECTRIC)
    //  rtcSetOcclusionFilterFunction(mesh->geom.scene,mesh->geom.geomID,(RTCFilterFunc)&intersectionFilterReject);
    //else
    if (material->type == MATERIAL_OBJ)
    {
      ISPCOBJMaterial* obj = (ISPCOBJMaterial*) material;
      if (obj->d != 1.0f || obj->map_d) {
        rtcSetIntersectionFilterFunction(mesh->geom.scene,mesh->geom.geomID,(RTCFilterFunc)&intersectionFilterOBJ);
        rtcSetOcclusionFilterFunction   (mesh->geom.scene,mesh->geom.geomID,(RTCFilterFunc)&occlusionFilterOBJ);
      }
    }
#endif
  }
  else if (geometry->type == QUAD_MESH) {
    ISPCQuadMesh* mesh = (ISPCQuadMesh*) geometry;
#if ENABLE_FILTER_FUNCTION == 1
    rtcSetOcclusionFilterFunction(mesh->geom.scene,mesh->geom.geomID,(RTCFilterFunc)&occlusionFilterOpaque);

    ISPCMaterial* material = g_ispc_scene->materials[mesh->materialID];
    //if (material->type == MATERIAL_DIELECTRIC || material->type == MATERIAL_THIN_DIELECTRIC)
    //  rtcSetOcclusionFilterFunction(mesh->geom.scene,mesh->geom.geomID,(RTCFilterFunc)&intersectionFilterReject);
    //else
    if (material->type == MATERIAL_OBJ)
    {
      ISPCOBJMaterial* obj = (ISPCOBJMaterial*) material;
      if (obj->d != 1.0f || obj->map_d) {
        rtcSetIntersectionFilterFunction(mesh->geom.scene,mesh->geom.geomID,(RTCFilterFunc)&intersectionFilterOBJ);
        rtcSetOcclusionFilterFunction   (mesh->geom.scene,mesh->geom.geomID,(RTCFilterFunc)&occlusionFilterOBJ);
      }
    }
#endif
  }
  else if (geometry->type == LINE_SEGMENTS) {
    ISPCLineSegments* mesh = (ISPCLineSegments*) geometry;
    rtcSetOcclusionFilterFunction(mesh->geom.scene,mesh->geom.geomID,(RTCFilterFunc)&occlusionFilterHair);
  }
  else if (geometry->type == HAIR_SET) {
    ISPCHairSet* mesh = (ISPCHairSet*) geometry;
    rtcSetOcclusionFilterFunction(mesh->geom.scene,mesh->geom.geomID,(RTCFilterFunc)&occlusionFilterHair);
  }
  else if (geometry->type == CURVES) {
    ISPCHairSet* mesh = (ISPCHairSet*) geometry;
    rtcSetOcclusionFilterFunction(mesh->geom.scene,mesh->geom.geomID,(RTCFilterFunc)&occlusionFilterHair);
  }
  else if (geometry->type == GROUP) {
    ISPCGroup* group = (ISPCGroup*) geometry;
    for (size_t i=0; i<group->numGeometries; i++)
      assignShaders(group->geometries[i]);
  }
}

typedef ISPCInstance* ISPCInstance_ptr;
typedef ISPCGeometry* ISPCGeometry_ptr;

RTCScene convertScene(ISPCScene* scene_in)
{
  for (size_t i=0; i<scene_in->numGeometries; i++)
  {
    ISPCGeometry* geometry = scene_in->geometries[i];
    if (geometry->type == SUBDIV_MESH) {
      g_subdiv_mode = true; break;
    }
  }

  /* create scene */
  //int scene_flags = RTC_SCENE_STATIC | RTC_SCENE_INCOHERENT;
  PRINT("WARNING: DYNAMIC MODE");
  int scene_flags = RTC_SCENE_DYNAMIC | RTC_SCENE_INCOHERENT;

  int scene_aflags = RTC_INTERSECT1;

  if (g_subdiv_mode)
    scene_flags = RTC_SCENE_DYNAMIC | RTC_SCENE_INCOHERENT | RTC_SCENE_ROBUST;

  scene_aflags |= RTC_INTERPOLATE;

  RTCScene scene_out = ConvertScene(g_device, g_ispc_scene,(RTCSceneFlags)scene_flags, (RTCAlgorithmFlags) scene_aflags, RTC_GEOMETRY_STATIC);

  /* assign shaders */
  for (unsigned int i=0; i<scene_in->numGeometries; i++) {
    assignShaders(scene_in->geometries[i]);
  }

  /* commit individual objects in case of instancing */
  if (g_instancing_mode == ISPC_INSTANCING_SCENE_GEOMETRY || g_instancing_mode == ISPC_INSTANCING_SCENE_GROUP)
  {
    for (unsigned int i=0; i<scene_in->numGeometries; i++) {
      if (scene_in->geomID_to_scene[i]) rtcCommit(scene_in->geomID_to_scene[i]);
    }
  }

  /* commit changes to scene */
  progressStart();
  rtcSetProgressMonitorFunction(scene_out,(RTCProgressMonitorFunc)&progressMonitor,nullptr);
  rtcCommit (scene_out);
  rtcSetProgressMonitorFunction(scene_out,nullptr,nullptr);
  progressEnd();

  return scene_out;
} // convertScene

inline Vec3fa face_forward(const Vec3fa& dir, const Vec3fa& _Ng) {
  const Vec3fa Ng = _Ng;
  return dot(dir,Ng) < 0.0f ? Ng : neg(Ng);
}

inline void evalBezier(const ISPCHairSet* hair, const int primID, const float t, Vec3fa& p, Vec3fa& dp)
{
  const float t0 = 1.0f - t, t1 = t;
  const Vec3fa* vertices = hair->positions[0];
  const ISPCHair* hairs = hair->hairs;

  const int i = hairs[primID].vertex;
  const Vec3fa p00 = vertices[i+0];
  const Vec3fa p01 = vertices[i+1];
  const Vec3fa p02 = vertices[i+2];
  const Vec3fa p03 = vertices[i+3];

  const Vec3fa p10 = p00 * t0 + p01 * t1;
  const Vec3fa p11 = p01 * t0 + p02 * t1;
  const Vec3fa p12 = p02 * t0 + p03 * t1;
  const Vec3fa p20 = p10 * t0 + p11 * t1;
  const Vec3fa p21 = p11 * t0 + p12 * t1;
  const Vec3fa p30 = p20 * t0 + p21 * t1;

  p = p30;
  dp = 3.0f*(p21-p20);
}

void postIntersectGeometry(const RTCRay& ray, DifferentialGeometry& dg, ISPCGeometry* geometry, int& materialID)
{
  if (geometry->type == TRIANGLE_MESH)
  {
    ISPCTriangleMesh* mesh = (ISPCTriangleMesh*) geometry;
    materialID = mesh->materialID;
    if (mesh->texcoords) {
      ISPCTriangle* tri = &mesh->triangles[ray.primID];
      const Vec2f st0 = mesh->texcoords[tri->v0];
      const Vec2f st1 = mesh->texcoords[tri->v1];
      const Vec2f st2 = mesh->texcoords[tri->v2];
      const float u = ray.u, v = ray.v, w = 1.0f-ray.u-ray.v;
      const Vec2f st = w*st0 + u*st1 + v*st2;
      dg.u = st.x;
      dg.v = st.y;
      /*
      const Vec3fa n0 = mesh->normals[tri->v0];
      const Vec3fa n1 = mesh->normals[tri->v1];
      const Vec3fa n2 = mesh->normals[tri->v2];
      dg.Ns = w*n0 + u*n1 + v*n2;
      */
    }
  }
  else if (geometry->type == QUAD_MESH)
  {
    ISPCQuadMesh* mesh = (ISPCQuadMesh*) geometry;
    materialID = mesh->materialID;
    if (mesh->texcoords) {
      ISPCQuad* quad = &mesh->quads[ray.primID];
      const Vec2f st0 = mesh->texcoords[quad->v0];
      const Vec2f st1 = mesh->texcoords[quad->v1];
      const Vec2f st2 = mesh->texcoords[quad->v2];
      const Vec2f st3 = mesh->texcoords[quad->v3];
      if (ray.u+ray.v < 1.0f) {
        const float u = ray.u, v = ray.v; const float w = 1.0f-u-v;
        const Vec2f st = w*st0 + u*st1 + v*st3;
        dg.u = st.x;
        dg.v = st.y;
      } else {
        const float u = 1.0f-ray.u, v = 1.0f-ray.v; const float w = 1.0f-u-v;
        const Vec2f st = w*st2 + u*st3 + v*st1;
        dg.u = st.x;
        dg.v = st.y;
      }
    }
  }
  else if (geometry->type == SUBDIV_MESH)
  {
    ISPCSubdivMesh* mesh = (ISPCSubdivMesh*) geometry;
    materialID = mesh->materialID;
    const Vec2f st = getTextureCoordinatesSubdivMesh(mesh,ray.primID,ray.u,ray.v);
    dg.u = st.x;
    dg.v = st.y;
  }
  else if (geometry->type == LINE_SEGMENTS)
  {
    ISPCLineSegments* mesh = (ISPCLineSegments*) geometry;
    materialID = mesh->materialID;
    const Vec3fa dx = normalize(dg.Ng);
    const Vec3fa dy = normalize(cross(neg(ray.dir),dx));
    const Vec3fa dz = normalize(cross(dy,dx));
    dg.Tx = dx;
    dg.Ty = dy;
    dg.Ng = dg.Ns = dz;
    int vtx = mesh->indices[ray.primID];
    dg.tnear_eps = 1.1f*mesh->positions[0][vtx].w;
  }
  else if (geometry->type == HAIR_SET)
  {
    ISPCHairSet* mesh = (ISPCHairSet*) geometry;
    materialID = mesh->materialID;
    Vec3fa p,dp; evalBezier(mesh,ray.primID,ray.u,p,dp);
    const Vec3fa dx = normalize(dg.Ng);
    const Vec3fa dy = normalize(cross(neg(ray.dir),dx));
    const Vec3fa dz = normalize(cross(dy,dx));
    dg.Tx = dx;
    dg.Ty = dy;
    dg.Ng = dg.Ns = dz;
    dg.tnear_eps = 1.1f*p.w;
  }
  else if (geometry->type == CURVES)
  {
    ISPCHairSet* mesh = (ISPCHairSet*) geometry;
    materialID = mesh->materialID;
    Vec3fa p,dp; evalBezier(mesh,ray.primID,ray.u,p,dp);
    if (length(dp) < 1E-6f) { // some hair are just points
      dg.Tx = Vec3fa(1,0,0);
      dg.Ty = Vec3fa(0,1,0);
      dg.Ng = dg.Ns = Vec3fa(0,0,1);
    }
    else
    {
      const Vec3fa dx = normalize(Vec3fa(dp));
      const Vec3fa dy = normalize(cross(Vec3fa(dp),dg.Ng));
      const Vec3fa dz = normalize(dg.Ng);
      dg.Tx = dx;
      dg.Ty = dy;
      dg.Ng = dg.Ns = dz;
    }
    dg.tnear_eps = 1024.0f*1.19209e-07f*max(max(abs(dg.P.x),abs(dg.P.y)),max(abs(dg.P.z),ray.tfar));
  }
  else if (geometry->type == GROUP) {
    unsigned int geomID = ray.geomID; {
      postIntersectGeometry(ray,dg,((ISPCGroup*) geometry)->geometries[geomID],materialID);
    }
  }
  else
    assert(false);
}

AffineSpace3fa calculate_interpolated_space (ISPCInstance* instance, float gtime)
{
  if (instance->numTimeSteps == 1)
    return AffineSpace3fa(instance->spaces[0]);

  /* calculate time segment itime and fractional time ftime */
  const int time_segments = instance->numTimeSteps-1;
  const float time = gtime*(float)(time_segments);
  const int itime = clamp((int)(floor(time)),(int)0,time_segments-1);
  const float ftime = time - (float)(itime);
  return (1.0f-ftime)*AffineSpace3fa(instance->spaces[itime+0]) + ftime*AffineSpace3fa(instance->spaces[itime+1]);
}

inline int postIntersect(const RTCRay& ray, DifferentialGeometry& dg)
{
  dg.tnear_eps = 32.0f*1.19209e-07f*max(max(abs(dg.P.x),abs(dg.P.y)),max(abs(dg.P.z),ray.tfar));

  int materialID = 0;
  unsigned int instID = ray.instID; {
    unsigned int geomID = ray.geomID; {
      ISPCGeometry* geometry = nullptr;
      if (g_instancing_mode == ISPC_INSTANCING_SCENE_GEOMETRY || g_instancing_mode == ISPC_INSTANCING_SCENE_GROUP) {
        ISPCInstance* instance = g_ispc_scene->geomID_to_inst[instID];
        geometry = g_ispc_scene->geometries[instance->geom.geomID];
      } else {
        geometry = g_ispc_scene->geometries[geomID];
      }
      postIntersectGeometry(ray,dg,geometry,materialID);
    }
  }

  if (g_instancing_mode != ISPC_INSTANCING_NONE)
  {
    unsigned int instID = ray.instID;
    {
      /* get instance and geometry pointers */
      ISPCInstance* instance = g_ispc_scene->geomID_to_inst[instID];

      /* convert normals */
      //AffineSpace3fa space = (1.0f-ray.time)*AffineSpace3fa(instance->space0) + ray.time*AffineSpace3fa(instance->space1);
      AffineSpace3fa space = calculate_interpolated_space(instance,ray.time);
      dg.Ng = xfmVector(space,dg.Ng);
      dg.Ns = xfmVector(space,dg.Ns);
    }
  }

  return materialID;
}

void intersectionFilterReject(void* ptr, RTCRay& ray) {
  ray.geomID = RTC_INVALID_GEOMETRY_ID;
}

void intersectionFilterOBJ(void* ptr, RTCRay& ray)
{
  /* compute differential geometry */
  DifferentialGeometry dg;
  dg.geomID = ray.geomID;
  dg.primID = ray.primID;
  dg.u = ray.u;
  dg.v = ray.v;
  dg.P  = ray.org+ray.tfar*ray.dir;
  dg.Ng = ray.Ng;
  dg.Ns = ray.Ng;
  int materialID = postIntersect(ray,dg);
  dg.Ng = face_forward(ray.dir,normalize(dg.Ng));
  dg.Ns = face_forward(ray.dir,normalize(dg.Ns));
  const Vec3fa wo = neg(ray.dir);

  /* calculate BRDF */
  BRDF brdf; brdf.Kt = Vec3fa(0,0,0);
  int numMaterials = g_ispc_scene->numMaterials;
  ISPCMaterial** material_array = &g_ispc_scene->materials[0];
  Medium medium = make_Medium_Vacuum();
  Material__preprocess(material_array,materialID,numMaterials,brdf,wo,dg,medium);
  if (min(min(brdf.Kt.x,brdf.Kt.y),brdf.Kt.z) >= 1.0f)
    ray.geomID = RTC_INVALID_GEOMETRY_ID;
}

void occlusionFilterOpaque(void* ptr, RTCRay& ray) {
  ray.transparency = Vec3fa(0.0f);
}

void occlusionFilterOBJ(void* ptr, RTCRay& ray)
{
  /* compute differential geometry */
  DifferentialGeometry dg;
  dg.geomID = ray.geomID;
  dg.primID = ray.primID;
  dg.u = ray.u;
  dg.v = ray.v;
  dg.P  = ray.org+ray.tfar*ray.dir;
  dg.Ng = ray.Ng;
  dg.Ns = ray.Ng;
  int materialID = postIntersect(ray,dg);
  dg.Ng = face_forward(ray.dir,normalize(dg.Ng));
  dg.Ns = face_forward(ray.dir,normalize(dg.Ns));
  const Vec3fa wo = neg(ray.dir);

  /* calculate BRDF */
  BRDF brdf; brdf.Kt = Vec3fa(0,0,0);
  int numMaterials = g_ispc_scene->numMaterials;
  ISPCMaterial** material_array = &g_ispc_scene->materials[0];
  Medium medium = make_Medium_Vacuum();
  Material__preprocess(material_array,materialID,numMaterials,brdf,wo,dg,medium);

  ray.transparency = ray.transparency * brdf.Kt;
  if (max(max(ray.transparency.x,ray.transparency.y),ray.transparency.z) > 0.0f)
    ray.geomID = RTC_INVALID_GEOMETRY_ID;
}

/* occlusion filter function */
void occlusionFilterHair(void* ptr, RTCRay& ray)
{
  Vec3fa Kt = Vec3fa(0.0f);
  unsigned int geomID = ray.geomID;
  {
    ISPCGeometry* geometry = g_ispc_scene->geometries[geomID];
    if (geometry->type == LINE_SEGMENTS)
    {
      int materialID = ((ISPCLineSegments*)geometry)->materialID;
      ISPCMaterial* material = g_ispc_scene->materials[materialID];
      switch (material->type) {
      case MATERIAL_HAIR: Kt = Vec3fa(((ISPCHairMaterial*)material)->Kt); break;
      default: break;
      }
    }
    else if (geometry->type == HAIR_SET)
    {
      int materialID = ((ISPCHairSet*)geometry)->materialID;
      ISPCMaterial* material = g_ispc_scene->materials[materialID];
      switch (material->type) {
      case MATERIAL_HAIR: Kt = Vec3fa(((ISPCHairMaterial*)material)->Kt); break;
      default: break;
      }
    }
    else if (geometry->type == CURVES)
    {
      /*if (dot(ray.dir,ray.Ng) > 0.0f) {
        Kt = Vec3fa(1.0f);
      }
      else*/
      {
        int materialID = ((ISPCHairSet*)geometry)->materialID;
        ISPCMaterial* material = g_ispc_scene->materials[materialID];
        switch (material->type) {
        case MATERIAL_HAIR: Kt = Vec3fa(((ISPCHairMaterial*)material)->Kt); break;
        default: break;
        }
      }
    }
  }

  Kt = Kt * ray.transparency;
  ray.transparency = Kt;
  if (max(max(ray.transparency.x,ray.transparency.y),ray.transparency.z) > 0.0f)
    ray.geomID = RTC_INVALID_GEOMETRY_ID;
}

Vec3fa renderPixelFunction(float x, float y, RandomSampler& sampler, const ISPCCamera& camera, RayStats& stats)
{
  /* radiance accumulator and weight */
  Vec3fa L = Vec3fa(0.0f);
  Vec3fa Lw = Vec3fa(1.0f);
  Medium medium = make_Medium_Vacuum();
  float time = RandomSampler_get1D(sampler);

  /* initialize ray */
  RTCRay ray = RTCRay(Vec3fa(camera.xfm.p),
                        Vec3fa(normalize(x*camera.xfm.l.vx + y*camera.xfm.l.vy + camera.xfm.l.vz)),0.0f,inf,time);

  DifferentialGeometry dg;

  /* iterative path tracer loop */
  for (int i=0; i<MAX_PATH_LENGTH; i++)
  {
    /* terminate if contribution too low */
    if (max(Lw.x,max(Lw.y,Lw.z)) < 0.01f)
      break;

    /* intersect ray with scene */
    RTCIntersectContext context;
    context.flags = (i == 0) ? g_iflags_coherent : g_iflags_incoherent;
    rtcIntersect1Ex(g_scene,&context,ray);
    RayStats_addRay(stats);
    const Vec3fa wo = neg(ray.dir);

    /* invoke environment lights if nothing hit */
    if (ray.geomID == RTC_INVALID_GEOMETRY_ID)
    {
      //L = L + Lw*Vec3fa(1.0f);

      /* iterate over all lights */
      for (size_t i=0; i<g_ispc_scene->numLights; i++)
      {
        const Light* l = g_ispc_scene->lights[i];
        Light_EvalRes le = l->eval(l,dg,ray.dir);
        L = L + Lw*le.value;
      }

      break;
    }
    Vec3fa Ns = normalize(ray.Ng);

    if (g_use_smooth_normals)
      if (ray.geomID != RTC_INVALID_GEOMETRY_ID) // FIXME: workaround for ISPC bug, location reached with empty execution mask
    {
      Vec3fa dPdu,dPdv;
      unsigned int geomID = ray.geomID; {
        rtcInterpolate(g_scene,geomID,ray.primID,ray.u,ray.v,RTC_VERTEX_BUFFER0,nullptr,&dPdu.x,&dPdv.x,3);
      }
      Ns = normalize(cross(dPdv,dPdu));
    }

    /* compute differential geometry */
    dg.geomID = ray.geomID;
    dg.primID = ray.primID;
    dg.u = ray.u;
    dg.v = ray.v;
    dg.P  = ray.org+ray.tfar*ray.dir;
    dg.Ng = ray.Ng;
    dg.Ns = Ns;
    int materialID = postIntersect(ray,dg);
    dg.Ng = face_forward(ray.dir,normalize(dg.Ng));
    dg.Ns = face_forward(ray.dir,normalize(dg.Ns));

    /*! Compute  simple volumetric effect. */
    Vec3fa c = Vec3fa(1.0f);
    const Vec3fa transmission = medium.transmission;
    if (ne(transmission,Vec3fa(1.0f)))
      c = c * pow(transmission,ray.tfar);

    /* calculate BRDF */
    BRDF brdf;
    int numMaterials = g_ispc_scene->numMaterials;
    ISPCMaterial** material_array = &g_ispc_scene->materials[0];
    Material__preprocess(material_array,materialID,numMaterials,brdf,wo,dg,medium);

    /* sample BRDF at hit point */
    Sample3f wi1;
    c = c * Material__sample(material_array,materialID,numMaterials,brdf,Lw, wo, dg, wi1, medium, RandomSampler_get2D(sampler));

    /* iterate over lights */
    for (size_t i=0; i<g_ispc_scene->numLights; i++)
    {
      const Light* l = g_ispc_scene->lights[i];
      Light_SampleRes ls = l->sample(l,dg,RandomSampler_get2D(sampler));
      if (ls.pdf <= 0.0f) continue;
      RTCRay shadow = RTCRay(dg.P,ls.dir,dg.tnear_eps,ls.dist,time); shadow.transparency = Vec3fa(1.0f);
      rtcOccluded1Ex(g_scene,&context,shadow);
<<<<<<< HEAD

      if (shadow.geomID != RTC_INVALID_GEOMETRY_ID) continue;
=======
      RayStats_addShadowRay(stats);
      //if (shadow.geomID != RTC_INVALID_GEOMETRY_ID) continue;
>>>>>>> 406adffd
      if (max(max(shadow.transparency.x,shadow.transparency.y),shadow.transparency.z) > 0.0f)
        L = L + Lw*ls.weight*shadow.transparency*Material__eval(material_array,materialID,numMaterials,brdf,wo,dg,ls.dir);
    }

    if (wi1.pdf <= 1E-4f /* 0.0f */) break;
    Lw = Lw*c/wi1.pdf;

    /* setup secondary ray */
    float sign = dot(wi1.v,dg.Ng) < 0.0f ? -1.0f : 1.0f;
    dg.P = dg.P + sign*dg.tnear_eps*dg.Ng;
    ray = RTCRay(dg.P,normalize(wi1.v),dg.tnear_eps,inf,time);
  }
  return L;
}

/* task that renders a single screen tile */
Vec3fa renderPixelStandard(float x, float y, const ISPCCamera& camera, RayStats& stats)
{
  RandomSampler sampler;

  Vec3fa L = Vec3fa(0.0f);

  for (int i=0; i<SAMPLES_PER_PIXEL; i++)
  {
    RandomSampler_init(sampler, (int)x, (int)y, g_accu_count*SAMPLES_PER_PIXEL+i);

    /* calculate pixel color */
    float fx = x + RandomSampler_get1D(sampler);
    float fy = y + RandomSampler_get1D(sampler);
    L = L + renderPixelFunction(fx,fy,sampler,camera,stats);
  }
  L = L*(1.0f/SAMPLES_PER_PIXEL);
  return L;
}

/* renders a single screen tile */
void renderTileStandard(int taskIndex,
                        int threadIndex,
                        int* pixels,
                        const unsigned int width,
                        const unsigned int height,
                        const float time,
                        const ISPCCamera& camera,
                        const int numTilesX,
                        const int numTilesY)
{
  const unsigned int tileY = taskIndex / numTilesX;
  const unsigned int tileX = taskIndex - tileY * numTilesX;
  const unsigned int x0 = tileX * TILE_SIZE_X;
  const unsigned int x1 = min(x0+TILE_SIZE_X,width);
  const unsigned int y0 = tileY * TILE_SIZE_Y;
  const unsigned int y1 = min(y0+TILE_SIZE_Y,height);

  for (unsigned int y=y0; y<y1; y++) for (unsigned int x=x0; x<x1; x++)
  {
    /* calculate pixel color */
    Vec3fa color = renderPixelStandard((float)x,(float)y,camera,g_stats[threadIndex]);

    /* write color to framebuffer */
    Vec3fa accu_color = g_accu[y*width+x] + Vec3fa(color.x,color.y,color.z,1.0f); g_accu[y*width+x] = accu_color;
    float f = rcp(max(0.001f,accu_color.w));
    unsigned int r = (unsigned int) (255.0f * clamp(accu_color.x*f,0.0f,1.0f));
    unsigned int g = (unsigned int) (255.0f * clamp(accu_color.y*f,0.0f,1.0f));
    unsigned int b = (unsigned int) (255.0f * clamp(accu_color.z*f,0.0f,1.0f));
    pixels[y*width+x] = (b << 16) + (g << 8) + r;
  }
}

/* task that renders a single screen tile */
void renderTileTask (int taskIndex, int threadIndex, int* pixels,
                         const unsigned int width,
                         const unsigned int height,
                         const float time,
                         const ISPCCamera& camera,
                         const int numTilesX,
                         const int numTilesY)
{
  renderTile(taskIndex,threadIndex,pixels,width,height,time,camera,numTilesX,numTilesY);
}


/***************************************************************************************/

inline float updateEdgeLevel( ISPCSubdivMesh* mesh, const Vec3fa& cam_pos, const size_t e0, const size_t e1)
{
  const Vec3fa v0 = mesh->positions[0][mesh->position_indices[e0]];
  const Vec3fa v1 = mesh->positions[0][mesh->position_indices[e1]];
  const Vec3fa edge = v1-v0;
  const Vec3fa P = 0.5f*(v1+v0);
  const Vec3fa dist = cam_pos - P;
  return max(min(LEVEL_FACTOR*(0.5f*length(edge)/length(dist)),MAX_EDGE_LEVEL),MIN_EDGE_LEVEL);
}

void updateEdgeLevelBuffer( ISPCSubdivMesh* mesh, const Vec3fa& cam_pos, size_t startID, size_t endID )
{
  for (size_t f=startID; f<endID;f++)
  {
    unsigned int e = mesh->face_offsets[f];
    unsigned int N = mesh->verticesPerFace[f];
    if (N == 4) /* fast path for quads */
      for (size_t i=0; i<4; i++)
        mesh->subdivlevel[e+i] =  updateEdgeLevel(mesh,cam_pos,e+(i+0),e+(i+1)%4);
       else if (N == 3) /* fast path for triangles */
         for (size_t i=0; i<3; i++)
           mesh->subdivlevel[e+i] =  updateEdgeLevel(mesh,cam_pos,e+(i+0),e+(i+1)%3);
       else /* fast path for general polygons */
         for (size_t i=0; i<N; i++)
           mesh->subdivlevel[e+i] =  updateEdgeLevel(mesh,cam_pos,e+(i+0),e+(i+1)%N);
  }
}

#if defined(ISPC)
void updateEdgeLevelBufferTask (int taskIndex, int threadIndex,  ISPCSubdivMesh* mesh, const Vec3fa& cam_pos )
{
  const size_t size = mesh->numFaces;
  const size_t startID = ((taskIndex+0)*size)/taskCount;
  const size_t endID   = ((taskIndex+1)*size)/taskCount;
  updateEdgeLevelBuffer(mesh,cam_pos,startID,endID);
}
#endif

void updateEdgeLevels(ISPCScene* scene_in, const Vec3fa& cam_pos)
{
  for (size_t g=0; g<scene_in->numGeometries; g++)
  {
    ISPCGeometry* geometry = g_ispc_scene->geometries[g];
    if (geometry->type != SUBDIV_MESH) continue;
    ISPCSubdivMesh* mesh = (ISPCSubdivMesh*) geometry;
    unsigned int geomID = mesh->geom.geomID;
#if defined(ISPC)
    parallel_for(size_t(0),size_t( (mesh->numFaces+4095)/4096 ),[&](const range<size_t>& range) {
    const int threadIndex = (int)TaskScheduler::threadIndex();
    for (size_t i=range.begin(); i<range.end(); i++)
      updateEdgeLevelBufferTask((int)i,threadIndex,mesh,cam_pos);
  }); 
#else
      updateEdgeLevelBuffer(mesh,cam_pos,0,mesh->numFaces);
#endif
   rtcUpdateBuffer(g_scene,geomID,RTC_LEVEL_BUFFER);
  }
}

/* called by the C++ code for initialization */
extern "C" void device_init (char* cfg)
{
  /* initialize last seen camera */
  g_accu_vx = Vec3fa(0.0f);
  g_accu_vy = Vec3fa(0.0f);
  g_accu_vz = Vec3fa(0.0f);
  g_accu_p  = Vec3fa(0.0f);

  /* create new Embree device */
  g_device = rtcNewDevice(cfg);
  error_handler(nullptr,rtcDeviceGetError(g_device));

  /* set error handler */
  rtcDeviceSetErrorFunction2(g_device,error_handler,nullptr);

  /* set start render mode */
  renderTile = renderTileStandard;
  key_pressed_handler = device_key_pressed_handler;

#if ENABLE_FILTER_FUNCTION == 0
  printf("Warning: filter functions disabled\n");
#endif

} // device_init

/* called by the C++ code to render */
extern "C" void device_render (int* pixels,
                           const unsigned int width,
                           const unsigned int height,
                           const float time,
                           const ISPCCamera& camera)
{
  /* create scene */
  if (g_scene == nullptr) {
    g_scene = convertScene(g_ispc_scene);
    if (g_subdiv_mode) updateEdgeLevels(g_ispc_scene,camera.xfm.p);
    rtcCommit (g_scene);
  }

  /* create accumulator */
  if (g_accu_width != width || g_accu_height != height) {
    alignedFree(g_accu);
    g_accu = (Vec3fa*) alignedMalloc(width*height*sizeof(Vec3fa));
    g_accu_width = width;
    g_accu_height = height;
    for (size_t i=0; i<width*height; i++)
      g_accu[i] = Vec3fa(0.0f);
  }

  /* reset accumulator */
  bool camera_changed = g_changed; g_changed = false;
  camera_changed |= ne(g_accu_vx,camera.xfm.l.vx); g_accu_vx = camera.xfm.l.vx;
  camera_changed |= ne(g_accu_vy,camera.xfm.l.vy); g_accu_vy = camera.xfm.l.vy;
  camera_changed |= ne(g_accu_vz,camera.xfm.l.vz); g_accu_vz = camera.xfm.l.vz;
  camera_changed |= ne(g_accu_p, camera.xfm.p);    g_accu_p  = camera.xfm.p;

#if  FIXED_SAMPLING == 0
  g_accu_count++;
#endif

  if (camera_changed)
  {
    g_accu_count=0;
    for (size_t i=0; i<width*height; i++)
      g_accu[i] = Vec3fa(0.0f);

    if (g_subdiv_mode) {
      updateEdgeLevels(g_ispc_scene,camera.xfm.p);
      rtcCommit (g_scene);
    }
  }

  /* render image */
  const int numTilesX = (width +TILE_SIZE_X-1)/TILE_SIZE_X;
  const int numTilesY = (height+TILE_SIZE_Y-1)/TILE_SIZE_Y;
  parallel_for(size_t(0),size_t(numTilesX*numTilesY),[&](const range<size_t>& range) {
    const int threadIndex = (int)TaskScheduler::threadIndex();
    for (size_t i=range.begin(); i<range.end(); i++)
      renderTileTask((int)i,threadIndex,pixels,width,height,time,camera,numTilesX,numTilesY);
  }); 
  //rtcDebug();
} // device_render

/* called by the C++ code for cleanup */
extern "C" void device_cleanup ()
{
  rtcDeleteScene (g_scene); g_scene = nullptr;
  rtcDeleteDevice(g_device); g_device = nullptr;
  alignedFree(g_accu); g_accu = nullptr;
  g_accu_width = 0;
  g_accu_height = 0;
  g_accu_count = 0;
} // device_cleanup

} // namespace embree<|MERGE_RESOLUTION|>--- conflicted
+++ resolved
@@ -34,7 +34,7 @@
 
 #define FIXED_EDGE_TESSELLATION_VALUE 4
 
-#define ENABLE_FILTER_FUNCTION 0
+#define ENABLE_FILTER_FUNCTION 1
 
 #define MAX_EDGE_LEVEL 128.0f
 #define MIN_EDGE_LEVEL   4.0f
@@ -1397,13 +1397,9 @@
       if (ls.pdf <= 0.0f) continue;
       RTCRay shadow = RTCRay(dg.P,ls.dir,dg.tnear_eps,ls.dist,time); shadow.transparency = Vec3fa(1.0f);
       rtcOccluded1Ex(g_scene,&context,shadow);
-<<<<<<< HEAD
-
-      if (shadow.geomID != RTC_INVALID_GEOMETRY_ID) continue;
-=======
       RayStats_addShadowRay(stats);
       //if (shadow.geomID != RTC_INVALID_GEOMETRY_ID) continue;
->>>>>>> 406adffd
+      //if (shadow.geomID != RTC_INVALID_GEOMETRY_ID) continue;
       if (max(max(shadow.transparency.x,shadow.transparency.y),shadow.transparency.z) > 0.0f)
         L = L + Lw*ls.weight*shadow.transparency*Material__eval(material_array,materialID,numMaterials,brdf,wo,dg,ls.dir);
     }
