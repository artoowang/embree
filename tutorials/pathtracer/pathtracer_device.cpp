// ======================================================================== //
// Copyright 2009-2017 Intel Corporation                                    //
//                                                                          //
// Licensed under the Apache License, Version 2.0 (the "License");          //
// you may not use this file except in compliance with the License.         //
// You may obtain a copy of the License at                                  //
//                                                                          //
//     http://www.apache.org/licenses/LICENSE-2.0                           //
//                                                                          //
// Unless required by applicable law or agreed to in writing, software      //
// distributed under the License is distributed on an "AS IS" BASIS,        //
// WITHOUT WARRANTIES OR CONDITIONS OF ANY KIND, either express or implied. //
// See the License for the specific language governing permissions and      //
// limitations under the License.                                           //
// ======================================================================== //

#include "../common/math/random_sampler.h"
#include "../common/math/sampling.h"
#include "../common/core/differential_geometry.h"
#include "../common/tutorial/tutorial_device.h"
#include "../common/tutorial/scene_device.h"
#include "../common/tutorial/optics.h"

namespace embree {

#undef TILE_SIZE_X
#undef TILE_SIZE_Y

#define TILE_SIZE_X 4
#define TILE_SIZE_Y 4

#define FIXED_SAMPLING 0

#define FIXED_EDGE_TESSELLATION_VALUE 4

#define ENABLE_FILTER_FUNCTION 1

#define MAX_EDGE_LEVEL 128.0f
#define MIN_EDGE_LEVEL   4.0f
#define LEVEL_FACTOR    64.0f
#define MAX_PATH_LENGTH  8

bool g_subdiv_mode = false;
unsigned int keyframeID = 0;

struct BRDF
{
  float Ns;               /*< specular exponent */
  float Ni;               /*< optical density for the surface (index of refraction) */
  Vec3fa Ka;              /*< ambient reflectivity */
  Vec3fa Kd;              /*< diffuse reflectivity */
  Vec3fa Ks;              /*< specular reflectivity */
  Vec3fa Kt;              /*< transmission filter */
  float dummy[30];
};

struct Medium
{
  Vec3fa transmission; //!< Transmissivity of medium.
  float eta;             //!< Refraction index of medium.
};

inline Medium make_Medium(const Vec3fa& transmission, const float eta)
{
  Medium m;
  m.transmission = transmission;
  m.eta = eta;
  return m;
}

inline Medium make_Medium_Vacuum() {
  return make_Medium(Vec3fa((float)1.0f),1.0f);
}

inline bool eq(const Medium& a, const Medium& b) {
  return (a.eta == b.eta) && eq(a.transmission, b.transmission);
}

inline Vec3fa sample_component2(const Vec3fa& c0, const Sample3f& wi0, const Medium& medium0,
                               const Vec3fa& c1, const Sample3f& wi1, const Medium& medium1,
                               const Vec3fa& Lw, Sample3f& wi_o, Medium& medium_o, const float s)
{
  const Vec3fa m0 = Lw*c0/wi0.pdf;
  const Vec3fa m1 = Lw*c1/wi1.pdf;

  const float C0 = wi0.pdf == 0.0f ? 0.0f : max(max(m0.x,m0.y),m0.z);
  const float C1 = wi1.pdf == 0.0f ? 0.0f : max(max(m1.x,m1.y),m1.z);
  const float C  = C0 + C1;

  if (C == 0.0f) {
    wi_o = make_Sample3f(Vec3fa(0,0,0),0);
    return Vec3fa(0,0,0);
  }

  const float CP0 = C0/C;
  const float CP1 = C1/C;
  if (s < CP0) {
    wi_o = make_Sample3f(wi0.v,wi0.pdf*CP0);
    medium_o = medium0; return c0;
  }
  else {
    wi_o = make_Sample3f(wi1.v,wi1.pdf*CP1);
    medium_o = medium1; return c1;
  }
}

/*! Cosine weighted hemisphere sampling. Up direction is provided as argument. */
inline Sample3f cosineSampleHemisphere(const float  u, const float  v, const Vec3fa& N)
{
  Vec3fa localDir = cosineSampleHemisphere(Vec2f(u,v));
  Sample3f s;
  s.v = frame(N) * localDir;
  s.pdf = cosineSampleHemispherePDF(localDir);
  return s;
}

////////////////////////////////////////////////////////////////////////////////
//                          Minneart BRDF                                     //
////////////////////////////////////////////////////////////////////////////////

struct Minneart
{
  /*! The reflectance parameter. The vale 0 means no reflection,
   *  and 1 means full reflection. */
  Vec3fa R;

  /*! The amount of backscattering. A value of 0 means lambertian
   *  diffuse, and inf means maximum backscattering. */
  float b;
};

inline Vec3fa Minneart__eval(const Minneart* This,
                     const Vec3fa &wo, const DifferentialGeometry &dg, const Vec3fa &wi)
{
  const float cosThetaI = clamp(dot(wi,dg.Ns));
  const float backScatter = powf(clamp(dot(wo,wi)), This->b);
  return (backScatter * cosThetaI * float(one_over_pi)) * This->R;
}

inline Vec3fa Minneart__sample(const Minneart* This,
                       const Vec3fa &wo,
                       const DifferentialGeometry &dg,
                       Sample3f &wi,
                       const Vec2f &s)
{
  wi = cosineSampleHemisphere(s.x,s.y,dg.Ns);
  return Minneart__eval(This, wo, dg, wi.v);
}

inline void Minneart__Constructor(Minneart* This, const Vec3fa& R, const float b)
{
  This->R = R;
  This->b = b;
}

inline Minneart make_Minneart(const Vec3fa& R, const float f) {
  Minneart m; Minneart__Constructor(&m,R,f); return m;
}

////////////////////////////////////////////////////////////////////////////////
//                            Velvet BRDF                                     //
////////////////////////////////////////////////////////////////////////////////

struct Velvety
{
  BRDF base;

  /*! The reflectance parameter. The vale 0 means no reflection,
   *  and 1 means full reflection. */
  Vec3fa R;

  /*! The falloff of horizon scattering. 0 no falloff,
   *  and inf means maximum falloff. */
  float f;
};

inline Vec3fa Velvety__eval(const Velvety* This,
                    const Vec3fa &wo, const DifferentialGeometry &dg, const Vec3fa &wi)
{
  const float cosThetaO = clamp(dot(wo,dg.Ns));
  const float cosThetaI = clamp(dot(wi,dg.Ns));
  const float sinThetaO = sqrt(1.0f - cosThetaO * cosThetaO);
  const float horizonScatter = powf(sinThetaO, This->f);
  return (horizonScatter * cosThetaI * float(one_over_pi)) * This->R;
}

inline Vec3fa Velvety__sample(const Velvety* This,
                      const Vec3fa &wo,
                      const DifferentialGeometry &dg,
                      Sample3f &wi,
                      const Vec2f &s)
{
  wi = cosineSampleHemisphere(s.x,s.y,dg.Ns);
  return Velvety__eval(This, wo, dg, wi.v);
}

inline void Velvety__Constructor(Velvety* This, const Vec3fa& R, const float f)
{
  This->R = R;
  This->f = f;
}

inline Velvety make_Velvety(const Vec3fa& R, const float f) {
  Velvety m; Velvety__Constructor(&m,R,f); return m;
}

////////////////////////////////////////////////////////////////////////////////
//                  Dielectric Reflection BRDF                                //
////////////////////////////////////////////////////////////////////////////////

struct DielectricReflection
{
  float eta;
};

inline Vec3fa DielectricReflection__eval(const DielectricReflection* This, const Vec3fa &wo, const DifferentialGeometry &dg, const Vec3fa &wi) {
  return Vec3fa(0.f);
}

inline Vec3fa DielectricReflection__sample(const DielectricReflection* This, const Vec3fa &wo, const DifferentialGeometry &dg, Sample3f &wi, const Vec2f &s)
{
  const float cosThetaO = clamp(dot(wo,dg.Ns));
  wi = make_Sample3f(reflect(wo,dg.Ns,cosThetaO),1.0f);
  return Vec3fa(fresnelDielectric(cosThetaO,This->eta));
}

inline void DielectricReflection__Constructor(DielectricReflection* This,
                                              const float etai,
                                              const float etat)
{
  This->eta = etai*rcp(etat);
}

inline DielectricReflection make_DielectricReflection(const float etai, const float etat) {
  DielectricReflection v; DielectricReflection__Constructor(&v,etai,etat); return v;
}

////////////////////////////////////////////////////////////////////////////////
//                                Lambertian BRDF                             //
////////////////////////////////////////////////////////////////////////////////

struct Lambertian
{
  Vec3fa R;
};

inline Vec3fa Lambertian__eval(const Lambertian* This,
                              const Vec3fa &wo, const DifferentialGeometry &dg, const Vec3fa &wi)
{
  return This->R * (1.0f/(float)(float(pi))) * clamp(dot(wi,dg.Ns));
}

inline Vec3fa Lambertian__sample(const Lambertian* This,
                                const Vec3fa &wo,
                                const DifferentialGeometry &dg,
                                Sample3f &wi,
                                const Vec2f &s)
{
  wi = cosineSampleHemisphere(s.x,s.y,dg.Ns);
  return Lambertian__eval(This, wo, dg, wi.v);
}

inline void Lambertian__Constructor(Lambertian* This, const Vec3fa& R)
{
  This->R = R;
}

inline Lambertian make_Lambertian(const Vec3fa& R) {
  Lambertian v; Lambertian__Constructor(&v,R); return v;
}


////////////////////////////////////////////////////////////////////////////////
//              Lambertian BRDF with Dielectric Layer on top                  //
////////////////////////////////////////////////////////////////////////////////

struct DielectricLayerLambertian
{
  Vec3fa T;             //!< Transmission coefficient of dielectricum
  float etait;         //!< Relative refraction index etai/etat of both media
  float etati;         //!< relative refraction index etat/etai of both media
  Lambertian ground;   //!< the BRDF of the ground layer
};

inline Vec3fa DielectricLayerLambertian__eval(const DielectricLayerLambertian* This,
                                             const Vec3fa &wo, const DifferentialGeometry &dg, const Vec3fa &wi)
{
  const float cosThetaO = dot(wo,dg.Ns);
  const float cosThetaI = dot(wi,dg.Ns);
  if (cosThetaI <= 0.0f || cosThetaO <= 0.0f) return Vec3fa(0.f);

  float cosThetaO1;
  const Sample3f wo1 = refract(wo,dg.Ns,This->etait,cosThetaO,cosThetaO1);
  float cosThetaI1;
  const Sample3f wi1 = refract(wi,dg.Ns,This->etait,cosThetaI,cosThetaI1);
  const float Fi = 1.0f - fresnelDielectric(cosThetaI,cosThetaI1,This->etait);
  const Vec3fa Fg = Lambertian__eval(&This->ground,neg(wo1.v),dg,neg(wi1.v));
  const float Fo = 1.0f - fresnelDielectric(cosThetaO,cosThetaO1,This->etait);
  return Fo * This->T * Fg * This->T * Fi;
}

inline Vec3fa DielectricLayerLambertian__sample(const DielectricLayerLambertian* This,
                                               const Vec3fa &wo,
                                               const DifferentialGeometry &dg,
                                               Sample3f &wi,
                                               const Vec2f &s)
{
  /*! refract ray into medium */
  float cosThetaO = dot(wo,dg.Ns);
  if (cosThetaO <= 0.0f) { wi = make_Sample3f(Vec3fa(0.0f),0.0f); return Vec3fa(0.f); }
  float cosThetaO1; Sample3f wo1 = refract(wo,dg.Ns,This->etait,cosThetaO,cosThetaO1);

  /*! sample ground BRDF */
  Sample3f wi1 = make_Sample3f(Vec3fa(0.f),1.f);
  Vec3fa Fg = Lambertian__sample(&This->ground,neg(wo1.v),dg,wi1,s);

  /*! refract ray out of medium */
  float cosThetaI1 = dot(wi1.v,dg.Ns);
  if (cosThetaI1 <= 0.0f) { wi = make_Sample3f(Vec3fa(0.0f),0.0f); return Vec3fa(0.f); }

  float cosThetaI;
  Sample3f wi0 = refract(neg(wi1.v),neg(dg.Ns),This->etati,cosThetaI1,cosThetaI);
  if (wi0.pdf == 0.0f) { wi = make_Sample3f(Vec3fa(0.0f),0.0f); return Vec3fa(0.f); }

  /*! accumulate contribution of path */
  wi = make_Sample3f(wi0.v,wi1.pdf);
  float Fi = 1.0f - fresnelDielectric(cosThetaI,cosThetaI1,This->etait);
  float Fo = 1.0f - fresnelDielectric(cosThetaO,cosThetaO1,This->etait);
  return Fo * This->T * Fg * This->T * Fi;
}

inline void DielectricLayerLambertian__Constructor(DielectricLayerLambertian* This,
                                                   const Vec3fa& T,
                                                   const float etai,
                                                   const float etat,
                                                   const Lambertian& ground)
{
  This->T = T;
  This->etait = etai*rcp(etat);
  This->etati = etat*rcp(etai);
  This->ground = ground;
}

inline DielectricLayerLambertian make_DielectricLayerLambertian(const Vec3fa& T,
                                                                        const float etai,
                                                                        const float etat,
                                                                        const Lambertian& ground)
{
  DielectricLayerLambertian m;
  DielectricLayerLambertian__Constructor(&m,T,etai,etat,ground);
  return m;
}

/*! Anisotropic power cosine microfacet distribution. */
struct AnisotropicBlinn {
  Vec3fa dx;       //!< x-direction of the distribution.
  Vec3fa dy;       //!< y-direction of the distribution.
  Vec3fa dz;       //!< z-direction of the distribution.
  Vec3fa Kr,Kt;
  float nx;        //!< Glossiness in x direction with range [0,infinity[ where 0 is a diffuse surface.
  float ny;        //!< Exponent that determines the glossiness in y direction.
  float norm1;     //!< Normalization constant for calculating the pdf for sampling.
  float norm2;     //!< Normalization constant for calculating the distribution.
  float side;
};

  /*! Anisotropic power cosine distribution constructor. */
inline void AnisotropicBlinn__Constructor(AnisotropicBlinn* This, const Vec3fa& Kr, const Vec3fa& Kt,
                                          const Vec3fa& dx, float nx, const Vec3fa& dy, float ny, const Vec3fa& dz)
{
  This->Kr = Kr;
  This->Kt = Kt;
  This->dx = dx;
  This->nx = nx;
  This->dy = dy;
  This->ny = ny;
  This->dz = dz;
  This->norm1 = sqrtf((nx+1)*(ny+1)) * float(one_over_two_pi);
  This->norm2 = sqrtf((nx+2)*(ny+2)) * float(one_over_two_pi);
  This->side = reduce_max(Kr)/(reduce_max(Kr)+reduce_max(Kt));
}

/*! Evaluates the power cosine distribution. \param wh is the half
 *  vector */
inline float AnisotropicBlinn__eval(const AnisotropicBlinn* This, const Vec3fa& wh)
{
  const float cosPhiH   = dot(wh, This->dx);
  const float sinPhiH   = dot(wh, This->dy);
  const float cosThetaH = dot(wh, This->dz);
  const float R = sqr(cosPhiH)+sqr(sinPhiH);
  if (R == 0.0f) return This->norm2;
  const float n = (This->nx*sqr(cosPhiH)+This->ny*sqr(sinPhiH))*rcp(R);
  return This->norm2 * powf(abs(cosThetaH), n);
}

/*! Samples the distribution. \param s is the sample location
 *  provided by the caller. */
inline Vec3fa AnisotropicBlinn__sample(const AnisotropicBlinn* This, const float sx, const float sy)
{
  const float phi =float(two_pi)*sx;
  const float sinPhi0 = sqrtf(This->nx+1)*sinf(phi);
  const float cosPhi0 = sqrtf(This->ny+1)*cosf(phi);
  const float norm = rsqrt(sqr(sinPhi0)+sqr(cosPhi0));
  const float sinPhi = sinPhi0*norm;
  const float cosPhi = cosPhi0*norm;
  const float n = This->nx*sqr(cosPhi)+This->ny*sqr(sinPhi);
  const float cosTheta = powf(sy,rcp(n+1));
  const float sinTheta = cos2sin(cosTheta);
  const float pdf = This->norm1*powf(cosTheta,n);
  const Vec3fa h = Vec3fa(cosPhi * sinTheta, sinPhi * sinTheta, cosTheta);
  const Vec3fa wh = h.x*This->dx + h.y*This->dy + h.z*This->dz;
  return Vec3fa(wh,pdf);
}

inline Vec3fa AnisotropicBlinn__eval(const AnisotropicBlinn* This, const Vec3fa& wo, const Vec3fa& wi)
{
  const float cosThetaI = dot(wi,This->dz);

  /* reflection */
  if (cosThetaI > 0.0f) {
    const Vec3fa wh = normalize(wi + wo);
    return This->Kr * AnisotropicBlinn__eval(This,wh) * abs(cosThetaI);
  }

  /* transmission */
  else {
    const Vec3fa wh = normalize(reflect(wi,This->dz) + wo);
    return This->Kt * AnisotropicBlinn__eval(This,wh) * abs(cosThetaI);
  }
}

inline Vec3fa AnisotropicBlinn__sample(const AnisotropicBlinn* This, const Vec3fa& wo, Sample3f& wi_o, const float sx, const float sy, const float sz)
{
  //wi = Vec3fa(reflect(normalize(wo),normalize(dz)),1.0f); return Kr;
  //wi = Vec3fa(neg(wo),1.0f); return Kt;
  const Vec3fa wh = AnisotropicBlinn__sample(This,sx,sy);
  //if (dot(wo,wh) < 0.0f) return Vec3fa(0.0f,0.0f);

  /* reflection */
  if (sz < This->side) {
    wi_o = make_Sample3f(reflect(wo,Vec3fa(wh)),wh.w*This->side);
    const float cosThetaI = dot(wi_o.v,This->dz);
    return This->Kr * AnisotropicBlinn__eval(This,Vec3fa(wh)) * abs(cosThetaI);
  }

  /* transmission */
  else {
    wi_o = make_Sample3f(reflect(reflect(wo,Vec3fa(wh)),This->dz),wh.w*(1-This->side));
    const float cosThetaI = dot(wi_o.v,This->dz);
    return This->Kt * AnisotropicBlinn__eval(This,Vec3fa(wh)) * abs(cosThetaI);
  }
}

////////////////////////////////////////////////////////////////////////////////
//                          Matte Material                                    //
////////////////////////////////////////////////////////////////////////////////

void MatteMaterial__preprocess(ISPCMatteMaterial* material, BRDF& brdf, const Vec3fa& wo, const DifferentialGeometry& dg, const Medium& medium)
{
}

Vec3fa MatteMaterial__eval(ISPCMatteMaterial* This, const BRDF& brdf, const Vec3fa& wo, const DifferentialGeometry& dg, const Vec3fa& wi)
{
  Lambertian lambertian = make_Lambertian(Vec3fa((Vec3fa)This->reflectance));
  return Lambertian__eval(&lambertian,wo,dg,wi);
}

Vec3fa MatteMaterial__sample(ISPCMatteMaterial* This, const BRDF& brdf, const Vec3fa& Lw, const Vec3fa& wo, const DifferentialGeometry& dg, Sample3f& wi_o, Medium& medium, const Vec2f& s)
{
  Lambertian lambertian = make_Lambertian(Vec3fa((Vec3fa)This->reflectance));
  return Lambertian__sample(&lambertian,wo,dg,wi_o,s);
}

////////////////////////////////////////////////////////////////////////////////
//                          Mirror Material                                    //
////////////////////////////////////////////////////////////////////////////////

void MirrorMaterial__preprocess(ISPCMirrorMaterial* material, BRDF& brdf, const Vec3fa& wo, const DifferentialGeometry& dg, const Medium& medium)
{
}

Vec3fa MirrorMaterial__eval(ISPCMirrorMaterial* This, const BRDF& brdf, const Vec3fa& wo, const DifferentialGeometry& dg, const Vec3fa& wi) {
  return Vec3fa(0.0f);
}

Vec3fa MirrorMaterial__sample(ISPCMirrorMaterial* This, const BRDF& brdf, const Vec3fa& Lw, const Vec3fa& wo, const DifferentialGeometry& dg, Sample3f& wi_o, Medium& medium, const Vec2f& s)
{
  wi_o = make_Sample3f(reflect(wo,dg.Ns),1.0f);
  return Vec3fa(This->reflectance);
}

////////////////////////////////////////////////////////////////////////////////
//                          OBJ Material                                      //
////////////////////////////////////////////////////////////////////////////////

void OBJMaterial__preprocess(ISPCOBJMaterial* material, BRDF& brdf, const Vec3fa& wo, const DifferentialGeometry& dg, const Medium& medium)
{
    float d = material->d;
    if (material->map_d) d *= getTextureTexel1f(material->map_d,dg.u,dg.v);
    brdf.Ka = Vec3fa(material->Ka);
    //if (material->map_Ka) { brdf.Ka *= material->map_Ka->get(dg.st); }
    brdf.Kd = d * Vec3fa(material->Kd);
    if (material->map_Kd) brdf.Kd = brdf.Kd * getTextureTexel3f(material->map_Kd,dg.u,dg.v);
    brdf.Ks = d * Vec3fa(material->Ks);
    //if (material->map_Ks) brdf.Ks *= material->map_Ks->get(dg.st);
    brdf.Ns = material->Ns;
    //if (material->map_Ns) { brdf.Ns *= material->map_Ns.get(dg.st); }
    brdf.Kt = (1.0f-d)*Vec3fa(material->Kt);
    brdf.Ni = material->Ni;
}

Vec3fa OBJMaterial__eval(ISPCOBJMaterial* material, const BRDF& brdf, const Vec3fa& wo, const DifferentialGeometry& dg, const Vec3fa& wi)
{
  Vec3fa R = Vec3fa(0.0f);
  const float Md = max(max(brdf.Kd.x,brdf.Kd.y),brdf.Kd.z);
  const float Ms = max(max(brdf.Ks.x,brdf.Ks.y),brdf.Ks.z);
  const float Mt = max(max(brdf.Kt.x,brdf.Kt.y),brdf.Kt.z);
  if (Md > 0.0f) {
    R = R + (1.0f/float(pi)) * clamp(dot(wi,dg.Ns)) * brdf.Kd;
  }
  if (Ms > 0.0f) {
    const Sample3f refl = make_Sample3f(reflect(wo,dg.Ns),1.0f);
    if (dot(refl.v,wi) > 0.0f)
      R = R + (brdf.Ns+2) * float(one_over_two_pi) * powf(max(1e-10f,dot(refl.v,wi)),brdf.Ns) * clamp(dot(wi,dg.Ns)) * brdf.Ks;
  }
  if (Mt > 0.0f) {
  }
  return R;
}

Vec3fa OBJMaterial__sample(ISPCOBJMaterial* material, const BRDF& brdf, const Vec3fa& Lw, const Vec3fa& wo, const DifferentialGeometry& dg, Sample3f& wi_o, Medium& medium, const Vec2f& s)
{
  Vec3fa cd = Vec3fa(0.0f);
  Sample3f wid = make_Sample3f(Vec3fa(0.0f),0.0f);
  if (max(max(brdf.Kd.x,brdf.Kd.y),brdf.Kd.z) > 0.0f) {
    wid = cosineSampleHemisphere(s.x,s.y,dg.Ns);
    cd = float(one_over_pi) * clamp(dot(wid.v,dg.Ns)) * brdf.Kd;
  }

  Vec3fa cs = Vec3fa(0.0f);
  Sample3f wis = make_Sample3f(Vec3fa(0.0f),0.0f);
  if (max(max(brdf.Ks.x,brdf.Ks.y),brdf.Ks.z) > 0.0f)
  {
    const Sample3f refl = make_Sample3f(reflect(wo,dg.Ns),1.0f);
    wis.v = powerCosineSampleHemisphere(brdf.Ns,s);
    wis.pdf = powerCosineSampleHemispherePDF(wis.v,brdf.Ns);
    wis.v = frame(refl.v) * wis.v;
    cs = (brdf.Ns+2) * float(one_over_two_pi) * powf(max(dot(refl.v,wis.v),1e-10f),brdf.Ns) * clamp(dot(wis.v,dg.Ns)) * brdf.Ks;
  }

  Vec3fa ct = Vec3fa(0.0f);
  Sample3f wit = make_Sample3f(Vec3fa(0.0f),0.0f);
  if (max(max(brdf.Kt.x,brdf.Kt.y),brdf.Kt.z) > 0.0f)
  {
    wit = make_Sample3f(neg(wo),1.0f);
    ct = brdf.Kt;
  }

  const Vec3fa md = Lw*cd/wid.pdf;
  const Vec3fa ms = Lw*cs/wis.pdf;
  const Vec3fa mt = Lw*ct/wit.pdf;

  const float Cd = wid.pdf == 0.0f ? 0.0f : max(max(md.x,md.y),md.z);
  const float Cs = wis.pdf == 0.0f ? 0.0f : max(max(ms.x,ms.y),ms.z);
  const float Ct = wit.pdf == 0.0f ? 0.0f : max(max(mt.x,mt.y),mt.z);
  const float C  = Cd + Cs + Ct;

  if (C == 0.0f) {
    wi_o = make_Sample3f(Vec3fa(0,0,0),0);
    return Vec3fa(0,0,0);
  }

  const float CPd = Cd/C;
  const float CPs = Cs/C;
  const float CPt = Ct/C;

  if (s.x < CPd) {
    wi_o = make_Sample3f(wid.v,wid.pdf*CPd);
    return cd;
  }
  else if (s.x < CPd + CPs)
  {
    wi_o = make_Sample3f(wis.v,wis.pdf*CPs);
    return cs;
  }
  else
  {
    wi_o = make_Sample3f(wit.v,wit.pdf*CPt);
    return ct;
  }
}

////////////////////////////////////////////////////////////////////////////////
//                        Metal Material                                      //
////////////////////////////////////////////////////////////////////////////////

void MetalMaterial__preprocess(ISPCMetalMaterial* material, BRDF& brdf, const Vec3fa& wo, const DifferentialGeometry& dg, const Medium& medium)
{
}

Vec3fa MetalMaterial__eval(ISPCMetalMaterial* This, const BRDF& brdf, const Vec3fa& wo, const DifferentialGeometry& dg, const Vec3fa& wi)
{
  const FresnelConductor fresnel = make_FresnelConductor(Vec3fa(This->eta),Vec3fa(This->k));
  const PowerCosineDistribution distribution = make_PowerCosineDistribution(rcp(This->roughness));

  const float cosThetaO = dot(wo,dg.Ns);
  const float cosThetaI = dot(wi,dg.Ns);
  if (cosThetaI <= 0.0f || cosThetaO <= 0.0f) return Vec3fa(0.f);
  const Vec3fa wh = normalize(wi+wo);
  const float cosThetaH = dot(wh, dg.Ns);
  const float cosTheta = dot(wi, wh); // = dot(wo, wh);
  const Vec3fa F = eval(fresnel,cosTheta);
  const float D = eval(distribution,cosThetaH);
  const float G = min(1.0f, min(2.0f * cosThetaH * cosThetaO / cosTheta,
                                2.0f * cosThetaH * cosThetaI / cosTheta));
  return (Vec3fa(This->reflectance)*F) * D * G * rcp(4.0f*cosThetaO);
}

Vec3fa MetalMaterial__sample(ISPCMetalMaterial* This, const BRDF& brdf, const Vec3fa& Lw, const Vec3fa& wo, const DifferentialGeometry& dg, Sample3f& wi_o, Medium& medium, const Vec2f& s)
{
  const PowerCosineDistribution distribution = make_PowerCosineDistribution(rcp(This->roughness));

  if (dot(wo,dg.Ns) <= 0.0f) { wi_o = make_Sample3f(Vec3fa(0.0f),0.0f); return Vec3fa(0.f); }
  sample(distribution,wo,dg.Ns,wi_o,s);
  if (dot(wi_o.v,dg.Ns) <= 0.0f) { wi_o = make_Sample3f(Vec3fa(0.0f),0.0f); return Vec3fa(0.f); }
  return MetalMaterial__eval(This,brdf,wo,dg,wi_o.v);
}

////////////////////////////////////////////////////////////////////////////////
//                        ReflectiveMetal Material                            //
////////////////////////////////////////////////////////////////////////////////

void ReflectiveMetalMaterial__preprocess(ISPCReflectiveMetalMaterial* material, BRDF& brdf, const Vec3fa& wo, const DifferentialGeometry& dg, const Medium& medium)  {
}

Vec3fa ReflectiveMetalMaterial__eval(ISPCReflectiveMetalMaterial* This, const BRDF& brdf, const Vec3fa& wo, const DifferentialGeometry& dg, const Vec3fa& wi) {
  return Vec3fa(0.0f);
}

Vec3fa ReflectiveMetalMaterial__sample(ISPCReflectiveMetalMaterial* This, const BRDF& brdf, const Vec3fa& Lw, const Vec3fa& wo, const DifferentialGeometry& dg, Sample3f& wi_o, Medium& medium, const Vec2f& s)
{
  wi_o = make_Sample3f(reflect(wo,dg.Ns),1.0f);
  return Vec3fa(This->reflectance) * fresnelConductor(dot(wo,dg.Ns),Vec3fa((Vec3fa)This->eta),Vec3fa((Vec3fa)This->k));
}

////////////////////////////////////////////////////////////////////////////////
//                        Velvet Material                                     //
////////////////////////////////////////////////////////////////////////////////

void VelvetMaterial__preprocess(ISPCVelvetMaterial* material, BRDF& brdf, const Vec3fa& wo, const DifferentialGeometry& dg, const Medium& medium)
{
}

Vec3fa VelvetMaterial__eval(ISPCVelvetMaterial* This, const BRDF& brdf, const Vec3fa& wo, const DifferentialGeometry& dg, const Vec3fa& wi)
{
  Minneart minneart; Minneart__Constructor(&minneart,(Vec3fa)Vec3fa(This->reflectance),This->backScattering);
  Velvety velvety; Velvety__Constructor (&velvety,Vec3fa((Vec3fa)This->horizonScatteringColor),This->horizonScatteringFallOff);
  return Minneart__eval(&minneart,wo,dg,wi) + Velvety__eval(&velvety,wo,dg,wi);
}

Vec3fa VelvetMaterial__sample(ISPCVelvetMaterial* This, const BRDF& brdf, const Vec3fa& Lw, const Vec3fa& wo, const DifferentialGeometry& dg, Sample3f& wi_o, Medium& medium, const Vec2f& s)
{
  Minneart minneart; Minneart__Constructor(&minneart,Vec3fa((Vec3fa)This->reflectance),This->backScattering);
  Velvety velvety; Velvety__Constructor (&velvety,Vec3fa((Vec3fa)This->horizonScatteringColor),This->horizonScatteringFallOff);

  Sample3f wi0; Vec3fa c0 = Minneart__sample(&minneart,wo,dg,wi0,s);
  Sample3f wi1; Vec3fa c1 = Velvety__sample(&velvety,wo,dg,wi1,s);
  return sample_component2(c0,wi0,medium,c1,wi1,medium,Lw,wi_o,medium,s.x);
}

////////////////////////////////////////////////////////////////////////////////
//                          Dielectric Material                               //
////////////////////////////////////////////////////////////////////////////////

void DielectricMaterial__preprocess(ISPCDielectricMaterial* material, BRDF& brdf, const Vec3fa& wo, const DifferentialGeometry& dg, const Medium& medium)
{
}

Vec3fa DielectricMaterial__eval(ISPCDielectricMaterial* material, const BRDF& brdf, const Vec3fa& wo, const DifferentialGeometry& dg, const Vec3fa& wi) {
  return Vec3fa(0.0f);
}

Vec3fa DielectricMaterial__sample(ISPCDielectricMaterial* material, const BRDF& brdf, const Vec3fa& Lw, const Vec3fa& wo, const DifferentialGeometry& dg, Sample3f& wi_o, Medium& medium, const Vec2f& s)
{
  float eta = 0.0f;
  Medium mediumOutside = make_Medium(Vec3fa((Vec3fa)material->transmissionOutside),material->etaOutside);
  Medium mediumInside  = make_Medium(Vec3fa((Vec3fa)material->transmissionInside ),material->etaInside );
  Medium mediumFront, mediumBack;
  if (eq(medium,mediumInside)) {
    eta = material->etaInside/material->etaOutside;
    mediumFront = mediumInside;
    mediumBack = mediumOutside;
  }
  else {
    eta = material->etaOutside/material->etaInside;
    mediumFront = mediumOutside;
    mediumBack = mediumInside;
  }

  float cosThetaO = clamp(dot(wo,dg.Ns));
  float cosThetaI; Sample3f wit = refract(wo,dg.Ns,eta,cosThetaO,cosThetaI);
  Sample3f wis = make_Sample3f(reflect(wo,dg.Ns),1.0f);
  float R = fresnelDielectric(cosThetaO,cosThetaI,eta);
  Vec3fa cs = Vec3fa(R);
  Vec3fa ct = Vec3fa(1.0f-R);
  return sample_component2(cs,wis,mediumFront,ct,wit,mediumBack,Lw,wi_o,medium,s.x);
}

////////////////////////////////////////////////////////////////////////////////
//                          ThinDielectric Material                               //
////////////////////////////////////////////////////////////////////////////////

void ThinDielectricMaterial__preprocess(ISPCThinDielectricMaterial* This, BRDF& brdf, const Vec3fa& wo, const DifferentialGeometry& dg, const Medium& medium)
{
}

Vec3fa ThinDielectricMaterial__eval(ISPCThinDielectricMaterial* This, const BRDF& brdf, const Vec3fa& wo, const DifferentialGeometry& dg, const Vec3fa& wi) {
  return Vec3fa(0.0f);
}

Vec3fa ThinDielectricMaterial__sample(ISPCThinDielectricMaterial* This, const BRDF& brdf, const Vec3fa& Lw, const Vec3fa& wo, const DifferentialGeometry& dg, Sample3f& wi_o, Medium& medium, const Vec2f& s)
{
  float cosThetaO = clamp(dot(wo,dg.Ns));
  if (cosThetaO <= 0.0f) return Vec3fa(0.0f);
  float R = fresnelDielectric(cosThetaO,rcp(This->eta));
  Sample3f wit = make_Sample3f(neg(wo),1.0f);
  Sample3f wis = make_Sample3f(reflect(wo,dg.Ns),1.0f);
  Vec3fa ct = exp(Vec3fa(This->transmissionFactor)*rcp(cosThetaO))*Vec3fa(1.0f-R);
  Vec3fa cs = Vec3fa(R);
  return sample_component2(cs,wis,medium,ct,wit,medium,Lw,wi_o,medium,s.x);
}

////////////////////////////////////////////////////////////////////////////////
//                     MetallicPaint Material                                 //
////////////////////////////////////////////////////////////////////////////////

void MetallicPaintMaterial__preprocess(ISPCMetallicPaintMaterial* material, BRDF& brdf, const Vec3fa& wo, const DifferentialGeometry& dg, const Medium& medium)
{
}

Vec3fa MetallicPaintMaterial__eval(ISPCMetallicPaintMaterial* This, const BRDF& brdf, const Vec3fa& wo, const DifferentialGeometry& dg, const Vec3fa& wi)
{
  DielectricReflection reflection; DielectricReflection__Constructor(&reflection, 1.0f, This->eta);
  DielectricLayerLambertian lambertian; DielectricLayerLambertian__Constructor(&lambertian, Vec3fa((float)1.0f), 1.0f, This->eta, make_Lambertian(Vec3fa((Vec3fa)This->shadeColor)));
  return DielectricReflection__eval(&reflection,wo,dg,wi) + DielectricLayerLambertian__eval(&lambertian,wo,dg,wi);
}

Vec3fa MetallicPaintMaterial__sample(ISPCMetallicPaintMaterial* This, const BRDF& brdf, const Vec3fa& Lw, const Vec3fa& wo, const DifferentialGeometry& dg, Sample3f& wi_o, Medium& medium, const Vec2f& s)
{
  DielectricReflection reflection; DielectricReflection__Constructor(&reflection, 1.0f, This->eta);
  DielectricLayerLambertian lambertian; DielectricLayerLambertian__Constructor(&lambertian, Vec3fa((float)1.0f), 1.0f, This->eta, make_Lambertian(Vec3fa((Vec3fa)This->shadeColor)));
  Sample3f wi0; Vec3fa c0 = DielectricReflection__sample(&reflection,wo,dg,wi0,s);
  Sample3f wi1; Vec3fa c1 = DielectricLayerLambertian__sample(&lambertian,wo,dg,wi1,s);
  return sample_component2(c0,wi0,medium,c1,wi1,medium,Lw,wi_o,medium,s.x);
}

////////////////////////////////////////////////////////////////////////////////
//                              Hair Material                                 //
////////////////////////////////////////////////////////////////////////////////

void HairMaterial__preprocess(ISPCHairMaterial* This, BRDF& brdf, const Vec3fa& wo, const DifferentialGeometry& dg, const Medium& medium)
{
  AnisotropicBlinn__Constructor((AnisotropicBlinn*)&brdf,Vec3fa(This->Kr),Vec3fa(This->Kt),dg.Tx,(float)This->nx,dg.Ty,(float)This->ny,dg.Ng);
}

Vec3fa HairMaterial__eval(ISPCHairMaterial* This, const BRDF& brdf, const Vec3fa& wo, const DifferentialGeometry& dg, const Vec3fa& wi)
{
  return AnisotropicBlinn__eval((AnisotropicBlinn*)&brdf,wo,wi);
}

Vec3fa HairMaterial__sample(ISPCHairMaterial* This, const BRDF& brdf, const Vec3fa& Lw, const Vec3fa& wo, const DifferentialGeometry& dg, Sample3f& wi_o, Medium& medium, const Vec2f& s)
{
  return AnisotropicBlinn__sample((AnisotropicBlinn*)&brdf,wo,wi_o,s.x,s.y,s.x);
}

////////////////////////////////////////////////////////////////////////////////
//                              Material                                      //
////////////////////////////////////////////////////////////////////////////////

inline void Material__preprocess(ISPCMaterial** materials, unsigned int materialID, unsigned int numMaterials, BRDF& brdf, const Vec3fa& wo, const DifferentialGeometry& dg, const Medium& medium)
{
  unsigned int id = materialID;
  {
    if (id < numMaterials) // FIXME: workaround for ISPC bug, location reached with empty execution mask
    {
      ISPCMaterial* material = materials[id];

      switch (material->type) {
      case MATERIAL_OBJ  : OBJMaterial__preprocess  ((ISPCOBJMaterial*)  material,brdf,wo,dg,medium); break;
      case MATERIAL_METAL: MetalMaterial__preprocess((ISPCMetalMaterial*)material,brdf,wo,dg,medium); break;
      case MATERIAL_REFLECTIVE_METAL: ReflectiveMetalMaterial__preprocess((ISPCReflectiveMetalMaterial*)material,brdf,wo,dg,medium); break;
      case MATERIAL_VELVET: VelvetMaterial__preprocess((ISPCVelvetMaterial*)material,brdf,wo,dg,medium); break;
      case MATERIAL_DIELECTRIC: DielectricMaterial__preprocess((ISPCDielectricMaterial*)material,brdf,wo,dg,medium); break;
      case MATERIAL_METALLIC_PAINT: MetallicPaintMaterial__preprocess((ISPCMetallicPaintMaterial*)material,brdf,wo,dg,medium); break;
      case MATERIAL_MATTE: MatteMaterial__preprocess((ISPCMatteMaterial*)material,brdf,wo,dg,medium); break;
      case MATERIAL_MIRROR: MirrorMaterial__preprocess((ISPCMirrorMaterial*)material,brdf,wo,dg,medium); break;
      case MATERIAL_THIN_DIELECTRIC: ThinDielectricMaterial__preprocess((ISPCThinDielectricMaterial*)material,brdf,wo,dg,medium); break;
      case MATERIAL_HAIR: HairMaterial__preprocess((ISPCHairMaterial*)material,brdf,wo,dg,medium); break;
      default: break;
      }
    }
  }
}

inline Vec3fa Material__eval(ISPCMaterial** materials, unsigned int materialID, unsigned int numMaterials, const BRDF& brdf, const Vec3fa& wo, const DifferentialGeometry& dg, const Vec3fa& wi)
{
  Vec3fa c = Vec3fa(0.0f);
  unsigned int id = materialID;
  {
    if (id < numMaterials) // FIXME: workaround for ISPC bug, location reached with empty execution mask
    {
      ISPCMaterial* material = materials[id];
      switch (material->type) {
      case MATERIAL_OBJ  : c = OBJMaterial__eval  ((ISPCOBJMaterial*)  material, brdf, wo, dg, wi); break;
      case MATERIAL_METAL: c = MetalMaterial__eval((ISPCMetalMaterial*)material, brdf, wo, dg, wi); break;
      case MATERIAL_REFLECTIVE_METAL: c = ReflectiveMetalMaterial__eval((ISPCReflectiveMetalMaterial*)material, brdf, wo, dg, wi); break;
      case MATERIAL_VELVET: c = VelvetMaterial__eval((ISPCVelvetMaterial*)material, brdf, wo, dg, wi); break;
      case MATERIAL_DIELECTRIC: c = DielectricMaterial__eval((ISPCDielectricMaterial*)material, brdf, wo, dg, wi); break;
      case MATERIAL_METALLIC_PAINT: c = MetallicPaintMaterial__eval((ISPCMetallicPaintMaterial*)material, brdf, wo, dg, wi); break;
      case MATERIAL_MATTE: c = MatteMaterial__eval((ISPCMatteMaterial*)material, brdf, wo, dg, wi); break;
      case MATERIAL_MIRROR: c = MirrorMaterial__eval((ISPCMirrorMaterial*)material, brdf, wo, dg, wi); break;
      case MATERIAL_THIN_DIELECTRIC: c = ThinDielectricMaterial__eval((ISPCThinDielectricMaterial*)material, brdf, wo, dg, wi); break;
      case MATERIAL_HAIR: c = HairMaterial__eval((ISPCHairMaterial*)material, brdf, wo, dg, wi); break;
      default: c = Vec3fa(0.0f);
      }
    }
  }
  return c;
}

inline Vec3fa Material__sample(ISPCMaterial** materials, unsigned int materialID, unsigned int numMaterials, const BRDF& brdf, const Vec3fa& Lw, const Vec3fa& wo, const DifferentialGeometry& dg, Sample3f& wi_o, Medium& medium, const Vec2f& s)
{
  Vec3fa c = Vec3fa(0.0f);
  unsigned int id = materialID;
  {
    if (id < numMaterials) // FIXME: workaround for ISPC bug, location reached with empty execution mask
    {
      ISPCMaterial* material = materials[id];
      switch (material->type) {
      case MATERIAL_OBJ  : c = OBJMaterial__sample  ((ISPCOBJMaterial*)  material, brdf, Lw, wo, dg, wi_o, medium, s); break;
      case MATERIAL_METAL: c = MetalMaterial__sample((ISPCMetalMaterial*)material, brdf, Lw, wo, dg, wi_o, medium, s); break;
      case MATERIAL_REFLECTIVE_METAL: c = ReflectiveMetalMaterial__sample((ISPCReflectiveMetalMaterial*)material, brdf, Lw, wo, dg, wi_o, medium, s); break;
      case MATERIAL_VELVET: c = VelvetMaterial__sample((ISPCVelvetMaterial*)material, brdf, Lw, wo, dg, wi_o, medium, s); break;
      case MATERIAL_DIELECTRIC: c = DielectricMaterial__sample((ISPCDielectricMaterial*)material, brdf, Lw, wo, dg, wi_o, medium, s); break;
      case MATERIAL_METALLIC_PAINT: c = MetallicPaintMaterial__sample((ISPCMetallicPaintMaterial*)material, brdf, Lw, wo, dg, wi_o, medium, s); break;
      case MATERIAL_MATTE: c = MatteMaterial__sample((ISPCMatteMaterial*)material, brdf, Lw, wo, dg, wi_o, medium, s); break;
      case MATERIAL_MIRROR: c = MirrorMaterial__sample((ISPCMirrorMaterial*)material, brdf, Lw, wo, dg, wi_o, medium, s); break;
      case MATERIAL_THIN_DIELECTRIC: c = ThinDielectricMaterial__sample((ISPCThinDielectricMaterial*)material, brdf, Lw, wo, dg, wi_o, medium, s); break;
      case MATERIAL_HAIR: c = HairMaterial__sample((ISPCHairMaterial*)material, brdf, Lw, wo, dg, wi_o, medium, s); break;
      default: wi_o = make_Sample3f(Vec3fa(0.0f),0.0f); c = Vec3fa(0.0f); break;
      }
    }
  }
  return c;
}


////////////////////////////////////////////////////////////////////////////////
//                               Scene                                        //
////////////////////////////////////////////////////////////////////////////////

/* scene data */
extern "C" ISPCScene* g_ispc_scene;
RTCDevice g_device = nullptr;
RTCScene g_scene = nullptr;
extern "C" int g_spp;
extern "C" bool g_accumulate;

/* occlusion filter function */
void intersectionFilterReject(const RTCFilterFunctionNArguments* const args);

void intersectionFilterOBJ(const RTCFilterFunctionNArguments* const args);

void occlusionFilterOpaque(const RTCFilterFunctionNArguments* const args);

void occlusionFilterOBJ(const RTCFilterFunctionNArguments* const args);

void occlusionFilterHair(const RTCFilterFunctionNArguments* const args);

/* accumulation buffer */
Vec3fa* g_accu = nullptr;
unsigned int g_accu_width = 0;
unsigned int g_accu_height = 0;
unsigned int g_accu_count = 0;
Vec3fa g_accu_vx;
Vec3fa g_accu_vy;
Vec3fa g_accu_vz;
Vec3fa g_accu_p;
extern "C" bool g_changed;
extern "C" int g_instancing_mode;


bool g_animation = true;
bool g_use_smooth_normals = false;
void device_key_pressed_handler(int key)
{
  if (key == 32  /* */) g_animation = !g_animation;
  if (key == 110 /*n*/) { g_use_smooth_normals = !g_use_smooth_normals; g_changed = true; }
  else device_key_pressed_default(key);
}

void assignShaders(ISPCGeometry* geometry)
{
  RTCGeometry geom = geometry->geometry;
  if (geometry->type == SUBDIV_MESH)
  {
#if ENABLE_FILTER_FUNCTION == 1
    rtcSetOcclusionFilterFunction(geom,occlusionFilterOpaque);
#endif
  }
  else if (geometry->type == TRIANGLE_MESH)
  {
    ISPCTriangleMesh* mesh = (ISPCTriangleMesh* ) geometry;
#if ENABLE_FILTER_FUNCTION == 1
    rtcSetOcclusionFilterFunction(geom,occlusionFilterOpaque);

    ISPCMaterial* material = g_ispc_scene->materials[mesh->geom.materialID];
    //if (material->type == MATERIAL_DIELECTRIC || material->type == MATERIAL_THIN_DIELECTRIC)
    //  rtcSetOcclusionFilterFunction(geom,intersectionFilterReject);
    //else
    if (material->type == MATERIAL_OBJ)
    {
      ISPCOBJMaterial* obj = (ISPCOBJMaterial*) material;
      if (obj->d != 1.0f || obj->map_d) {
        rtcSetIntersectionFilterFunction(geom,intersectionFilterOBJ);
        rtcSetOcclusionFilterFunction   (geom,occlusionFilterOBJ);
      }
    }
#endif
  }
#if ENABLE_FILTER_FUNCTION == 1
  else if (geometry->type == QUAD_MESH)
  {
    ISPCQuadMesh* mesh = (ISPCQuadMesh*) geometry;
    rtcSetOcclusionFilterFunction(geom,occlusionFilterOpaque);

    ISPCMaterial* material = g_ispc_scene->materials[mesh->geom.materialID];
    //if (material->type == MATERIAL_DIELECTRIC || material->type == MATERIAL_THIN_DIELECTRIC)
    //  rtcSetOcclusionFilterFunction(geom,intersectionFilterReject);
    //else
    if (material->type == MATERIAL_OBJ)
    {
      ISPCOBJMaterial* obj = (ISPCOBJMaterial*) material;
      if (obj->d != 1.0f || obj->map_d) {
        rtcSetIntersectionFilterFunction(geom,intersectionFilterOBJ);
        rtcSetOcclusionFilterFunction   (geom,occlusionFilterOBJ);
      }
    }
  }
  else if (geometry->type == CURVES)
  {
    rtcSetOcclusionFilterFunction(geom,occlusionFilterHair);
  }
#endif
  else if (geometry->type == GROUP) {
    ISPCGroup* group = (ISPCGroup*) geometry;
    for (size_t i=0; i<group->numGeometries; i++)
      assignShaders(group->geometries[i]);
  }
}

typedef ISPCInstance* ISPCInstance_ptr;
typedef ISPCGeometry* ISPCGeometry_ptr;

RTCScene convertScene(ISPCScene* scene_in)
{
  for (size_t i=0; i<scene_in->numGeometries; i++)
  {
    ISPCGeometry* geometry = scene_in->geometries[i];
    if (geometry->type == SUBDIV_MESH) {
      g_subdiv_mode = true; break;
    }
  }

  RTCScene scene_out = ConvertScene(g_device, g_ispc_scene, RTC_BUILD_QUALITY_MEDIUM);

  /* assign shaders */
  for (unsigned int i=0; i<scene_in->numGeometries; i++) {
    assignShaders(scene_in->geometries[i]);
  }

  /* commit individual objects in case of instancing */
  if (g_instancing_mode == ISPC_INSTANCING_SCENE_GEOMETRY || g_instancing_mode == ISPC_INSTANCING_SCENE_GROUP)
  {
    for (unsigned int i=0; i<scene_in->numGeometries; i++) {
      if (scene_in->geomID_to_scene[i]) rtcCommit(scene_in->geomID_to_scene[i]);
    }
  }

  /* commit changes to scene */
  //progressStart();
  //rtcSetProgressMonitorFunction(scene_out,progressMonitor,nullptr);
  rtcCommit (scene_out);
  //rtcSetProgressMonitorFunction(scene_out,nullptr,nullptr);
  //progressEnd();

  return scene_out;
} // convertScene

inline Vec3fa face_forward(const Vec3fa& dir, const Vec3fa& _Ng) {
  const Vec3fa Ng = _Ng;
  return dot(dir,Ng) < 0.0f ? Ng : neg(Ng);
}

inline void evalBezier(const ISPCHairSet* hair, const int primID, const float t, Vec3fa& p, Vec3fa& dp)
{
  const float t0 = 1.0f - t, t1 = t;
  const Vec3fa* vertices = hair->positions[0];
  const ISPCHair* hairs = hair->hairs;

  const int i = hairs[primID].vertex;
  const Vec3fa p00 = vertices[i+0];
  const Vec3fa p01 = vertices[i+1];
  const Vec3fa p02 = vertices[i+2];
  const Vec3fa p03 = vertices[i+3];

  const Vec3fa p10 = p00 * t0 + p01 * t1;
  const Vec3fa p11 = p01 * t0 + p02 * t1;
  const Vec3fa p12 = p02 * t0 + p03 * t1;
  const Vec3fa p20 = p10 * t0 + p11 * t1;
  const Vec3fa p21 = p11 * t0 + p12 * t1;
  const Vec3fa p30 = p20 * t0 + p21 * t1;

  p = p30;
  dp = 3.0f*(p21-p20);
}

void postIntersectGeometry(const Ray& ray, DifferentialGeometry& dg, ISPCGeometry* geometry, int& materialID)
{
  if (geometry->type == TRIANGLE_MESH)
  {
    ISPCTriangleMesh* mesh = (ISPCTriangleMesh*) geometry;
    materialID = mesh->geom.materialID;
    if (mesh->texcoords)
    {
      ISPCTriangle* tri = &mesh->triangles[dg.primID];
      const Vec2f st0 = mesh->texcoords[tri->v0];
      const Vec2f st1 = mesh->texcoords[tri->v1];
      const Vec2f st2 = mesh->texcoords[tri->v2];
      const float u = ray.u, v = ray.v, w = 1.0f-ray.u-ray.v;
      const Vec2f st = w*st0 + u*st1 + v*st2;
      dg.u = st.x;
      dg.v = st.y;
    }
    if (mesh->normals)
    {
      if (mesh->numTimeSteps == 1)
      {
        ISPCTriangle* tri = &mesh->triangles[dg.primID];
        const Vec3fa n0 = Vec3fa(mesh->normals[0][tri->v0]);
        const Vec3fa n1 = Vec3fa(mesh->normals[0][tri->v1]);
        const Vec3fa n2 = Vec3fa(mesh->normals[0][tri->v2]);
        const float u = ray.u, v = ray.v, w = 1.0f-ray.u-ray.v;
        dg.Ns = w*n0 + u*n1 + v*n2;
      }
      else
      {
        ISPCTriangle* tri = &mesh->triangles[dg.primID];
        float f = mesh->numTimeSteps*ray.time;
        int itime = clamp((int)floor(f),0,(int)mesh->numTimeSteps-2);
        float t1 = f-itime;
        float t0 = 1.0f-t1;
        const Vec3fa a0 = Vec3fa(mesh->normals[itime+0][tri->v0]);
        const Vec3fa a1 = Vec3fa(mesh->normals[itime+0][tri->v1]);
        const Vec3fa a2 = Vec3fa(mesh->normals[itime+0][tri->v2]);
        const Vec3fa b0 = Vec3fa(mesh->normals[itime+1][tri->v0]);
        const Vec3fa b1 = Vec3fa(mesh->normals[itime+1][tri->v1]);
        const Vec3fa b2 = Vec3fa(mesh->normals[itime+1][tri->v2]);
        const Vec3fa n0 = t0*a0 + t1*b0;
        const Vec3fa n1 = t0*a1 + t1*b1;
        const Vec3fa n2 = t0*a2 + t1*b2;
        const float u = ray.u, v = ray.v, w = 1.0f-ray.u-ray.v;
        dg.Ns = w*n0 + u*n1 + v*n2;
      }
    }
  }
  else if (geometry->type == QUAD_MESH)
  {
    ISPCQuadMesh* mesh = (ISPCQuadMesh*) geometry;
    materialID = mesh->geom.materialID;
    if (mesh->texcoords)
    {
      ISPCQuad* quad = &mesh->quads[dg.primID];
      const Vec2f st0 = mesh->texcoords[quad->v0];
      const Vec2f st1 = mesh->texcoords[quad->v1];
      const Vec2f st2 = mesh->texcoords[quad->v2];
      const Vec2f st3 = mesh->texcoords[quad->v3];
      if (ray.u+ray.v < 1.0f) {
        const float u = ray.u, v = ray.v; const float w = 1.0f-u-v;
        const Vec2f st = w*st0 + u*st1 + v*st3;
        dg.u = st.x;
        dg.v = st.y;
      } else {
        const float u = 1.0f-ray.u, v = 1.0f-ray.v; const float w = 1.0f-u-v;
        const Vec2f st = w*st2 + u*st3 + v*st1;
        dg.u = st.x;
        dg.v = st.y;
      }
    }
    if (mesh->normals)
    {
      if (mesh->numTimeSteps == 1)
      {
        ISPCQuad* quad = &mesh->quads[dg.primID];
        const Vec3fa n0 = Vec3fa(mesh->normals[0][quad->v0]);
        const Vec3fa n1 = Vec3fa(mesh->normals[0][quad->v1]);
        const Vec3fa n2 = Vec3fa(mesh->normals[0][quad->v2]);
        const Vec3fa n3 = Vec3fa(mesh->normals[0][quad->v3]);
        if (ray.u+ray.v < 1.0f) {
          const float u = ray.u, v = ray.v; const float w = 1.0f-u-v;
          dg.Ns = w*n0 + u*n1 + v*n3;
        } else {
          const float u = 1.0f-ray.u, v = 1.0f-ray.v; const float w = 1.0f-u-v;
          dg.Ns = w*n2 + u*n3 + v*n1;
        }
      }
      else
      {
        ISPCQuad* quad = &mesh->quads[dg.primID];
        float f = mesh->numTimeSteps*ray.time;
        int itime = clamp((int)floor(f),0,(int)mesh->numTimeSteps-2);
        float t1 = f-itime;
        float t0 = 1.0f-t1;
        const Vec3fa a0 = Vec3fa(mesh->normals[itime+0][quad->v0]);
        const Vec3fa a1 = Vec3fa(mesh->normals[itime+0][quad->v1]);
        const Vec3fa a2 = Vec3fa(mesh->normals[itime+0][quad->v2]);
        const Vec3fa a3 = Vec3fa(mesh->normals[itime+0][quad->v3]);
        const Vec3fa b0 = Vec3fa(mesh->normals[itime+1][quad->v0]);
        const Vec3fa b1 = Vec3fa(mesh->normals[itime+1][quad->v1]);
        const Vec3fa b2 = Vec3fa(mesh->normals[itime+1][quad->v2]);
        const Vec3fa b3 = Vec3fa(mesh->normals[itime+1][quad->v3]);
        const Vec3fa n0 = t0*a0 + t1*b0;
        const Vec3fa n1 = t0*a1 + t1*b1;
        const Vec3fa n2 = t0*a2 + t1*b2;
        const Vec3fa n3 = t0*a3 + t1*b3;
        if (ray.u+ray.v < 1.0f) {
          const float u = ray.u, v = ray.v; const float w = 1.0f-u-v;
          dg.Ns = w*n0 + u*n1 + v*n3;
        } else {
          const float u = 1.0f-ray.u, v = 1.0f-ray.v; const float w = 1.0f-u-v;
          dg.Ns = w*n2 + u*n3 + v*n1;
        }
      }
    }
  }
  else if (geometry->type == SUBDIV_MESH)
  {
    ISPCSubdivMesh* mesh = (ISPCSubdivMesh*) geometry;
    materialID = mesh->geom.materialID;

    if (g_use_smooth_normals)
    {
      Vec3fa dPdu,dPdv;
      rtcInterpolate(mesh->geom.geometry,dg.primID,dg.u,dg.v,RTC_VERTEX_BUFFER0,nullptr,&dPdu.x,&dPdv.x,nullptr,nullptr,nullptr,3);
      dg.Ns = normalize(cross(dPdv,dPdu));
    }
    
    const Vec2f st = getTextureCoordinatesSubdivMesh(mesh,dg.primID,ray.u,ray.v);
    dg.u = st.x;
    dg.v = st.y;
  }
  else if (geometry->type == CURVES)
  {
    ISPCHairSet* mesh = (ISPCHairSet*) geometry;
    
    if (mesh->basis == RTC_BASIS_LINEAR)
    {
      materialID = mesh->geom.materialID;
      const Vec3fa dx = normalize(dg.Ng);
      const Vec3fa dy = normalize(cross(neg(ray.dir),dx));
      const Vec3fa dz = normalize(cross(dy,dx));
      dg.Tx = dx;
      dg.Ty = dy;
      dg.Ng = dg.Ns = dz;
      int vtx = mesh->hairs[dg.primID].vertex;
      dg.eps = 1.1f*mesh->positions[0][vtx].w;
    }
    else if (mesh->basis == RTC_BASIS_BEZIER || mesh->basis == RTC_BASIS_BSPLINE)
    {
      ISPCHairSet* mesh = (ISPCHairSet*) geometry;
      materialID = mesh->geom.materialID;
      Vec3fa p,dp; evalBezier(mesh,dg.primID,ray.u,p,dp); // FIXME: this is wrong for bspline basis
      if (length(dp) < 1E-6f) { // some hair are just points
        dg.Tx = Vec3fa(1,0,0);
        dg.Ty = Vec3fa(0,1,0);
        dg.Ng = dg.Ns = Vec3fa(0,0,1);
      }
      else if (mesh->type == RTC_CURVE_RIBBON)
      {
        const Vec3fa dx = normalize(dg.Ng);
        const Vec3fa dy = normalize(cross(neg(ray.dir),dx));
        const Vec3fa dz = normalize(cross(dy,dx));
        dg.Tx = dx;
        dg.Ty = dy;
        dg.Ng = dg.Ns = dz;
        dg.eps = 1.1f*p.w;
      }
      else if (mesh->type == RTC_CURVE_SURFACE)
      {
        const Vec3fa dx = normalize(Vec3fa(dp));
        const Vec3fa dy = normalize(cross(Vec3fa(dp),dg.Ng));
        const Vec3fa dz = normalize(dg.Ng);
        dg.Tx = dx;
        dg.Ty = dy;
        dg.Ng = dg.Ns = dz;
        dg.eps = 1024.0f*1.19209e-07f*max(max(abs(dg.P.x),abs(dg.P.y)),max(abs(dg.P.z),ray.tfar()));
      }
    }
  }
  else if (geometry->type == GROUP) {
    unsigned int geomID = dg.geomID; {
      postIntersectGeometry(ray,dg,((ISPCGroup*) geometry)->geometries[geomID],materialID);
    }
  }
  else
    assert(false);

  if (max(max(abs(dg.Ns.x), abs(dg.Ns.y)), abs(dg.Ns.z)) < 1E-4f)
	dg.Ns = Vec3fa(1, 0, 0);
}

AffineSpace3fa calculate_interpolated_space (ISPCInstance* instance, float gtime)
{
  if (instance->numTimeSteps == 1)
    return AffineSpace3fa(instance->spaces[0]);

  /* calculate time segment itime and fractional time ftime */
  const int time_segments = instance->numTimeSteps-1;
  const float time = gtime*(float)(time_segments);
  const int itime = clamp((int)(floor(time)),(int)0,time_segments-1);
  const float ftime = time - (float)(itime);
  return (1.0f-ftime)*AffineSpace3fa(instance->spaces[itime+0]) + ftime*AffineSpace3fa(instance->spaces[itime+1]);
}

inline int postIntersect(const Ray& ray, DifferentialGeometry& dg)
{
  dg.eps = 32.0f*1.19209e-07f*max(max(abs(dg.P.x),abs(dg.P.y)),max(abs(dg.P.z),ray.tfar()));

  int materialID = 0;
  unsigned int instID = dg.instID; {
    unsigned int geomID = dg.geomID; {
      ISPCGeometry* geometry = nullptr;
      if (g_instancing_mode == ISPC_INSTANCING_SCENE_GEOMETRY || g_instancing_mode == ISPC_INSTANCING_SCENE_GROUP) {
        ISPCInstance* instance = g_ispc_scene->geomID_to_inst[instID];
        geometry = g_ispc_scene->geometries[instance->geom.geomID];
      } else {
        geometry = g_ispc_scene->geometries[geomID];
      }
      postIntersectGeometry(ray,dg,geometry,materialID);
    }
  }

  if (g_instancing_mode != ISPC_INSTANCING_NONE)
  {
    unsigned int instID = dg.instID;
    {
      /* get instance and geometry pointers */
      ISPCInstance* instance = g_ispc_scene->geomID_to_inst[instID];

      /* convert normals */
      //AffineSpace3fa space = (1.0f-ray.time)*AffineSpace3fa(instance->space0) + ray.time*AffineSpace3fa(instance->space1);
      AffineSpace3fa space = calculate_interpolated_space(instance,ray.time);
      dg.Ng = xfmVector(space,dg.Ng);
      dg.Ns = xfmVector(space,dg.Ns);
    }
  }

  return materialID;
}

void intersectionFilterReject(const RTCFilterFunctionNArguments* const args)
{
  assert(args->N == 1);
  bool valid = *((int*) args->valid);
  if (!valid) return;
}

void intersectionFilterOBJ(const RTCFilterFunctionNArguments* const args)
{
  int* valid_i = args->valid;
  struct RTCRayN* _ray = args->ray;
  struct RTCHitN* potentialHit = args->potentialHit;
  const unsigned int N = args->N;
  
  assert(N == 1);
  bool valid = *((int*) valid_i);
  if (!valid) return;
  
  const size_t rayID = 0;
  Ray *ray = (Ray*)_ray;

  /* compute differential geometry */
  const float tfar          = RTCHitN_t(potentialHit,N,rayID);
  DifferentialGeometry dg;
  dg.instID = RTCHitN_instID(potentialHit,N,rayID);
  dg.geomID = RTCHitN_geomID(potentialHit,N,rayID);
  dg.primID = RTCHitN_primID(potentialHit,N,rayID);
  dg.u = RTCHitN_u(potentialHit,N,rayID);
  dg.v = RTCHitN_v(potentialHit,N,rayID);
  Vec3fa Ng = Vec3fa(RTCHitN_Ng_x(potentialHit,N,rayID),
                        RTCHitN_Ng_y(potentialHit,N,rayID),
                        RTCHitN_Ng_z(potentialHit,N,rayID));
  dg.P  = ray->org+tfar*ray->dir;
  dg.Ng = Ng;
  dg.Ns = Ng;
  int materialID = postIntersect(*ray,dg);
  dg.Ng = face_forward(ray->dir,normalize(dg.Ng));
  if (length(dg.Ns) < 1E-6f) dg.Ns = dg.Ng;
  else dg.Ns = face_forward(ray->dir,normalize(dg.Ns));
  const Vec3fa wo = neg(ray->dir);

  /* calculate BRDF */
  BRDF brdf; brdf.Kt = Vec3fa(0,0,0);
  int numMaterials = g_ispc_scene->numMaterials;
  ISPCMaterial** material_array = &g_ispc_scene->materials[0];
  Medium medium = make_Medium_Vacuum();
  Material__preprocess(material_array,materialID,numMaterials,brdf,wo,dg,medium);
  if (min(min(brdf.Kt.x,brdf.Kt.y),brdf.Kt.z) < 1.0f)
  {
    ray->tfar()   = tfar;
    // ray->instID = dg.instID;
    // ray->geomID = dg.geomID;
    // ray->primID = dg.primID;    
    // ray->u      = dg.u;
    // ray->v      = dg.v;
    // ray->Ng     = Ng;
  }
  else
    valid_i[0] = 0;
}

void occlusionFilterOpaque(const RTCFilterFunctionNArguments* const args)
{
  IntersectContext* context = (IntersectContext*) args->context;
  Vec3fa* transparency = (Vec3fa*) context->userRayExt;
  if (!transparency) return;
  
  int* valid_i = args->valid;
  
  assert(args->N == 1);
  bool valid = *((int*) valid_i);
  if (!valid) return;
   
  *transparency = Vec3fa(0.0f);
}

void occlusionFilterOBJ(const RTCFilterFunctionNArguments* const args)
{
  IntersectContext* context = (IntersectContext*) args->context;
  Vec3fa* transparency = (Vec3fa*) context->userRayExt;
  if (!transparency) return;
  
  int* valid_i = args->valid;
  struct RTCRayN* _ray = args->ray;
  struct RTCHitN* potentialHit = args->potentialHit;
  const unsigned int N = args->N;
  
  assert(N == 1);
  bool valid = *((int*) valid_i);
  if (!valid) return;
  
  const size_t rayID = 0;
  Ray *ray = (Ray*)_ray;

  /* compute differential geometry */
  const float tfar          = RTCHitN_t(potentialHit,N,rayID);
  DifferentialGeometry dg;
  dg.instID = RTCHitN_instID(potentialHit,N,rayID);
  dg.geomID = RTCHitN_geomID(potentialHit,N,rayID);
  dg.primID = RTCHitN_primID(potentialHit,N,rayID);
  dg.u = RTCHitN_u(potentialHit,N,rayID);
  dg.v = RTCHitN_v(potentialHit,N,rayID);
  Vec3fa Ng = Vec3fa(RTCHitN_Ng_x(potentialHit,N,rayID),
                        RTCHitN_Ng_y(potentialHit,N,rayID),
                        RTCHitN_Ng_z(potentialHit,N,rayID));
  dg.P  = ray->org+tfar*ray->dir;
  dg.Ng = Ng;
  dg.Ns = Ng;

  int materialID = postIntersect(*ray,dg);
  dg.Ng = face_forward(ray->dir,normalize(dg.Ng));
  dg.Ns = face_forward(ray->dir,normalize(dg.Ns));
  const Vec3fa wo = neg(ray->dir);

  /* calculate BRDF */
  BRDF brdf; brdf.Kt = Vec3fa(0,0,0);
  int numMaterials = g_ispc_scene->numMaterials;
  ISPCMaterial** material_array = &g_ispc_scene->materials[0];
  Medium medium = make_Medium_Vacuum();
  Material__preprocess(material_array,materialID,numMaterials,brdf,wo,dg,medium);

  *transparency = *transparency * brdf.Kt;
  if (max(max(transparency->x,transparency->y),transparency->z) > 0.0f)
    valid_i[0] = 0;
}

/* occlusion filter function */
void occlusionFilterHair(const RTCFilterFunctionNArguments* const args)
{
  IntersectContext* context = (IntersectContext*) args->context;
  Vec3fa* transparency = (Vec3fa*) context->userRayExt;
  if (!transparency) return;
  
  int* valid_i = args->valid;
  struct RTCHitN* potentialHit = args->potentialHit;
  const unsigned int N = args->N;
  
  assert(N == 1);
  bool valid = *((int*) valid_i);
  if (!valid) return;
  
  const size_t rayID = 0;
  
  unsigned int hit_geomID = RTCHitN_geomID(potentialHit,N,rayID);
  Vec3fa Kt = Vec3fa(0.0f);
  unsigned int geomID = hit_geomID;
  {
    ISPCGeometry* geometry = g_ispc_scene->geometries[geomID];
    if (geometry->type == CURVES)
    {
      int materialID = ((ISPCHairSet*)geometry)->geom.materialID;
      ISPCMaterial* material = g_ispc_scene->materials[materialID];
      switch (material->type) {
      case MATERIAL_HAIR: Kt = Vec3fa(((ISPCHairMaterial*)material)->Kt); break;
      default: break;
      }
    }
  }

  Kt = Kt * *transparency;
  *transparency = Kt;
  if (max(max(transparency->x,transparency->y),transparency->z) > 0.0f)
    valid_i[0] = 0;
}

Vec3fa renderPixelFunction(float x, float y, RandomSampler& sampler, const ISPCCamera& camera, RayStats& stats)
{
  /* radiance accumulator and weight */
  Vec3fa L = Vec3fa(0.0f);
  Vec3fa Lw = Vec3fa(1.0f);
  Medium medium = make_Medium_Vacuum();
  float time = RandomSampler_get1D(sampler);

  /* initialize ray */
  Ray ray(Vec3fa(camera.xfm.p),
                     Vec3fa(normalize(x*camera.xfm.l.vx + y*camera.xfm.l.vy + camera.xfm.l.vz)),0.0f,inf,time);

  DifferentialGeometry dg;
 
  /* iterative path tracer loop */
  for (int i=0; i<MAX_PATH_LENGTH; i++)
  {
    /* terminate if contribution too low */
    if (max(Lw.x,max(Lw.y,Lw.z)) < 0.01f)
      break;

    /* intersect ray with scene */
    IntersectContext context;
    InitIntersectionContext(&context);
    context.context.flags = (i == 0) ? g_iflags_coherent : g_iflags_incoherent;
    rtcIntersect1(g_scene,&context.context,RTCRay_(ray));
    RayStats_addRay(stats);
    const Vec3fa wo = neg(ray.dir);

    /* invoke environment lights if nothing hit */
    if (ray.geomID == RTC_INVALID_GEOMETRY_ID)
    {
      //L = L + Lw*Vec3fa(1.0f);

      /* iterate over all lights */
      for (size_t i=0; i<g_ispc_scene->numLights; i++)
      {
        const Light* l = g_ispc_scene->lights[i];
        Light_EvalRes le = l->eval(l,dg,ray.dir);
        L = L + Lw*le.value;
      }

      break;
    }

    Vec3fa Ns = normalize(ray.Ng);

    /* compute differential geometry */
    dg.instID = ray.instID;
    dg.geomID = ray.geomID;
    dg.primID = ray.primID;
    dg.u = ray.u;
    dg.v = ray.v;
    dg.P  = ray.org+ray.tfar()*ray.dir;
    dg.Ng = ray.Ng;
    dg.Ns = Ns;
    int materialID = postIntersect(ray,dg);
    dg.Ng = face_forward(ray.dir,normalize(dg.Ng));
    dg.Ns = face_forward(ray.dir,normalize(dg.Ns));

    /*! Compute  simple volumetric effect. */
    Vec3fa c = Vec3fa(1.0f);
    const Vec3fa transmission = medium.transmission;
    if (ne(transmission,Vec3fa(1.0f)))
      c = c * pow(transmission,ray.tfar());

    /* calculate BRDF */
    BRDF brdf;
    int numMaterials = g_ispc_scene->numMaterials;
    ISPCMaterial** material_array = &g_ispc_scene->materials[0];
    Material__preprocess(material_array,materialID,numMaterials,brdf,wo,dg,medium);

    /* sample BRDF at hit point */
    Sample3f wi1;
    c = c * Material__sample(material_array,materialID,numMaterials,brdf,Lw, wo, dg, wi1, medium, RandomSampler_get2D(sampler));

    /* iterate over lights */
    context.context.flags = g_iflags_incoherent;
    for (size_t i=0; i<g_ispc_scene->numLights; i++)
    {
      const Light* l = g_ispc_scene->lights[i];
      Light_SampleRes ls = l->sample(l,dg,RandomSampler_get2D(sampler));
      if (ls.pdf <= 0.0f) continue;
      Vec3fa transparency = Vec3fa(1.0f);
      Ray shadow(dg.P,ls.dir,dg.eps,ls.dist,time);
      context.userRayExt = &transparency;
<<<<<<< HEAD
      rtcOccluded1(g_scene,&context,RTCRay_(shadow));
      RayStats_addShadowRay(stats); 
=======
      rtcOccluded1(g_scene,&context.context,RTCRay_(shadow));
      RayStats_addShadowRay(stats);
>>>>>>> 9d4f0258
      //if (shadow.geomID != RTC_INVALID_GEOMETRY_ID) continue;
      if (max(max(transparency.x,transparency.y),transparency.z) > 0.0f)
        L = L + Lw*ls.weight*transparency*Material__eval(material_array,materialID,numMaterials,brdf,wo,dg,ls.dir);
    }

    if (wi1.pdf <= 1E-4f /* 0.0f */) break;
    Lw = Lw*c/wi1.pdf;

    /* setup secondary ray */
    float sign = dot(wi1.v,dg.Ng) < 0.0f ? -1.0f : 1.0f;
    dg.P = dg.P + sign*dg.eps*dg.Ng;
    init_Ray(ray, dg.P,normalize(wi1.v),dg.eps,inf,time);
  }
  return L;
}

/* task that renders a single screen tile */
Vec3fa renderPixelStandard(float x, float y, const ISPCCamera& camera, RayStats& stats)
{
  RandomSampler sampler;

  Vec3fa L = Vec3fa(0.0f);

  for (int i=0; i<g_spp; i++)
  {
    RandomSampler_init(sampler, (int)x, (int)y, g_accu_count*g_spp+i);

    /* calculate pixel color */
    float fx = x + RandomSampler_get1D(sampler);
    float fy = y + RandomSampler_get1D(sampler);
    L = L + renderPixelFunction(fx,fy,sampler,camera,stats);
  }
  L = L/g_spp;
  return L;
}

/* renders a single screen tile */
void renderTileStandard(int taskIndex,
                        int threadIndex,
                        int* pixels,
                        const unsigned int width,
                        const unsigned int height,
                        const float time,
                        const ISPCCamera& camera,
                        const int numTilesX,
                        const int numTilesY)
{
  const unsigned int tileY = taskIndex / numTilesX;
  const unsigned int tileX = taskIndex - tileY * numTilesX;
  const unsigned int x0 = tileX * TILE_SIZE_X;
  const unsigned int x1 = min(x0+TILE_SIZE_X,width);
  const unsigned int y0 = tileY * TILE_SIZE_Y;
  const unsigned int y1 = min(y0+TILE_SIZE_Y,height);

  for (unsigned int y=y0; y<y1; y++) for (unsigned int x=x0; x<x1; x++)
  {
    /* calculate pixel color */
    Vec3fa color = renderPixelStandard((float)x,(float)y,camera,g_stats[threadIndex]);

    /* write color to framebuffer */
    Vec3fa accu_color = g_accu[y*width+x] + Vec3fa(color.x,color.y,color.z,1.0f); g_accu[y*width+x] = accu_color;
    float f = rcp(max(0.001f,accu_color.w));
    unsigned int r = (unsigned int) (255.0f * clamp(accu_color.x*f,0.0f,1.0f));
    unsigned int g = (unsigned int) (255.0f * clamp(accu_color.y*f,0.0f,1.0f));
    unsigned int b = (unsigned int) (255.0f * clamp(accu_color.z*f,0.0f,1.0f));
    pixels[y*width+x] = (b << 16) + (g << 8) + r;
  }
}

/* task that renders a single screen tile */
void renderTileTask (int taskIndex, int threadIndex, int* pixels,
                         const unsigned int width,
                         const unsigned int height,
                         const float time,
                         const ISPCCamera& camera,
                         const int numTilesX,
                         const int numTilesY)
{
  renderTile(taskIndex,threadIndex,pixels,width,height,time,camera,numTilesX,numTilesY);
}


/***************************************************************************************/

inline float updateEdgeLevel( ISPCSubdivMesh* mesh, const Vec3fa& cam_pos, const size_t e0, const size_t e1)
{
  const Vec3fa v0 = mesh->positions[0][mesh->position_indices[e0]];
  const Vec3fa v1 = mesh->positions[0][mesh->position_indices[e1]];
  const Vec3fa edge = v1-v0;
  const Vec3fa P = 0.5f*(v1+v0);
  const Vec3fa dist = cam_pos - P;
  return max(min(LEVEL_FACTOR*(0.5f*length(edge)/length(dist)),MAX_EDGE_LEVEL),MIN_EDGE_LEVEL);
}

void updateEdgeLevelBuffer( ISPCSubdivMesh* mesh, const Vec3fa& cam_pos, size_t startID, size_t endID )
{
  for (size_t f=startID; f<endID;f++)
  {
    unsigned int e = mesh->face_offsets[f];
    unsigned int N = mesh->verticesPerFace[f];
    if (N == 4) /* fast path for quads */
      for (size_t i=0; i<4; i++)
        mesh->subdivlevel[e+i] =  updateEdgeLevel(mesh,cam_pos,e+(i+0),e+(i+1)%4);
       else if (N == 3) /* fast path for triangles */
         for (size_t i=0; i<3; i++)
           mesh->subdivlevel[e+i] =  updateEdgeLevel(mesh,cam_pos,e+(i+0),e+(i+1)%3);
       else /* fast path for general polygons */
         for (size_t i=0; i<N; i++)
           mesh->subdivlevel[e+i] =  updateEdgeLevel(mesh,cam_pos,e+(i+0),e+(i+1)%N);
  }
}

#if defined(ISPC)
void updateEdgeLevelBufferTask (int taskIndex, int threadIndex,  ISPCSubdivMesh* mesh, const Vec3fa& cam_pos )
{
  const size_t size = mesh->numFaces;
  const size_t startID = ((taskIndex+0)*size)/taskCount;
  const size_t endID   = ((taskIndex+1)*size)/taskCount;
  updateEdgeLevelBuffer(mesh,cam_pos,startID,endID);
}
#endif

void updateEdgeLevels(ISPCScene* scene_in, const Vec3fa& cam_pos)
{
  for (size_t g=0; g<scene_in->numGeometries; g++)
  {
    ISPCGeometry* geometry = g_ispc_scene->geometries[g];
    if (geometry->type != SUBDIV_MESH) continue;
    ISPCSubdivMesh* mesh = (ISPCSubdivMesh*) geometry;
#if defined(ISPC)
    parallel_for(size_t(0),size_t( (mesh->numFaces+4095)/4096 ),[&](const range<size_t>& range) {
    const int threadIndex = (int)TaskScheduler::threadIndex();
    for (size_t i=range.begin(); i<range.end(); i++)
      updateEdgeLevelBufferTask((int)i,threadIndex,mesh,cam_pos);
  }); 
#else
    updateEdgeLevelBuffer(mesh,cam_pos,0,mesh->numFaces);
#endif
    rtcUpdateBuffer(geometry->geometry,RTC_LEVEL_BUFFER);
    rtcCommitGeometry(geometry->geometry);
  }
}

/* called by the C++ code for initialization */
extern "C" void device_init (char* cfg)
{
  /* initialize last seen camera */
  g_accu_vx = Vec3fa(0.0f);
  g_accu_vy = Vec3fa(0.0f);
  g_accu_vz = Vec3fa(0.0f);
  g_accu_p  = Vec3fa(0.0f);

  /* create new Embree device */
  g_device = rtcNewDevice(cfg);
  error_handler(nullptr,rtcDeviceGetError(g_device));

  /* set error handler */
  rtcDeviceSetErrorFunction(g_device,error_handler,nullptr);

  /* set start render mode */
  renderTile = renderTileStandard;
  key_pressed_handler = device_key_pressed_handler;

#if ENABLE_FILTER_FUNCTION == 0
  printf("Warning: filter functions disabled\n");
#endif

} // device_init

/* called by the C++ code to render */
extern "C" void device_render (int* pixels,
                           const unsigned int width,
                           const unsigned int height,
                           const float time,
                           const ISPCCamera& camera)
{
  /* create scene */
  if (g_scene == nullptr) {
    g_scene = convertScene(g_ispc_scene);
    if (g_subdiv_mode) updateEdgeLevels(g_ispc_scene,camera.xfm.p);
    rtcCommit (g_scene);
  }

  /* create accumulator */
  if (g_accu_width != width || g_accu_height != height) {
    alignedFree(g_accu);
    g_accu = (Vec3fa*) alignedMalloc(width*height*sizeof(Vec3fa));
    g_accu_width = width;
    g_accu_height = height;
    for (size_t i=0; i<width*height; i++)
      g_accu[i] = Vec3fa(0.0f);
  }

  /* reset accumulator */
  bool camera_changed = g_changed || !g_accumulate; g_changed = false;
  camera_changed |= ne(g_accu_vx,camera.xfm.l.vx); g_accu_vx = camera.xfm.l.vx;
  camera_changed |= ne(g_accu_vy,camera.xfm.l.vy); g_accu_vy = camera.xfm.l.vy;
  camera_changed |= ne(g_accu_vz,camera.xfm.l.vz); g_accu_vz = camera.xfm.l.vz;
  camera_changed |= ne(g_accu_p, camera.xfm.p);    g_accu_p  = camera.xfm.p;

  if (camera_changed)
  {
    g_accu_count=0;
    for (size_t i=0; i<width*height; i++)
      g_accu[i] = Vec3fa(0.0f);

    if (g_subdiv_mode) {
      updateEdgeLevels(g_ispc_scene,camera.xfm.p);
      rtcCommit (g_scene);
    }
  }
  else
    g_accu_count++;

  /* render image */
  const int numTilesX = (width +TILE_SIZE_X-1)/TILE_SIZE_X;
  const int numTilesY = (height+TILE_SIZE_Y-1)/TILE_SIZE_Y;
  parallel_for(size_t(0),size_t(numTilesX*numTilesY),[&](const range<size_t>& range) {
    const int threadIndex = (int)TaskScheduler::threadIndex();
    for (size_t i=range.begin(); i<range.end(); i++)
      renderTileTask((int)i,threadIndex,pixels,width,height,time,camera,numTilesX,numTilesY);
  }); 
  //rtcDebug();
} // device_render

/* called by the C++ code for cleanup */
extern "C" void device_cleanup ()
{
  rtcReleaseScene (g_scene); g_scene = nullptr;
  rtcReleaseDevice(g_device); g_device = nullptr;
  alignedFree(g_accu); g_accu = nullptr;
  g_accu_width = 0;
  g_accu_height = 0;
  g_accu_count = 0;
} // device_cleanup

} // namespace embree<|MERGE_RESOLUTION|>--- conflicted
+++ resolved
@@ -1519,13 +1519,8 @@
       Vec3fa transparency = Vec3fa(1.0f);
       Ray shadow(dg.P,ls.dir,dg.eps,ls.dist,time);
       context.userRayExt = &transparency;
-<<<<<<< HEAD
-      rtcOccluded1(g_scene,&context,RTCRay_(shadow));
-      RayStats_addShadowRay(stats); 
-=======
       rtcOccluded1(g_scene,&context.context,RTCRay_(shadow));
       RayStats_addShadowRay(stats);
->>>>>>> 9d4f0258
       //if (shadow.geomID != RTC_INVALID_GEOMETRY_ID) continue;
       if (max(max(transparency.x,transparency.y),transparency.z) > 0.0f)
         L = L + Lw*ls.weight*transparency*Material__eval(material_array,materialID,numMaterials,brdf,wo,dg,ls.dir);
