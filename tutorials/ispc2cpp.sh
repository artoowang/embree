--- conflicted
+++ resolved
@@ -30,14 +30,10 @@
 sed -i.backup  's/programIndex/0/g' $2
 sed -i.backup  's/programCount/1/g' $2
 sed -i.backup  's/task[ ]*void[ ]*\([a-zA-Z0-9_]*\)[ ]*(/void \1 (int taskIndex, /g' $2
-<<<<<<< HEAD
 sed -i.backup  's/launch\[\([^]]*\)\][ ]*\([a-zA-Z0-9_]*\)[ ]*(\([^)]*\))/parallel_for(size_t(0),size_t(\1),[\&](const range<size_t>\& range) \{\
     for (size_t i=range.begin(); i<range.end(); i++)\
-      \2(i,\3);\
+      \2((int)i,\3);\
   \})/g' $2
-=======
-sed -i.backup  's/launch\[\([^]]*\)\][ ]*\([a-zA-Z0-9_]*\)[ ]*(\([^)]*\))/parallel_for(size_t(0),size_t(\1),[\&](const range<size_t>\& range) \{\n    for (size_t i=range.begin(); i<range.end(); i++)\n      \2((int)i,\3);\n  \})/g' $2
->>>>>>> 86c62868
 
 sed -i.backup  's/foreach[ ]*([ ]*\([a-zA-Z0-9_]*\)[ ]*=[ ]*\([^ \.]*\)[ ]*\.\.\.[ ]*\([^ ),]*\)[ ]*)/for (unsigned int \1=\2; \1<\3; \1++)/g' $2
 sed -i.backup  's/foreach_tiled[ ]*([ ]*\([a-zA-Z0-9_]*\)[ ]*=[ ]*\([^ \.]*\)[ ]*\.\.\.[ ]*\([^ ),]*\)[ ]*)/for (unsigned int \1=\2; \1<\3; \1++)/g' $2
