--- conflicted
+++ resolved
@@ -327,11 +327,7 @@
         /* trace shadow rays */
 #if 0
         for (uniform unsigned int n=0;n<N;n++)
-<<<<<<< HEAD
-          rtcOccluded(g_scene,&context,RTCRay_(rays[n]));
-=======
-          rtcOccludedV(g_scene,&context,RTCRayHit_(rays[n]));
->>>>>>> 84796020
+          rtcOccludedV(g_scene,&context,RTCRay_(rays[n]));
 #else
         rtcOccludedVM(g_scene,&context,(varying RTCRay* uniform)&rays,N,sizeof(Ray));
 #endif
