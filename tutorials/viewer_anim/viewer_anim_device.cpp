--- conflicted
+++ resolved
@@ -17,13 +17,9 @@
 #define ANIM_FPS 15.0f
 #define ENABLE_ANIM 0
 #define VERTEX_NORMALS 1
-<<<<<<< HEAD
 #define SHADOWS 0
 #define ANTI_ALIASING 1
-=======
-#define SHADOWS 1
 #define DUMP_PROFILE_DATA 0
->>>>>>> bbd4e9d5
 
 #include "../common/math/random_sampler.h"
 #include "../common/math/sampling.h"
