--- conflicted
+++ resolved
@@ -295,25 +295,11 @@
   rtcInitIntersectionContext(&context);
   
   /* initialize ray */
-<<<<<<< HEAD
-  Ray ray;
-  ray.org = Vec3fa(camera.xfm.p);
-  ray.dir = Vec3fa(normalize(x*camera.xfm.l.vx + y*camera.xfm.l.vy + camera.xfm.l.vz));
-  ray.tnear = 0.0f;
-  ray.tfar = inf;
-  ray.geomID = RTC_INVALID_GEOMETRY_ID;
-  ray.primID = RTC_INVALID_GEOMETRY_ID;
-  ray.mask = -1;
-  ray.time = time;
-=======
   Ray ray(camera.xfm.p,
           normalize(x*camera.xfm.l.vx + y*camera.xfm.l.vy + camera.xfm.l.vz),
           0.0f,
           inf,
           time);
-
-  ray.filter = nullptr;
->>>>>>> c9c83923
 
   Vec3fa color = Vec3fa(0.0f);
   Vec3fa weight = Vec3fa(1.0f);
@@ -389,24 +375,12 @@
 
     /* calculate secondary ray and offset it out of the hair */
     float sign = dot(Vec3fa(wi),brdf.dz) < 0.0f ? -1.0f : 1.0f;
-<<<<<<< HEAD
-    ray.org = ray.org + ray.tfar*ray.dir + sign*tnear_eps*brdf.dz;
-    ray.dir = Vec3fa(wi);
-    ray.tnear = 0.001f;
-    ray.tfar = inf;
-    ray.geomID = RTC_INVALID_GEOMETRY_ID;
-    ray.primID = RTC_INVALID_GEOMETRY_ID;
-    ray.mask = -1;
-    ray.time = time;
-=======
     ray = Ray(ray.org + ray.tfar() * ray.dir + sign*tnear_eps*brdf.dz,
               Vec3fa(wi),
               0.001f,
               inf,
               time);
 
-    ray.filter = nullptr;
->>>>>>> c9c83923
     weight = weight * c/wi.w;
 
 #else
