--- conflicted
+++ resolved
@@ -109,11 +109,7 @@
     context.userRayExt = &shadow;
 
     /* trace shadow ray */
-<<<<<<< HEAD
-    rtcOccluded(g_scene,&context.context,RTCRay_(shadow));
-=======
-    rtcOccludedV(g_scene,&context.context,RTCRayHit_(shadow));
->>>>>>> 84796020
+    rtcOccludedV(g_scene,&context.context,RTCRay_(shadow));
     RayStats_addShadowRay(stats);
 
     /* add light contribution */
