--- conflicted
+++ resolved
@@ -18,11 +18,11 @@
 
 /* configuration */
 
-<<<<<<< HEAD
-#define EDGE_LEVEL 128.0f
-=======
-#define EDGE_LEVEL 256.0f 
->>>>>>> 37df0d23
+#if defined(__XEON_PHI__)
+#define EDGE_LEVEL 64.0f
+#else
+#define EDGE_LEVEL 256.0f
+#endif
 
 /* scene data */
 RTCScene g_scene = NULL;
