// ======================================================================== //
// Copyright 2009-2017 Intel Corporation                                    //
//                                                                          //
// Licensed under the Apache License, Version 2.0 (the "License");          //
// you may not use this file except in compliance with the License.         //
// You may obtain a copy of the License at                                  //
//                                                                          //
//     http://www.apache.org/licenses/LICENSE-2.0                           //
//                                                                          //
// Unless required by applicable law or agreed to in writing, software      //
// distributed under the License is distributed on an "AS IS" BASIS,        //
// WITHOUT WARRANTIES OR CONDITIONS OF ANY KIND, either express or implied. //
// See the License for the specific language governing permissions and      //
// limitations under the License.                                           //
// ======================================================================== //

#include "../common/tutorial/tutorial_device.h"

namespace embree {

RTCDevice g_device = nullptr;

const int numPhi = 20;
const int numTheta = 2*numPhi;
const int numSpheres = 64;

/* state of the lazy geometry */
enum LazyState
{
  LAZY_INVALID = 0,   // the geometry is not yet created
  LAZY_CREATE = 1,    // one thread is creating the geometry
  LAZY_COMMIT = 2,    // possible multiple threads are committing the geometry
  LAZY_VALID = 3      // the geometry is created
};

/* representation for our lazy geometry */
struct LazyGeometry
{
  ALIGNED_STRUCT
  RTCGeometry geometry;
  LazyState state;
  RTCScene object;
  int userID;
  Vec3fa center;
  float radius;
};

<<<<<<< HEAD
void instanceBoundsFunc(void* uniform, void* instance_i, size_t item, size_t time, RTCBounds& bounds_o)
=======
LazyGeometry* g_objects[numSpheres];

void instanceBoundsFunc(void* instance_i, size_t item, RTCBounds& bounds_o)
>>>>>>> 32eba73b
{
  const LazyGeometry* instance = (const LazyGeometry*) instance_i;
  Vec3fa lower = instance->center-Vec3fa(instance->radius);
  Vec3fa upper = instance->center+Vec3fa(instance->radius);
  bounds_o.lower_x = lower.x;
  bounds_o.lower_y = lower.y;
  bounds_o.lower_z = lower.z;
  bounds_o.upper_x = upper.x;
  bounds_o.upper_y = upper.y;
  bounds_o.upper_z = upper.z;
}

unsigned int createTriangulatedSphere (RTCScene scene, const Vec3fa& p, float r)
{
  /* create triangle mesh */
  RTCGeometry geom = rtcNewTriangleMesh (g_device, RTC_GEOMETRY_STATIC, 2*numTheta*(numPhi-1), numTheta*(numPhi+1));

  /* map triangle and vertex buffers */
  Vertex* vertices = (Vertex*) rtcMapBuffer(geom,RTC_VERTEX_BUFFER);
  Triangle* triangles = (Triangle*) rtcMapBuffer(geom,RTC_INDEX_BUFFER);

  /* create sphere */
  int tri = 0;
  const float rcpNumTheta = rcp((float)numTheta);
  const float rcpNumPhi   = rcp((float)numPhi);
  for (int phi=0; phi<=numPhi; phi++)
  {
    for (int theta=0; theta<numTheta; theta++)
    {
      const float phif   = phi*float(pi)*rcpNumPhi;
      const float thetaf = theta*2.0f*float(pi)*rcpNumTheta;

      Vertex& v = vertices[phi*numTheta+theta];
      v.x = p.x + r*sin(phif)*sin(thetaf);
      v.y = p.y + r*cos(phif);
      v.z = p.z + r*sin(phif)*cos(thetaf);
    }
    if (phi == 0) continue;

    for (int theta=1; theta<=numTheta; theta++)
    {
      int p00 = (phi-1)*numTheta+theta-1;
      int p01 = (phi-1)*numTheta+theta%numTheta;
      int p10 = phi*numTheta+theta-1;
      int p11 = phi*numTheta+theta%numTheta;

      if (phi > 1) {
        triangles[tri].v0 = p10;
        triangles[tri].v1 = p00;
        triangles[tri].v2 = p01;
        tri++;
      }

      if (phi < numPhi) {
        triangles[tri].v0 = p11;
        triangles[tri].v1 = p10;
        triangles[tri].v2 = p01;
        tri++;
      }
    }
  }
  rtcUnmapBuffer(geom,RTC_VERTEX_BUFFER);
  rtcUnmapBuffer(geom,RTC_INDEX_BUFFER);

  unsigned int geomID = rtcAttachGeometry(scene,geom);
  rtcReleaseGeometry(geom);
  return geomID;
}

void lazyCreate(LazyGeometry* instance)
{
  /* one thread will switch the object from the LAZY_INVALID state to the LAZY_CREATE state */
  if (atomic_cmpxchg((int32_t*)&instance->state,LAZY_INVALID,LAZY_CREATE) == 0)
  {
    /* create the geometry */
    printf("creating sphere %i (lazy)\n",instance->userID);
    instance->object = rtcDeviceNewScene(g_device,RTC_SCENE_STATIC,RTC_INTERSECT1);
    createTriangulatedSphere(instance->object,instance->center,instance->radius);

    /* when join mode is not supported we let only a single thread build */
    if (!rtcDeviceGetParameter1i(g_device,RTC_CONFIG_COMMIT_JOIN))
      rtcCommit(instance->object);

    /* now switch to the LAZY_COMMIT state */
    __memory_barrier();
    instance->state = LAZY_COMMIT;
  }
  else
  {
    /* wait until the geometry got created */
    while (atomic_cmpxchg((int32_t*)&instance->state,10,11) < LAZY_COMMIT) {
      // instead of actively spinning here, best use a condition to let the thread sleep, or let it help in the creation stage
    }
  }

  /* multiple threads might enter the rtcCommitJoin function to jointly
   * build the internal data structures */
  if (rtcDeviceGetParameter1i(g_device,RTC_CONFIG_COMMIT_JOIN))
    rtcCommitJoin(instance->object);

  /* switch to LAZY_VALID state */
  atomic_cmpxchg((int32_t*)&instance->state,LAZY_COMMIT,LAZY_VALID);
}

void eagerCreate(LazyGeometry* instance)
{
  printf("creating sphere %i (eager)\n",instance->userID);
  instance->object = rtcDeviceNewScene(g_device,RTC_SCENE_STATIC,RTC_INTERSECT1);
  createTriangulatedSphere(instance->object,instance->center,instance->radius);
  rtcCommit(instance->object);
  instance->state = LAZY_VALID;
}

void instanceIntersectFuncN(const int* valid,
                            void* ptr,
                            const RTCIntersectContext* context,
                            RTCRayN* rays,
                            size_t N,
                            size_t item)
{
  assert(N == 1);
  LazyGeometry* instance = (LazyGeometry*)ptr; 

  RTCRay &ray = *(RTCRay*)rays;
  /* create the object if it is not yet created */
  if (instance->state != LAZY_VALID)
    lazyCreate(instance);
  
  /* trace ray inside object */
  const int geomID = ray.geomID;
  ray.geomID = RTC_INVALID_GEOMETRY_ID;
  rtcIntersect1(instance->object,context,ray);
  if (ray.geomID == RTC_INVALID_GEOMETRY_ID) ray.geomID = geomID;
  else ray.instID = instance->userID;
}

  void instanceOccludedFuncN(const int* valid,
                             void* ptr,
                             const RTCIntersectContext* context,
                             RTCRayN* rays,
                             size_t N,
                             size_t item)
{
  assert(N == 1);
  LazyGeometry* instance = (LazyGeometry*)ptr; 

  RTCRay &ray = *(RTCRay*)rays;

  /* create the object if it is not yet created */
  if (instance->state != LAZY_VALID)
    lazyCreate(instance);

  /* trace ray inside object */
  rtcOccluded1(instance->object,context,ray);
}

LazyGeometry* createLazyObject (RTCScene scene, int userID, const Vec3fa& center, const float radius)
{
  LazyGeometry* instance = (LazyGeometry*) alignedMalloc(sizeof(LazyGeometry));
  instance->state = LAZY_INVALID;
  instance->object = nullptr;
  instance->userID = userID;
  instance->center = center;
  instance->radius = radius;
  instance->geometry = rtcNewUserGeometry(g_device,RTC_GEOMETRY_STATIC,1);
  rtcSetUserData(instance->geometry,instance);
  rtcSetBoundsFunction(instance->geometry,instanceBoundsFunc,nullptr);
  rtcSetIntersectFunction(instance->geometry,instanceIntersectFuncN);
  rtcSetOccludedFunction (instance->geometry,instanceOccludedFuncN);
  rtcAttachGeometry(scene,instance->geometry);
  rtcReleaseGeometry(instance->geometry);

  /* if we do not support the join mode then Embree also does not
   * support lazy build */
  if (!rtcDeviceGetParameter1i(g_device,RTC_CONFIG_COMMIT_JOIN))
    eagerCreate(instance);

  return instance;
}

/* creates a ground plane */
unsigned int createGroundPlane (RTCScene scene)
{
  /* create a triangulated plane with 2 triangles and 4 vertices */
  RTCGeometry geom = rtcNewTriangleMesh (g_device, RTC_GEOMETRY_STATIC, 2, 4);

  /* set vertices */
  Vertex* vertices = (Vertex*) rtcMapBuffer(geom,RTC_VERTEX_BUFFER);
  vertices[0].x = -10; vertices[0].y = -2; vertices[0].z = -10;
  vertices[1].x = -10; vertices[1].y = -2; vertices[1].z = +10;
  vertices[2].x = +10; vertices[2].y = -2; vertices[2].z = -10;
  vertices[3].x = +10; vertices[3].y = -2; vertices[3].z = +10;
  rtcUnmapBuffer(geom,RTC_VERTEX_BUFFER);

  /* set triangles */
  Triangle* triangles = (Triangle*) rtcMapBuffer(geom,RTC_INDEX_BUFFER);
  triangles[0].v0 = 0; triangles[0].v1 = 2; triangles[0].v2 = 1;
  triangles[1].v0 = 1; triangles[1].v1 = 2; triangles[1].v2 = 3;
  rtcUnmapBuffer(geom,RTC_INDEX_BUFFER);

  unsigned int geomID = rtcAttachGeometry(scene,geom);
  rtcReleaseGeometry(geom);
  return geomID;
}

/* scene data */
RTCScene g_scene  = nullptr;

/* called by the C++ code for initialization */
extern "C" void device_init (char* cfg)
{
  /* create new Embree device */
  g_device = rtcNewDevice(cfg);
  error_handler(nullptr,rtcDeviceGetError(g_device));

  /* set error handler */
  rtcDeviceSetErrorFunction(g_device,error_handler,nullptr);

  /* create scene */
  g_scene = rtcDeviceNewScene(g_device,RTC_SCENE_STATIC,RTC_INTERSECT1);

  /* instantiate geometry */
  createGroundPlane(g_scene);
  for (int i=0; i<numSpheres; i++) {
    float a = 2.0f*float(pi)*(float)i/(float)numSpheres;
    g_objects[i] = createLazyObject(g_scene,i,10.0f*Vec3fa(cosf(a),0,sinf(a)),1);
  }
  rtcCommit (g_scene);

  /* set start render mode */
  renderTile = renderTileStandard;
  key_pressed_handler = device_key_pressed_default;
}

/* task that renders a single screen tile */
Vec3fa renderPixelStandard(float x, float y, const ISPCCamera& camera, RayStats& stats)
{
  RTCIntersectContext context;
  rtcInitIntersectionContext(&context);
  
  /* initialize ray */
  RTCRay ray;
  ray.org = Vec3fa(camera.xfm.p);
  ray.dir = Vec3fa(normalize(x*camera.xfm.l.vx + y*camera.xfm.l.vy + camera.xfm.l.vz));
  ray.tnear = 0.0f;
  ray.tfar = inf;
  ray.geomID = RTC_INVALID_GEOMETRY_ID;
  ray.primID = RTC_INVALID_GEOMETRY_ID;
  ray.instID = 4; // set default instance ID
  ray.mask = -1;
  ray.time = 0;

  /* intersect ray with scene */
  rtcIntersect1(g_scene,&context,ray);
  RayStats_addRay(stats);

  /* shade pixels */
  Vec3fa color = Vec3fa(0.0f);
  if (ray.geomID != RTC_INVALID_GEOMETRY_ID)
  {
    Vec3fa diffuse = Vec3fa(1.0f);
    color = color + diffuse*0.5;
    Vec3fa lightDir = normalize(Vec3fa(-1,-1,-1));

    /* initialize shadow ray */
    RTCRay shadow;
    shadow.org = ray.org + ray.tfar*ray.dir;
    shadow.dir = neg(lightDir);
    shadow.tnear = 0.001f;
    shadow.tfar = inf;
    shadow.geomID = 1;
    shadow.primID = 0;
    shadow.mask = -1;
    shadow.time = 0;

    /* trace shadow ray */
    rtcOccluded1(g_scene,&context,shadow);
    RayStats_addShadowRay(stats);

    /* add light contribution */
    if (shadow.geomID)
      color = color + diffuse*clamp(-dot(lightDir,normalize(ray.Ng)),0.0f,1.0f);
  }
  return color;
}

/* renders a single screen tile */
void renderTileStandard(int taskIndex,
                        int threadIndex,
                        int* pixels,
                        const unsigned int width,
                        const unsigned int height,
                        const float time,
                        const ISPCCamera& camera,
                        const int numTilesX,
                        const int numTilesY)
{
  const unsigned int tileY = taskIndex / numTilesX;
  const unsigned int tileX = taskIndex - tileY * numTilesX;
  const unsigned int x0 = tileX * TILE_SIZE_X;
  const unsigned int x1 = min(x0+TILE_SIZE_X,width);
  const unsigned int y0 = tileY * TILE_SIZE_Y;
  const unsigned int y1 = min(y0+TILE_SIZE_Y,height);

  for (unsigned int y=y0; y<y1; y++) for (unsigned int x=x0; x<x1; x++)
  {
    /* calculate pixel color */
    Vec3fa color = renderPixelStandard((float)x,(float)y,camera,g_stats[threadIndex]);

    /* write color to framebuffer */
    unsigned int r = (unsigned int) (255.0f * clamp(color.x,0.0f,1.0f));
    unsigned int g = (unsigned int) (255.0f * clamp(color.y,0.0f,1.0f));
    unsigned int b = (unsigned int) (255.0f * clamp(color.z,0.0f,1.0f));
    pixels[y*width+x] = (b << 16) + (g << 8) + r;
  }
}

/* task that renders a single screen tile */
void renderTileTask (int taskIndex, int threadIndex, int* pixels,
                         const unsigned int width,
                         const unsigned int height,
                         const float time,
                         const ISPCCamera& camera,
                         const int numTilesX,
                         const int numTilesY)
{
  renderTile(taskIndex,threadIndex,pixels,width,height,time,camera,numTilesX,numTilesY);
}

/* called by the C++ code to render */
extern "C" void device_render (int* pixels,
                           const unsigned int width,
                           const unsigned int height,
                           const float time,
                           const ISPCCamera& camera)
{
  /* render all pixels */
  const int numTilesX = (width +TILE_SIZE_X-1)/TILE_SIZE_X;
  const int numTilesY = (height+TILE_SIZE_Y-1)/TILE_SIZE_Y;
  parallel_for(size_t(0),size_t(numTilesX*numTilesY),[&](const range<size_t>& range) {
    const int threadIndex = (int)TaskScheduler::threadIndex();
    for (size_t i=range.begin(); i<range.end(); i++)
      renderTileTask((int)i,threadIndex,pixels,width,height,time,camera,numTilesX,numTilesY);
  }); 
}

/* called by the C++ code for cleanup */
extern "C" void device_cleanup ()
{
  for (int i=0; i<numSpheres; i++) {
    if (g_objects[i]->object) rtcDeleteScene(g_objects[i]->object);
    delete g_objects[i];
  }
  rtcDeleteScene (g_scene); g_scene = nullptr;
  rtcDeleteDevice(g_device); g_device = nullptr;
}

} // namespace embree<|MERGE_RESOLUTION|>--- conflicted
+++ resolved
@@ -45,13 +45,9 @@
   float radius;
 };
 
-<<<<<<< HEAD
+LazyGeometry* g_objects[numSpheres];
+  
 void instanceBoundsFunc(void* uniform, void* instance_i, size_t item, size_t time, RTCBounds& bounds_o)
-=======
-LazyGeometry* g_objects[numSpheres];
-
-void instanceBoundsFunc(void* instance_i, size_t item, RTCBounds& bounds_o)
->>>>>>> 32eba73b
 {
   const LazyGeometry* instance = (const LazyGeometry*) instance_i;
   Vec3fa lower = instance->center-Vec3fa(instance->radius);
