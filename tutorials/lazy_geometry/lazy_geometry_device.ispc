// ======================================================================== //
// Copyright 2009-2017 Intel Corporation                                    //
//                                                                          //
// Licensed under the Apache License, Version 2.0 (the "License");          //
// you may not use this file except in compliance with the License.         //
// You may obtain a copy of the License at                                  //
//                                                                          //
//     http://www.apache.org/licenses/LICENSE-2.0                           //
//                                                                          //
// Unless required by applicable law or agreed to in writing, software      //
// distributed under the License is distributed on an "AS IS" BASIS,        //
// WITHOUT WARRANTIES OR CONDITIONS OF ANY KIND, either express or implied. //
// See the License for the specific language governing permissions and      //
// limitations under the License.                                           //
// ======================================================================== //

#include "../common/tutorial/tutorial_device.isph"

RTCDevice g_device = NULL;

const uniform int numPhi = 20;
const uniform int numTheta = 2*numPhi;
const uniform int numSpheres = 64;

/* state of the lazy geometry */
enum LazyState
{
  LAZY_INVALID = 0,   // the geometry is not yet created
  LAZY_CREATE = 1,    // one thread is creating the geometry
  LAZY_COMMIT = 2,    // possible multiple threads are committing the geometry
  LAZY_VALID = 3      // the geometry is created
};

/* representation for our lazy geometry */
struct LazyGeometry
{
  ALIGNED_STRUCT
  RTCGeometry geometry;
  uniform LazyState state;
  RTCScene object;
  uniform int userID;
  Vec3f center;
  float radius;
};

<<<<<<< HEAD
unmasked void instanceBoundsFunc(void* uniform, void* uniform instance_i, uniform uintptr_t item, uniform uintptr_t time, uniform RTCBounds& bounds_o)
=======
uniform LazyGeometry* uniform g_objects[numSpheres];

unmasked void instanceBoundsFunc(void* uniform instance_i, uniform uintptr_t item, uniform RTCBounds& bounds_o)
>>>>>>> 32eba73b
{
  const uniform LazyGeometry* uniform instance = (const uniform LazyGeometry* uniform) instance_i;
  uniform Vec3f lower = instance->center-make_Vec3f(instance->radius);
  uniform Vec3f upper = instance->center+make_Vec3f(instance->radius);
  bounds_o.lower_x = lower.x;
  bounds_o.lower_y = lower.y;
  bounds_o.lower_z = lower.z;
  bounds_o.upper_x = upper.x;
  bounds_o.upper_y = upper.y;
  bounds_o.upper_z = upper.z;
}

uniform unsigned int createTriangulatedSphere (RTCScene scene, const uniform Vec3f& p, uniform float r)
{
  /* create triangle mesh */
  RTCGeometry geom = rtcNewTriangleMesh (g_device, RTC_GEOMETRY_STATIC, 2*numTheta*(numPhi-1), numTheta*(numPhi+1));

  /* map triangle and vertex buffers */
  uniform Vertex* uniform vertices = (uniform Vertex* uniform) rtcMapBuffer(geom,RTC_VERTEX_BUFFER);
  uniform Triangle* uniform triangles = (uniform Triangle* uniform) rtcMapBuffer(geom,RTC_INDEX_BUFFER);

  /* create sphere */
  uniform int tri = 0;
  const uniform float rcpNumTheta = rcp((uniform float)numTheta);
  const uniform float rcpNumPhi   = rcp((uniform float)numPhi);
  for (uniform int phi=0; phi<=numPhi; phi++)
  {
    for (uniform int theta=0; theta<numTheta; theta++)
    {
      const uniform float phif   = phi*pi*rcpNumPhi;
      const uniform float thetaf = theta*2.0f*pi*rcpNumTheta;

      uniform Vertex& v = vertices[phi*numTheta+theta];
      v.x = p.x + r*sin(phif)*sin(thetaf);
      v.y = p.y + r*cos(phif);
      v.z = p.z + r*sin(phif)*cos(thetaf);
    }
    if (phi == 0) continue;

    for (uniform int theta=1; theta<=numTheta; theta++)
    {
      uniform int p00 = (phi-1)*numTheta+theta-1;
      uniform int p01 = (phi-1)*numTheta+theta%numTheta;
      uniform int p10 = phi*numTheta+theta-1;
      uniform int p11 = phi*numTheta+theta%numTheta;

      if (phi > 1) {
        triangles[tri].v0 = p10;
        triangles[tri].v1 = p00;
        triangles[tri].v2 = p01;
        tri++;
      }

      if (phi < numPhi) {
        triangles[tri].v0 = p11;
        triangles[tri].v1 = p10;
        triangles[tri].v2 = p01;
        tri++;
      }
    }
  }
  rtcUnmapBuffer(geom,RTC_VERTEX_BUFFER);
  rtcUnmapBuffer(geom,RTC_INDEX_BUFFER);

  uniform unsigned int geomID = rtcAttachGeometry(scene,geom);
  rtcReleaseGeometry(geom);
  return geomID;
}

void lazyCreate(uniform LazyGeometry* uniform instance)
{
  /* one thread will switch the object from the LAZY_INVALID state to the LAZY_CREATE state */
  if (atomic_compare_exchange_global((uniform int32*)&instance->state,LAZY_INVALID,LAZY_CREATE) == 0)
  {
    /* create the geometry */
    print("creating sphere %i (lazy)\n",instance->userID);
    instance->object = rtcDeviceNewScene(g_device,RTC_SCENE_STATIC,RTC_INTERSECT_UNIFORM | RTC_INTERSECT_VARYING);
    createTriangulatedSphere(instance->object,instance->center,instance->radius);

    /* when join mode is not supported we let only a single thread build */
    if (!rtcDeviceGetParameter1i(g_device,RTC_CONFIG_COMMIT_JOIN))
      rtcCommit(instance->object);

    /* now switch to the LAZY_COMMIT state */
    memory_barrier();
    instance->state = LAZY_COMMIT;
  }
  else
  {
    /* wait until the geometry got created */
    while (atomic_compare_exchange_global((uniform int32*)&instance->state,10,11) < LAZY_COMMIT) {
      // instead of actively spinning here, best use a condition to let the thread sleep, or let it help in the creation stage
    }
  }

  /* multiple threads might enter the rtcCommitJoin function to jointly
   * build the internal data structures */
  if (rtcDeviceGetParameter1i(g_device,RTC_CONFIG_COMMIT_JOIN))
    rtcCommitJoin(instance->object);

  /* switch to LAZY_VALID state */
  atomic_compare_exchange_global((uniform int32*)&instance->state,LAZY_COMMIT,LAZY_VALID);
}

void eagerCreate(uniform LazyGeometry* uniform instance)
{
  print("creating sphere %i (eager)\n",instance->userID);
  instance->object = rtcDeviceNewScene(g_device,RTC_SCENE_STATIC,RTC_INTERSECT_UNIFORM | RTC_INTERSECT_VARYING);
  createTriangulatedSphere(instance->object,instance->center,instance->radius);
  rtcCommit(instance->object);
  instance->state = LAZY_VALID;
}

unmasked void instanceIntersectFuncN(const uniform int* uniform valid, 
                                     void* uniform ptr,
                                     const uniform RTCIntersectContext* uniform context,
                                     RTCRayN* uniform rays,
                                     uniform uintptr_t N,
                                     uniform uintptr_t item)
{
  assert(N == programCount);
  uniform LazyGeometry* uniform instance = (uniform LazyGeometry* uniform)ptr;

  if (valid[programIndex])
  {
    varying RTCRay *uniform ray = (varying RTCRay *uniform)rays;
 
    /* create the object if it is not yet created */
    if (instance->state != LAZY_VALID)
      lazyCreate(instance);
    
  /* trace ray inside object */
    const int geomID = ray->geomID;
    ray->geomID = RTC_INVALID_GEOMETRY_ID;
    rtcIntersect(instance->object,context,*ray);
    if (ray->geomID == RTC_INVALID_GEOMETRY_ID) ray->geomID = geomID;
    else ray->instID = instance->userID;
  }
}

unmasked void instanceOccludedFuncN(const uniform int* uniform valid, 
                                    void* uniform ptr,
                                    const uniform RTCIntersectContext* uniform context,
                                    RTCRayN* uniform rays,
                                    uniform uintptr_t N,
                                    uniform uintptr_t item)
{
  assert(N == programCount);
  uniform LazyGeometry* uniform instance = (uniform LazyGeometry* uniform)ptr;

  if (valid[programIndex])
  {
    varying RTCRay *uniform ray = (varying RTCRay *uniform)rays;
    /* create the object if it is not yet created */
    if (instance->state != LAZY_VALID)
      lazyCreate(instance);
    
    /* trace ray inside object */
    rtcOccluded(instance->object,context,*ray);
  }
}

uniform LazyGeometry* uniform createLazyObject (RTCScene scene, uniform int userID, const uniform Vec3f& center, const uniform float radius)
{
  uniform LazyGeometry* uniform instance = uniform new uniform LazyGeometry;
  instance->state = LAZY_INVALID;
  instance->object = NULL;
  instance->userID = userID;
  instance->center = center;
  instance->radius = radius;
  instance->geometry = rtcNewUserGeometry(g_device,RTC_GEOMETRY_STATIC,1);
  rtcSetUserData(instance->geometry,instance);
  rtcSetBoundsFunction(instance->geometry,instanceBoundsFunc,NULL);
  rtcSetIntersectFunction(instance->geometry,instanceIntersectFuncN);
  rtcSetOccludedFunction (instance->geometry,instanceOccludedFuncN);
  rtcAttachGeometry(scene,instance->geometry);
  rtcReleaseGeometry(instance->geometry);

  /* if we do not support the join mode then Embree also does not
   * support lazy build */
  if (!rtcDeviceGetParameter1i(g_device,RTC_CONFIG_COMMIT_JOIN))
    eagerCreate(instance);

  return instance;
}

/* creates a ground plane */
uniform unsigned int createGroundPlane (RTCScene scene)
{
  /* create a triangulated plane with 2 triangles and 4 vertices */
  RTCGeometry geom = rtcNewTriangleMesh (g_device, RTC_GEOMETRY_STATIC, 2, 4);

  /* set vertices */
  uniform Vertex* uniform vertices = (uniform Vertex* uniform) rtcMapBuffer(geom,RTC_VERTEX_BUFFER);
  vertices[0].x = -10; vertices[0].y = -2; vertices[0].z = -10;
  vertices[1].x = -10; vertices[1].y = -2; vertices[1].z = +10;
  vertices[2].x = +10; vertices[2].y = -2; vertices[2].z = -10;
  vertices[3].x = +10; vertices[3].y = -2; vertices[3].z = +10;
  rtcUnmapBuffer(geom,RTC_VERTEX_BUFFER);

  /* set triangles */
  uniform Triangle* uniform triangles = (uniform Triangle* uniform) rtcMapBuffer(geom,RTC_INDEX_BUFFER);
  triangles[0].v0 = 0; triangles[0].v1 = 2; triangles[0].v2 = 1;
  triangles[1].v0 = 1; triangles[1].v1 = 2; triangles[1].v2 = 3;
  rtcUnmapBuffer(geom,RTC_INDEX_BUFFER);

  uniform unsigned int geomID = rtcAttachGeometry(scene,geom);
  rtcReleaseGeometry(geom);
  return geomID;
}

/* scene data */
RTCScene g_scene  = NULL;

/* called by the C++ code for initialization */
export void device_init (uniform int8* uniform cfg)
{
  /* create new Embree device */
  g_device = rtcNewDevice(cfg);
  error_handler(NULL,rtcDeviceGetError(g_device));

  /* set error handler */
  rtcDeviceSetErrorFunction(g_device,error_handler,NULL);

  /* create scene */
  g_scene = rtcDeviceNewScene(g_device,RTC_SCENE_STATIC,RTC_INTERSECT_UNIFORM | RTC_INTERSECT_VARYING);

  /* instantiate geometry */
  createGroundPlane(g_scene);
  for (uniform int i=0; i<numSpheres; i++) {
    uniform float a = 2.0f*M_PI*(uniform float)i/(uniform float)numSpheres;
    g_objects[i] = createLazyObject(g_scene,i,10.0f*make_Vec3f(cosf(a),0,sinf(a)),1);
  }
  rtcCommit (g_scene);

  /* set start render mode */
  renderTile = renderTileStandard;
  key_pressed_handler = device_key_pressed_default;
}

/* task that renders a single screen tile */
Vec3f renderPixelStandard(float x, float y, const uniform ISPCCamera& camera, uniform RayStats& stats)
{
  uniform RTCIntersectContext context;
  rtcInitIntersectionContext(&context);
  
  /* initialize ray */
  RTCRay ray;
  ray.org = make_Vec3f(camera.xfm.p);
  ray.dir = make_Vec3f(normalize(x*camera.xfm.l.vx + y*camera.xfm.l.vy + camera.xfm.l.vz));
  ray.tnear = 0.0f;
  ray.tfar = inf;
  ray.geomID = RTC_INVALID_GEOMETRY_ID;
  ray.primID = RTC_INVALID_GEOMETRY_ID;
  ray.instID = 4; // set default instance ID
  ray.mask = -1;
  ray.time = 0;

  /* intersect ray with scene */
  rtcIntersect(g_scene,&context,ray);
  RayStats_addRay(stats);

  /* shade pixels */
  Vec3f color = make_Vec3f(0.0f);
  if (ray.geomID != RTC_INVALID_GEOMETRY_ID)
  {
    Vec3f diffuse = make_Vec3f(1.0f);
    color = color + diffuse*0.5;
    Vec3f lightDir = normalize(make_Vec3f(-1,-1,-1));

    /* initialize shadow ray */
    RTCRay shadow;
    shadow.org = ray.org + ray.tfar*ray.dir;
    shadow.dir = neg(lightDir);
    shadow.tnear = 0.001f;
    shadow.tfar = inf;
    shadow.geomID = 1;
    shadow.primID = 0;
    shadow.mask = -1;
    shadow.time = 0;

    /* trace shadow ray */
    rtcOccluded(g_scene,&context,shadow);
    RayStats_addShadowRay(stats);

    /* add light contribution */
    if (shadow.geomID)
      color = color + diffuse*clamp(-dot(lightDir,normalize(ray.Ng)),0.0f,1.0f);
  }
  return color;
}

/* renders a single screen tile */
void renderTileStandard(uniform int taskIndex,
                        uniform int threadIndex,
                        uniform int* uniform pixels,
                        const uniform unsigned int width,
                        const uniform unsigned int height,
                        const uniform float time,
                        const uniform ISPCCamera& camera,
                        const uniform int numTilesX,
                        const uniform int numTilesY)
{
  const uniform unsigned int tileY = taskIndex / numTilesX;
  const uniform unsigned int tileX = taskIndex - tileY * numTilesX;
  const uniform unsigned int x0 = tileX * TILE_SIZE_X;
  const uniform unsigned int x1 = min(x0+TILE_SIZE_X,width);
  const uniform unsigned int y0 = tileY * TILE_SIZE_Y;
  const uniform unsigned int y1 = min(y0+TILE_SIZE_Y,height);

  foreach_tiled (y = y0 ... y1, x = x0 ... x1)
  {
    /* calculate pixel color */
    Vec3f color = renderPixelStandard((float)x,(float)y,camera,g_stats[threadIndex]);

    /* write color to framebuffer */
    unsigned int r = (unsigned int) (255.0f * clamp(color.x,0.0f,1.0f));
    unsigned int g = (unsigned int) (255.0f * clamp(color.y,0.0f,1.0f));
    unsigned int b = (unsigned int) (255.0f * clamp(color.z,0.0f,1.0f));
    pixels[y*width+x] = (b << 16) + (g << 8) + r;
  }
}

/* task that renders a single screen tile */
task void renderTileTask(uniform int* uniform pixels,
                         const uniform unsigned int width,
                         const uniform unsigned int height,
                         const uniform float time,
                         const uniform ISPCCamera& camera,
                         const uniform int numTilesX,
                         const uniform int numTilesY)
{
  renderTile(taskIndex,threadIndex,pixels,width,height,time,camera,numTilesX,numTilesY);
}

/* called by the C++ code to render */
export void device_render (uniform int* uniform pixels,
                           const uniform unsigned int width,
                           const uniform unsigned int height,
                           const uniform float time,
                           const uniform ISPCCamera& camera)
{
  /* render all pixels */
  const uniform int numTilesX = (width +TILE_SIZE_X-1)/TILE_SIZE_X;
  const uniform int numTilesY = (height+TILE_SIZE_Y-1)/TILE_SIZE_Y;
  launch[numTilesX*numTilesY] renderTileTask(pixels,width,height,time,camera,numTilesX,numTilesY); sync;
}

/* called by the C++ code for cleanup */
export void device_cleanup ()
{
  for (uniform int i=0; i<numSpheres; i++) {
    if (g_objects[i]->object) rtcDeleteScene(g_objects[i]->object);
    delete g_objects[i];
  }
  rtcDeleteScene (g_scene); g_scene = NULL;
  rtcDeleteDevice(g_device); g_device = NULL;
}<|MERGE_RESOLUTION|>--- conflicted
+++ resolved
@@ -43,13 +43,9 @@
   float radius;
 };
 
-<<<<<<< HEAD
+uniform LazyGeometry* uniform g_objects[numSpheres];
+
 unmasked void instanceBoundsFunc(void* uniform, void* uniform instance_i, uniform uintptr_t item, uniform uintptr_t time, uniform RTCBounds& bounds_o)
-=======
-uniform LazyGeometry* uniform g_objects[numSpheres];
-
-unmasked void instanceBoundsFunc(void* uniform instance_i, uniform uintptr_t item, uniform RTCBounds& bounds_o)
->>>>>>> 32eba73b
 {
   const uniform LazyGeometry* uniform instance = (const uniform LazyGeometry* uniform) instance_i;
   uniform Vec3f lower = instance->center-make_Vec3f(instance->radius);
