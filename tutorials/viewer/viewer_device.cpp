// ======================================================================== //
// Copyright 2009-2017 Intel Corporation                                    //
//                                                                          //
// Licensed under the Apache License, Version 2.0 (the "License");          //
// you may not use this file except in compliance with the License.         //
// You may obtain a copy of the License at                                  //
//                                                                          //
//     http://www.apache.org/licenses/LICENSE-2.0                           //
//                                                                          //
// Unless required by applicable law or agreed to in writing, software      //
// distributed under the License is distributed on an "AS IS" BASIS,        //
// WITHOUT WARRANTIES OR CONDITIONS OF ANY KIND, either express or implied. //
// See the License for the specific language governing permissions and      //
// limitations under the License.                                           //
// ======================================================================== //

#include "../common/math/random_sampler.h"
#include "../common/core/differential_geometry.h"
#include "../common/tutorial/tutorial_device.h"
#include "../common/tutorial/scene_device.h"

namespace embree {

extern "C" ISPCScene* g_ispc_scene;
extern "C" bool g_changed;
extern "C" int g_instancing_mode;

/* scene data */
RTCDevice g_device = nullptr;
RTCScene g_scene = nullptr;
bool g_subdiv_mode = false;

#define SPP 1

#define FIXED_EDGE_TESSELLATION_VALUE 3

#define MAX_EDGE_LEVEL 64.0f
#define MIN_EDGE_LEVEL  4.0f
#define LEVEL_FACTOR   64.0f

inline float updateEdgeLevel( ISPCSubdivMesh* mesh, const Vec3fa& cam_pos, const size_t e0, const size_t e1)
{
  const Vec3fa v0 = mesh->positions[0][mesh->position_indices[e0]];
  const Vec3fa v1 = mesh->positions[0][mesh->position_indices[e1]];
  const Vec3fa edge = v1-v0;
  const Vec3fa P = 0.5f*(v1+v0);
  const Vec3fa dist = cam_pos - P;
  return max(min(LEVEL_FACTOR*(0.5f*length(edge)/length(dist)),MAX_EDGE_LEVEL),MIN_EDGE_LEVEL);
}


void updateEdgeLevelBuffer( ISPCSubdivMesh* mesh, const Vec3fa& cam_pos, size_t startID, size_t endID )
{
  for (size_t f=startID; f<endID;f++) {
    unsigned int e = mesh->face_offsets[f];
    unsigned int N = mesh->verticesPerFace[f];
    if (N == 4) /* fast path for quads */
      for (size_t i=0; i<4; i++)
        mesh->subdivlevel[e+i] =  updateEdgeLevel(mesh,cam_pos,e+(i+0),e+(i+1)%4);
    else if (N == 3) /* fast path for triangles */
      for (size_t i=0; i<3; i++)
        mesh->subdivlevel[e+i] =  updateEdgeLevel(mesh,cam_pos,e+(i+0),e+(i+1)%3);
    else /* fast path for general polygons */
      for (size_t i=0; i<N; i++)
        mesh->subdivlevel[e+i] =  updateEdgeLevel(mesh,cam_pos,e+(i+0),e+(i+1)%N);
  }
}

#if defined(ISPC)
void updateSubMeshEdgeLevelBufferTask (int taskIndex, int threadIndex,  ISPCSubdivMesh* mesh, const Vec3fa& cam_pos )
{
  const size_t size = mesh->numFaces;
  const size_t startID = ((taskIndex+0)*size)/taskCount;
  const size_t endID   = ((taskIndex+1)*size)/taskCount;
  updateEdgeLevelBuffer(mesh,cam_pos,startID,endID);
}
void updateMeshEdgeLevelBufferTask (int taskIndex, int threadIndex,  ISPCScene* scene_in, const Vec3fa& cam_pos )
{
  ISPCGeometry* geometry = g_ispc_scene->geometries[taskIndex];
  if (geometry->type != SUBDIV_MESH) return;
  ISPCSubdivMesh* mesh = (ISPCSubdivMesh*) geometry;
  unsigned int geomID = mesh->geom.geomID;
  if (mesh->numFaces < 10000) {
    updateEdgeLevelBuffer(mesh,cam_pos,0,mesh->numFaces);
    rtcUpdateBuffer(rtcGetGeometry(g_scene,mesh->geom.geomID),RTC_LEVEL_BUFFER);
  }
  rtcCommitGeometry(rtcGetGeometry(g_scene,mesh->geom.geomID));
}
#endif

void updateEdgeLevels(ISPCScene* scene_in, const Vec3fa& cam_pos)
{
  /* first update small meshes */
#if defined(ISPC)
  parallel_for(size_t(0),size_t( scene_in->numGeometries ),[&](const range<size_t>& range) {
    const int threadIndex = (int)TaskScheduler::threadIndex();
    for (size_t i=range.begin(); i<range.end(); i++)
      updateMeshEdgeLevelBufferTask((int)i,threadIndex,scene_in,cam_pos);
  }); 
#endif

  /* now update large meshes */
  for (size_t g=0; g<scene_in->numGeometries; g++)
  {
    ISPCGeometry* geometry = g_ispc_scene->geometries[g];
    if (geometry->type != SUBDIV_MESH) continue;
    ISPCSubdivMesh* mesh = (ISPCSubdivMesh*) geometry;
#if defined(ISPC)
    if (mesh->numFaces < 10000) continue;
    parallel_for(size_t(0),size_t( (mesh->numFaces+4095)/4096 ),[&](const range<size_t>& range) {
    const int threadIndex = (int)TaskScheduler::threadIndex();
    for (size_t i=range.begin(); i<range.end(); i++)
      updateSubMeshEdgeLevelBufferTask((int)i,threadIndex,mesh,cam_pos);
  }); 
#else
    updateEdgeLevelBuffer(mesh,cam_pos,0,mesh->numFaces);
#endif
    rtcUpdateBuffer(rtcGetGeometry(g_scene,mesh->geom.geomID),RTC_LEVEL_BUFFER);
    rtcCommitGeometry(rtcGetGeometry(g_scene,mesh->geom.geomID));
  }
}

bool g_use_smooth_normals = false;
void device_key_pressed_handler(int key)
{
  if (key == 110 /*n*/) g_use_smooth_normals = !g_use_smooth_normals;
  else device_key_pressed_default(key);
}

RTCScene convertScene(ISPCScene* scene_in)
{
  for (size_t i=0; i<scene_in->numGeometries; i++)
  {
    ISPCGeometry* geometry = scene_in->geometries[i];
    if (geometry->type == SUBDIV_MESH) {
      g_subdiv_mode = true; break;
    }
  }

  RTCScene scene_out = ConvertScene(g_device, g_ispc_scene, RTC_GEOMETRY_STATIC);

  /* commit individual objects in case of instancing */
  if (g_instancing_mode == ISPC_INSTANCING_SCENE_GEOMETRY || g_instancing_mode == ISPC_INSTANCING_SCENE_GROUP)
  {
    for (unsigned int i=0; i<scene_in->numGeometries; i++) {
      if (scene_in->geomID_to_scene[i]) rtcCommit(scene_in->geomID_to_scene[i]);
    }
  }

  /* commit changes to scene */
  return scene_out;
}


void postIntersectGeometry(const Ray& ray, DifferentialGeometry& dg, ISPCGeometry* geometry, int& materialID)
{
  if (geometry->type == TRIANGLE_MESH)
  {
    ISPCTriangleMesh* mesh = (ISPCTriangleMesh*) geometry;
    materialID = mesh->geom.materialID;
  }
  else if (geometry->type == QUAD_MESH)
  {
    ISPCQuadMesh* mesh = (ISPCQuadMesh*) geometry;
    materialID = mesh->geom.materialID;
  }
  else if (geometry->type == SUBDIV_MESH)
  {
    ISPCSubdivMesh* mesh = (ISPCSubdivMesh*) geometry;
    materialID = mesh->geom.materialID;
  }
  else if (geometry->type == CURVES)
  {
    ISPCHairSet* mesh = (ISPCHairSet*) geometry;
    materialID = mesh->geom.materialID;
  }
  else if (geometry->type == GROUP) {
    unsigned int geomID = ray.geomID; {
      postIntersectGeometry(ray,dg,((ISPCGroup*) geometry)->geometries[geomID],materialID);
    }
  }
  else
    assert(false);
}

AffineSpace3fa calculate_interpolated_space (ISPCInstance* instance, float gtime)
{
  if (instance->numTimeSteps == 1)
    return AffineSpace3fa(instance->spaces[0]);

   /* calculate time segment itime and fractional time ftime */
  const int time_segments = instance->numTimeSteps-1;
  const float time = gtime*(float)(time_segments);
  const int itime = clamp((int)(floor(time)),(int)0,time_segments-1);
  const float ftime = time - (float)(itime);
  return (1.0f-ftime)*AffineSpace3fa(instance->spaces[itime+0]) + ftime*AffineSpace3fa(instance->spaces[itime+1]);
}

inline int postIntersect(const Ray& ray, DifferentialGeometry& dg)
{
  int materialID = 0;
  unsigned int instID = ray.instID; {
    unsigned int geomID = ray.geomID; {
      ISPCGeometry* geometry = nullptr;
      if (g_instancing_mode == ISPC_INSTANCING_SCENE_GEOMETRY || g_instancing_mode == ISPC_INSTANCING_SCENE_GROUP) {
        ISPCInstance* instance = g_ispc_scene->geomID_to_inst[instID];
        geometry = g_ispc_scene->geometries[instance->geom.geomID];
      } else {
        geometry = g_ispc_scene->geometries[geomID];
      }
      postIntersectGeometry(ray,dg,geometry,materialID);
    }
  }

  if (g_instancing_mode != ISPC_INSTANCING_NONE)
  {
    unsigned int instID = ray.instID;
    {
      /* get instance and geometry pointers */
      ISPCInstance* instance = g_ispc_scene->geomID_to_inst[instID];

      /* convert normals */
      //AffineSpace3fa space = (1.0f-ray.time)*AffineSpace3fa(instance->space0) + ray.time*AffineSpace3fa(instance->space1);
      AffineSpace3fa space = calculate_interpolated_space(instance,ray.time);
      dg.Ng = xfmVector(space,dg.Ng);
      dg.Ns = xfmVector(space,dg.Ns);
    }
  }

  return materialID;
}

inline Vec3fa face_forward(const Vec3fa& dir, const Vec3fa& _Ng) {
  const Vec3fa Ng = _Ng;
  return dot(dir,Ng) < 0.0f ? Ng : neg(Ng);
}

/* task that renders a single screen tile */
Vec3fa renderPixelStandard(float x, float y, const ISPCCamera& camera, RayStats& stats)
{
  /* initialize sampler */
  RandomSampler sampler;
  RandomSampler_init(sampler, (int)x, (int)y, 0);

  /* initialize ray */
  Ray ray;
  ray.org = Vec3fa(camera.xfm.p);
  ray.dir = Vec3fa(normalize(x*camera.xfm.l.vx + y*camera.xfm.l.vy + camera.xfm.l.vz));
  ray.tnear = 0.0f;
  ray.tfar = inf;
  ray.geomID = RTC_INVALID_GEOMETRY_ID;
  ray.primID = RTC_INVALID_GEOMETRY_ID;
  ray.mask = -1;
  ray.time = RandomSampler_get1D(sampler);

  /* intersect ray with scene */
  RTCIntersectContext context;
  context.flags = g_iflags_coherent;
<<<<<<< HEAD
  rtcIntersect1(g_scene,&context,RTCRay_(ray));
=======
  rtcIntersect1Ex(g_scene,&context,ray);

>>>>>>> 4ae2234b
  RayStats_addRay(stats);

  /* shade background black */
  if (ray.geomID == RTC_INVALID_GEOMETRY_ID) {
    return Vec3fa(0.0f);
  }

  /* shade all rays that hit something */
  Vec3fa color = Vec3fa(0.5f);

  /* compute differential geometry */
  DifferentialGeometry dg;
  dg.geomID = ray.geomID;
  dg.primID = ray.primID;
  dg.u = ray.u;
  dg.v = ray.v;
  dg.P  = ray.org+ray.tfar*ray.dir;
  dg.Ng = ray.Ng;
  dg.Ns = ray.Ng;

  if (g_use_smooth_normals)
    if (ray.geomID != RTC_INVALID_GEOMETRY_ID) // FIXME: workaround for ISPC bug, location reached with empty execution mask
  {
    Vec3fa dPdu,dPdv;
    unsigned int geomID = ray.geomID; {
      rtcInterpolate(g_scene,geomID,ray.primID,ray.u,ray.v,RTC_VERTEX_BUFFER0,nullptr,&dPdu.x,&dPdv.x,3);
    }
    dg.Ns = cross(dPdv,dPdu);
  }

  int materialID = postIntersect(ray,dg);
  dg.Ng = face_forward(ray.dir,normalize(dg.Ng));
  dg.Ns = face_forward(ray.dir,normalize(dg.Ns));

  /* shade */
  if (g_ispc_scene->materials[materialID]->type == MATERIAL_OBJ) {
    ISPCOBJMaterial* material = (ISPCOBJMaterial*) g_ispc_scene->materials[materialID];
    color = Vec3fa(material->Kd);
  }

  return color*dot(neg(ray.dir),dg.Ns);
}

/* renders a single screen tile */
void renderTileStandard(int taskIndex,
                        int threadIndex,
                        int* pixels,
                        const unsigned int width,
                        const unsigned int height,
                        const float time,
                        const ISPCCamera& camera,
                        const int numTilesX,
                        const int numTilesY)
{
  const int t = taskIndex;
  const unsigned int tileY = t / numTilesX;
  const unsigned int tileX = t - tileY * numTilesX;
  const unsigned int x0 = tileX * TILE_SIZE_X;
  const unsigned int x1 = min(x0+TILE_SIZE_X,width);
  const unsigned int y0 = tileY * TILE_SIZE_Y;
  const unsigned int y1 = min(y0+TILE_SIZE_Y,height);

  for (unsigned int y=y0; y<y1; y++) for (unsigned int x=x0; x<x1; x++)
  {
    Vec3fa color = renderPixelStandard((float)x,(float)y,camera,g_stats[threadIndex]);

    /* write color to framebuffer */
    unsigned int r = (unsigned int) (255.0f * clamp(color.x,0.0f,1.0f));
    unsigned int g = (unsigned int) (255.0f * clamp(color.y,0.0f,1.0f));
    unsigned int b = (unsigned int) (255.0f * clamp(color.z,0.0f,1.0f));
    pixels[y*width+x] = (b << 16) + (g << 8) + r;
  }
}

/* task that renders a single screen tile */
void renderTileTask (int taskIndex, int threadIndex, int* pixels,
                         const unsigned int width,
                         const unsigned int height,
                         const float time,
                         const ISPCCamera& camera,
                         const int numTilesX,
                         const int numTilesY)
{
  renderTile(taskIndex,threadIndex,pixels,width,height,time,camera,numTilesX,numTilesY);
}

Vec3fa old_p;

/* called by the C++ code for initialization */
extern "C" void device_init (char* cfg)
{
  /* create new Embree device */
  g_device = rtcNewDevice(cfg);
  error_handler(nullptr,rtcDeviceGetError(g_device));

  /* set error handler */
  rtcDeviceSetErrorFunction(g_device,error_handler,nullptr);

  /* set start render mode */
  renderTile = renderTileStandard;
  key_pressed_handler = device_key_pressed_handler;
  old_p = Vec3fa(1E10);
}

/* called by the C++ code to render */
extern "C" void device_render (int* pixels,
                           const unsigned int width,
                           const unsigned int height,
                           const float time,
                           const ISPCCamera& camera)
{
  bool camera_changed = g_changed; g_changed = false;

  /* create scene */
  if (g_scene == nullptr) {
    g_scene = convertScene(g_ispc_scene);
    if (g_subdiv_mode) updateEdgeLevels(g_ispc_scene, camera.xfm.p);
    rtcCommit (g_scene);
    old_p = camera.xfm.p;
  }

  else
  {
    /* check if camera changed */
    if (ne(camera.xfm.p,old_p)) {
      camera_changed = true;
      old_p = camera.xfm.p;
    }

    /* update edge levels if camera changed */
    if (camera_changed && g_subdiv_mode) {
      updateEdgeLevels(g_ispc_scene,camera.xfm.p);
      rtcCommit (g_scene);
    }
  }

  /* render image */
  const int numTilesX = (width +TILE_SIZE_X-1)/TILE_SIZE_X;
  const int numTilesY = (height+TILE_SIZE_Y-1)/TILE_SIZE_Y;
  parallel_for(size_t(0),size_t(numTilesX*numTilesY),[&](const range<size_t>& range) {
    const int threadIndex = (int)TaskScheduler::threadIndex();
    for (size_t i=range.begin(); i<range.end(); i++)
      renderTileTask((int)i,threadIndex,pixels,width,height,time,camera,numTilesX,numTilesY);
  }); 
  //rtcDebug();
}

/* called by the C++ code for cleanup */
extern "C" void device_cleanup ()
{
  rtcReleaseScene (g_scene); g_scene = nullptr;
  rtcDeleteDevice(g_device); g_device = nullptr;
}

} // namespace embree<|MERGE_RESOLUTION|>--- conflicted
+++ resolved
@@ -243,25 +243,27 @@
   RandomSampler_init(sampler, (int)x, (int)y, 0);
 
   /* initialize ray */
+  const Vec3fa org = Vec3fa(camera.xfm.p);
+  const Vec3fa dir = Vec3fa(normalize(x*camera.xfm.l.vx + y*camera.xfm.l.vy + camera.xfm.l.vz));
+
+#if 1
+  Ray ray(org,dir,0.0f,inf,RandomSampler_get1D(sampler));
+#else
   Ray ray;
-  ray.org = Vec3fa(camera.xfm.p);
-  ray.dir = Vec3fa(normalize(x*camera.xfm.l.vx + y*camera.xfm.l.vy + camera.xfm.l.vz));
+  ray.org = org;
+  ray.dir = dir;
   ray.tnear = 0.0f;
   ray.tfar = inf;
   ray.geomID = RTC_INVALID_GEOMETRY_ID;
   ray.primID = RTC_INVALID_GEOMETRY_ID;
   ray.mask = -1;
   ray.time = RandomSampler_get1D(sampler);
+#endif
 
   /* intersect ray with scene */
   RTCIntersectContext context;
   context.flags = g_iflags_coherent;
-<<<<<<< HEAD
   rtcIntersect1(g_scene,&context,RTCRay_(ray));
-=======
-  rtcIntersect1Ex(g_scene,&context,ray);
-
->>>>>>> 4ae2234b
   RayStats_addRay(stats);
 
   /* shade background black */
