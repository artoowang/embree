--- conflicted
+++ resolved
@@ -168,16 +168,6 @@
   {
     ISPCSubdivMesh* mesh = (ISPCSubdivMesh*) geometry;
     materialID = mesh->geom.materialID;
-<<<<<<< HEAD
-
-    if (g_use_smooth_normals)
-    {
-      Vec3fa dPdu,dPdv;
-      rtcInterpolate(geometry->geometry,dg.primID,dg.u,dg.v,RTC_VERTEX_BUFFER0,nullptr,&dPdu.x,&dPdv.x,nullptr,nullptr,nullptr,3);
-      dg.Ns = normalize(cross(dPdv,dPdu));
-    }
-=======
->>>>>>> 9d4f0258
   }
   else if (geometry->type == CURVES)
   {
