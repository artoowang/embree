--- conflicted
+++ resolved
@@ -30,8 +30,6 @@
 bool g_subdiv_mode = false;
 
 #define SPP 1
-
-#define TEST_STREAM_INTERFACE 0
 
 //#define FORCE_FIXED_EDGE_TESSELLATION
 #define FIXED_EDGE_TESSELLATION_VALUE 3
@@ -571,20 +569,6 @@
   return color*dot(neg(ray.dir),dg.Ns);
 }
 
-<<<<<<< HEAD
-
-/* task that renders a single screen tile */
-void renderTile(int taskIndex, int* pixels,
-                     const int width,
-                     const int height, 
-                     const float time,
-                     const Vec3fa& vx, 
-                     const Vec3fa& vy, 
-                     const Vec3fa& vz, 
-                     const Vec3fa& p,
-                     const int numTilesX, 
-                     const int numTilesY)
-=======
 /* renders a single screen tile */
 void renderTileStandard(int taskIndex, 
                         int* pixels,
@@ -597,7 +581,6 @@
                         const Vec3fa& p,
                         const int numTilesX, 
                         const int numTilesY)
->>>>>>> 5b90ce4c
 {
   const int t = taskIndex;
   const int tileY = t / numTilesX;
@@ -607,66 +590,16 @@
   const int y0 = tileY * TILE_SIZE_Y;
   const int y1 = min(y0+TILE_SIZE_Y,height);
 
-<<<<<<< HEAD
-#if TEST_STREAM_INTERFACE == 1
-  RTCRay rays[8];
-  int packets = 0;
-  RTCRaySOA ray_soa;
-  initRTCRaySOA(ray_soa,rays[0]);
-
   for (int y = y0; y<y1; y++) for (int x = x0; x<x1; x++)
   {
-    RandomSampler sampler;
-    RandomSampler_init(sampler, x, y, 0);
-
-    /* initialize ray */
-    RTCRay &ray = rays[packets];
-    ray.org = p;
-    ray.dir = normalize(x*vx + y*vy + vz);
-    ray.tnear = 0.0f;
-    ray.tfar = inf;
-    ray.geomID = RTC_INVALID_GEOMETRY_ID;
-    ray.primID = RTC_INVALID_GEOMETRY_ID;
-    ray.mask = -1;
-    ray.time = RandomSampler_get1D(sampler);
-    packets++;
-  }
-  rtcIntersectN_SOA(g_scene,ray_soa,8,8,sizeof(RTCRay),0);
-
-  packets = 0;
-  for (int y = y0; y<y1; y++) for (int x = x0; x<x1; x++)
-  {
-    RTCRay &ray = rays[packets++];
-    Vec3fa color = Vec3fa(0.0f);
-    if (ray.geomID != RTC_INVALID_GEOMETRY_ID) color = Vec3fa(abs(dot(ray.dir,normalize(ray.Ng))));
+    Vec3fa color = renderPixelStandard(x,y,vx,vy,vz,p);
+
     /* write color to framebuffer */
     unsigned int r = (unsigned int) (255.0f * clamp(color.x,0.0f,1.0f));
     unsigned int g = (unsigned int) (255.0f * clamp(color.y,0.0f,1.0f));
     unsigned int b = (unsigned int) (255.0f * clamp(color.z,0.0f,1.0f));
     pixels[y*width+x] = (b << 16) + (g << 8) + r;
   }
-#else
-
-  for (int y = y0; y<y1; y++) for (int x = x0; x<x1; x++)
-  {
-    Vec3fa color = renderPixel(x,y,vx,vy,vz,p);
-=======
-  for (int y = y0; y<y1; y++) for (int x = x0; x<x1; x++)
-  {
-    Vec3fa color = renderPixelStandard(x,y,vx,vy,vz,p);
->>>>>>> 5b90ce4c
-
-    /* write color to framebuffer */
-    unsigned int r = (unsigned int) (255.0f * clamp(color.x,0.0f,1.0f));
-    unsigned int g = (unsigned int) (255.0f * clamp(color.y,0.0f,1.0f));
-    unsigned int b = (unsigned int) (255.0f * clamp(color.z,0.0f,1.0f));
-    pixels[y*width+x] = (b << 16) + (g << 8) + r;
-  }
-<<<<<<< HEAD
-
-#endif
-
-=======
 }
 
 /* task that renders a single screen tile */
@@ -682,7 +615,6 @@
                          const int numTilesY)
 {
   renderTile(taskIndex,pixels,width,height,time,vx,vy,vz,p,numTilesX,numTilesY);
->>>>>>> 5b90ce4c
 }
 
 Vec3fa old_p; 
