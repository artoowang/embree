--- conflicted
+++ resolved
@@ -344,14 +344,7 @@
 /* called by the C++ code for initialization */
 export void device_init (uniform int8* uniform cfg)
 {
-<<<<<<< HEAD
   TutorialData_Constructor(&data);
-  
-  /* set start render mode */
-  renderTile = renderTileStandard;
-  key_pressed_handler = device_key_pressed_handler;
-=======
->>>>>>> 890d8048
   old_p = make_Vec3fa(1E10);
 }
 
