## ======================================================================== ##
## Copyright 2009-2020 Intel Corporation                                    ##
##                                                                          ##
## Licensed under the Apache License, Version 2.0 (the "License");          ##
## you may not use this file except in compliance with the License.         ##
## You may obtain a copy of the License at                                  ##
##                                                                          ##
##     http://www.apache.org/licenses/LICENSE-2.0                           ##
##                                                                          ##
## Unless required by applicable law or agreed to in writing, software      ##
## distributed under the License is distributed on an "AS IS" BASIS,        ##
## WITHOUT WARRANTIES OR CONDITIONS OF ANY KIND, either express or implied. ##
## See the License for the specific language governing permissions and      ##
## limitations under the License.                                           ##
## ======================================================================== ##

<<<<<<< HEAD
ADD_EXECUTABLE(bvh_access bvh_access.cpp)
TARGET_LINK_LIBRARIES(bvh_access embree math sys ${GLFW_LIBRARY})
=======
ADD_EXECUTABLE(bvh_access ../../kernels/embree.rc bvh_access.cpp)
TARGET_LINK_LIBRARIES(bvh_access embree math sys)
>>>>>>> bac9cfc4
SET_PROPERTY(TARGET bvh_access PROPERTY FOLDER tutorials/single)
SET_PROPERTY(TARGET bvh_access APPEND PROPERTY COMPILE_FLAGS " ${FLAGS_LOWEST}")
INSTALL(TARGETS bvh_access DESTINATION ${CMAKE_INSTALL_BINDIR} COMPONENT examples)
SIGN_TARGET(bvh_access)

IF (BUILD_TESTING AND EMBREE_TESTING_INTENSITY GREATER 0)
  ADD_TEST(NAME bvh_access COMMAND bvh_access)
ENDIF()<|MERGE_RESOLUTION|>--- conflicted
+++ resolved
@@ -14,13 +14,8 @@
 ## limitations under the License.                                           ##
 ## ======================================================================== ##
 
-<<<<<<< HEAD
-ADD_EXECUTABLE(bvh_access bvh_access.cpp)
+ADD_EXECUTABLE(bvh_access ../../kernels/embree.rc bvh_access.cpp)
 TARGET_LINK_LIBRARIES(bvh_access embree math sys ${GLFW_LIBRARY})
-=======
-ADD_EXECUTABLE(bvh_access ../../kernels/embree.rc bvh_access.cpp)
-TARGET_LINK_LIBRARIES(bvh_access embree math sys)
->>>>>>> bac9cfc4
 SET_PROPERTY(TARGET bvh_access PROPERTY FOLDER tutorials/single)
 SET_PROPERTY(TARGET bvh_access APPEND PROPERTY COMPILE_FLAGS " ${FLAGS_LOWEST}")
 INSTALL(TARGETS bvh_access DESTINATION ${CMAKE_INSTALL_BINDIR} COMPONENT examples)
