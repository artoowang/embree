// ======================================================================== //
// Copyright 2009-2015 Intel Corporation                                    //
//                                                                          //
// Licensed under the Apache License, Version 2.0 (the "License");          //
// you may not use this file except in compliance with the License.         //
// You may obtain a copy of the License at                                  //
//                                                                          //
//     http://www.apache.org/licenses/LICENSE-2.0                           //
//                                                                          //
// Unless required by applicable law or agreed to in writing, software      //
// distributed under the License is distributed on an "AS IS" BASIS,        //
// WITHOUT WARRANTIES OR CONDITIONS OF ANY KIND, either express or implied. //
// See the License for the specific language governing permissions and      //
// limitations under the License.                                           //
// ======================================================================== //

#include "../common/tutorial/tutorial_device.h"

/* configuration */
#define MIN_EDGE_LEVEL 2.0f
#define MAX_EDGE_LEVEL 64.0f
#define LEVEL_FACTOR 64.0f

#if defined(__XEON_PHI__)
#define EDGE_LEVEL 64.0f
#else
#define EDGE_LEVEL 256.0f
#endif


/* scene data */
RTCScene g_scene = nullptr;

/* render function to use */
renderPixelFunc renderPixel;

/* previous camera position */
Vec3fa old_p; 

/* error reporting function */
void error_handler(const RTCError code, const char* str)
{
  printf("Embree: ");
  switch (code) {
  case RTC_UNKNOWN_ERROR    : printf("RTC_UNKNOWN_ERROR"); break;
  case RTC_INVALID_ARGUMENT : printf("RTC_INVALID_ARGUMENT"); break;
  case RTC_INVALID_OPERATION: printf("RTC_INVALID_OPERATION"); break;
  case RTC_OUT_OF_MEMORY    : printf("RTC_OUT_OF_MEMORY"); break;
  case RTC_UNSUPPORTED_CPU  : printf("RTC_UNSUPPORTED_CPU"); break;
  case RTC_CANCELLED        : printf("RTC_CANCELLED"); break;
  default                   : printf("invalid error code"); break;
  }
  if (str) { 
    printf(" ("); 
    while (*str) putchar(*str++); 
    printf(")\n"); 
  }
  exit(1);
}

__aligned(16) float cube_vertices[8][4] = 
{
  { -1.0f, -1.0f, -1.0f, 0.0f },
  {  1.0f, -1.0f, -1.0f, 0.0f },
  {  1.0f, -1.0f,  1.0f, 0.0f },
  { -1.0f, -1.0f,  1.0f, 0.0f },
  { -1.0f,  1.0f, -1.0f, 0.0f },
  {  1.0f,  1.0f, -1.0f, 0.0f },
  {  1.0f,  1.0f,  1.0f, 0.0f },
  { -1.0f,  1.0f,  1.0f, 0.0f }
};

__aligned(16) float cube_colors[8][4] = 
{
  {  0.0f,  0.0f,  0.0f, 0.0f },
  {  1.0f,  0.0f,  0.0f, 0.0f },
  {  1.0f,  0.0f,  1.0f, 0.0f },
  {  0.0f,  0.0f,  1.0f, 0.0f },
  {  0.0f,  1.0f,  0.0f, 0.0f },
  {  1.0f,  1.0f,  0.0f, 0.0f },
  {  1.0f,  1.0f,  1.0f, 0.0f },
  {  0.0f,  1.0f,  1.0f, 0.0f }
};

__aligned(16) float cube_vertex_crease_weights[8] = {
  inf, inf,inf, inf, inf, inf, inf, inf
};

__aligned(16) unsigned int cube_vertex_crease_indices[8] = {
  0,1,2,3,4,5,6,7
};

__aligned(16) float cube_edge_crease_weights[12] = {
  inf, inf, inf, inf, inf, inf, inf, inf, inf, inf, inf, inf
};

__aligned(16) unsigned int cube_edge_crease_indices[24] = 
{
  0,1, 1,2, 2,3, 3,0,
  4,5, 5,6, 6,7, 7,4,
  0,4, 1,5, 2,6, 3,7,
};

#if 1

#define NUM_INDICES 24
#define NUM_FACES 6
#define FACE_SIZE 4

unsigned int cube_indices[24] = { 
  0, 1, 5, 4, 
  1, 2, 6, 5, 
  2, 3, 7, 6, 
  0, 4, 7, 3, 
  4, 5, 6, 7, 
  0, 3, 2, 1, 
};

unsigned int cube_faces[6] = { 
  4, 4, 4, 4, 4, 4 
};

#else

#define NUM_INDICES 36
#define NUM_FACES 12
#define FACE_SIZE 3

unsigned int cube_indices[36] = { 
  1, 5, 4,  0, 1, 4,   
  2, 6, 5,  1, 2, 5,
  3, 7, 6,  2, 3, 6,  
  4, 7, 3,  0, 4, 3,
  5, 6, 7,  4, 5, 7,    
  3, 2, 1,  0, 3, 1 
};

unsigned int cube_faces[12] = { 
  3, 3, 3, 3, 3, 3, 3, 3, 3, 3, 3, 3
};

#endif

/* adds a cube to the scene */
unsigned int addCube (RTCScene scene_i)
{
  /* create a triangulated cube with 6 quads and 8 vertices */
  //unsigned int geomID = rtcNewTriangleMesh(scene_i, RTC_GEOMETRY_STATIC, NUM_FACES, NUM_INDICES/3);
  unsigned int geomID = rtcNewSubdivisionMesh(scene_i, RTC_GEOMETRY_STATIC, NUM_FACES, NUM_INDICES, 8, 0, 0, 0);
  //unsigned int geomID = rtcNewSubdivisionMesh(scene_i, RTC_GEOMETRY_STATIC, NUM_FACES, NUM_INDICES, 8, 12, 8, 0);

  rtcSetBuffer(scene_i, geomID, RTC_VERTEX_BUFFER, cube_vertices, 0, sizeof(Vec3fa  ));
  rtcSetBuffer(scene_i, geomID, RTC_INDEX_BUFFER,  cube_indices , 0, sizeof(unsigned int));
  //rtcSetBuffer(scene_i, geomID, RTC_INDEX_BUFFER,  cube_indices , 0, 3*sizeof(unsigned int));
  rtcSetBuffer(scene_i, geomID, RTC_FACE_BUFFER,   cube_faces,    0, sizeof(unsigned int));

  rtcSetBuffer(scene_i, geomID, RTC_EDGE_CREASE_INDEX_BUFFER,   cube_edge_crease_indices,  0, 2*sizeof(unsigned int));
  rtcSetBuffer(scene_i, geomID, RTC_EDGE_CREASE_WEIGHT_BUFFER,  cube_edge_crease_weights,  0, sizeof(float));

  rtcSetBuffer(scene_i, geomID, RTC_VERTEX_CREASE_INDEX_BUFFER, cube_vertex_crease_indices,0, sizeof(unsigned int));
  rtcSetBuffer(scene_i, geomID, RTC_VERTEX_CREASE_WEIGHT_BUFFER,cube_vertex_crease_weights,0, sizeof(float));

  rtcSetBuffer(scene_i, geomID, RTC_USER_VERTEX_BUFFER0, cube_colors, 0, sizeof(Vec3fa));

  float* level = (float*) rtcMapBuffer(scene_i, geomID, RTC_LEVEL_BUFFER);
  for (size_t i=0; i<NUM_INDICES; i++) level[i] = EDGE_LEVEL;
  rtcUnmapBuffer(scene_i, geomID, RTC_LEVEL_BUFFER);

  return geomID;
}

/*! updates the tessellation level for each edge */
void updateEdgeLevelBuffer( RTCScene scene_i, unsigned geomID, const Vec3fa& cam_pos )
{
  float*  level    = (float* ) rtcMapBuffer(scene_i, geomID, RTC_LEVEL_BUFFER);
  int*    faces    = (int*   ) rtcMapBuffer(scene_i, geomID, RTC_INDEX_BUFFER);
  Vec3fa* vertices = (Vec3fa*) rtcMapBuffer(scene_i, geomID, RTC_VERTEX_BUFFER);
  
  for (size_t f=0; f<NUM_FACES; f++) 
  {
    for (size_t i=0; i<FACE_SIZE; i++) {
      const Vec3fa v0 = Vec3fa(vertices[faces[FACE_SIZE*f+(i+0)%FACE_SIZE]]);
      const Vec3fa v1 = Vec3fa(vertices[faces[FACE_SIZE*f+(i+1)%FACE_SIZE]]);
      const float l  = LEVEL_FACTOR*length(v1-v0)/length(cam_pos-0.5f*(v1+v0));
      level[FACE_SIZE*f+i] = max(min(l,MAX_EDGE_LEVEL),MIN_EDGE_LEVEL);
    }
  }
  rtcUnmapBuffer(scene_i, geomID, RTC_VERTEX_BUFFER);
  rtcUnmapBuffer(scene_i, geomID, RTC_INDEX_BUFFER);
  rtcUnmapBuffer(scene_i, geomID, RTC_LEVEL_BUFFER);

  rtcUpdateBuffer(scene_i,geomID,RTC_LEVEL_BUFFER);
}

/* adds a ground plane to the scene */
unsigned int addGroundPlane (RTCScene scene_i)
{
  /* create a triangulated plane with 2 triangles and 4 vertices */
  unsigned int mesh = rtcNewTriangleMesh (scene_i, RTC_GEOMETRY_STATIC, 2, 4);

  /* set vertices */
  Vertex* vertices = (Vertex*) rtcMapBuffer(scene_i,mesh,RTC_VERTEX_BUFFER); 
  vertices[0].x = -10; vertices[0].y = -2; vertices[0].z = -10; 
  vertices[1].x = -10; vertices[1].y = -2; vertices[1].z = +10; 
  vertices[2].x = +10; vertices[2].y = -2; vertices[2].z = -10; 
  vertices[3].x = +10; vertices[3].y = -2; vertices[3].z = +10;
  rtcUnmapBuffer(scene_i,mesh,RTC_VERTEX_BUFFER); 

  /* set triangles */
  Triangle* triangles = (Triangle*) rtcMapBuffer(scene_i,mesh,RTC_INDEX_BUFFER);
  triangles[0].v0 = 0; triangles[0].v1 = 2; triangles[0].v2 = 1;
  triangles[1].v0 = 1; triangles[1].v1 = 2; triangles[1].v2 = 3;
  rtcUnmapBuffer(scene_i,mesh,RTC_INDEX_BUFFER);

  return mesh;
}

/* called by the C++ code for initialization */
extern "C" void device_init (char* cfg)
{
  /* initialize ray tracing core */
  rtcInit(cfg);

  /* configure the size of the software cache used for subdivision geometry */
  rtcSetParameter1i(RTC_SOFTWARE_CACHE_SIZE,100*1024*1024);

  /* set error handler */
  rtcSetErrorFunction(error_handler);

  /* create scene */
  g_scene = rtcNewScene(RTC_SCENE_DYNAMIC | RTC_SCENE_ROBUST,RTC_INTERSECT1 | RTC_INTERPOLATE);

  /* add ground plane */
  addGroundPlane(g_scene);

  /* add cube */
  addCube(g_scene);

  /* commit changes to scene */
  rtcCommit (g_scene);

  /* set start render mode */
  renderPixel = renderPixelStandard;
}

/* task that renders a single screen tile */
Vec3fa renderPixelStandard(float x, float y, const Vec3fa& vx, const Vec3fa& vy, const Vec3fa& vz, const Vec3fa& p)
{
  /* initialize ray */
  RTCRay ray;
  ray.org = p;
  ray.dir = normalize(x*vx + y*vy + vz);
  ray.tnear = 0.0f;
  ray.tfar = inf;
  ray.geomID = RTC_INVALID_GEOMETRY_ID;
  ray.primID = RTC_INVALID_GEOMETRY_ID;
  ray.mask = -1;
  ray.time = 0;
  
  /* intersect ray with scene */
  rtcIntersect(g_scene,ray);
  
  /* shade pixels */
  Vec3fa color = Vec3fa(0.0f);
  if (ray.geomID != RTC_INVALID_GEOMETRY_ID) 
  {
<<<<<<< HEAD
    Vec3fa diffuse = ray.geomID == 0 ? Vec3fa(0.9f,0.6f,0.5f) : Vec3fa(0.8f,0.0f,0.0f);

    /* interpolate color over geometry */
    if (ray.geomID == 0) {
      Vec3fa c; rtcInterpolate(g_scene,0,ray.primID,ray.u,ray.v,(const float*)&cube_colors,16,&c.x,nullptr,nullptr,3); diffuse = c;
=======
    Vec3fa diffuse = ray.geomID != 0 ? Vec3fa(0.9f,0.6f,0.5f) : Vec3fa(0.8f,0.0f,0.0f);

    Vec3fa Ng = ray.Ng;
    if (ray.geomID > 0) {
      Vec3fa dPdu,dPdv;
      int geomID = ray.geomID;  {
        rtcInterpolate(g_scene,geomID,ray.primID,ray.u,ray.v,RTC_VERTEX_BUFFER,nullptr,&dPdu.x,&dPdv.x,3);
      }
      Ng = cross(dPdv,dPdu);
>>>>>>> d88c8e48
    }

    color = color + diffuse*0.5f; // FIXME: +=
    Vec3fa lightDir = normalize(Vec3fa(-1,-1,-1));
    
    /* initialize shadow ray */
    RTCRay shadow;
    shadow.org = ray.org + ray.tfar*ray.dir;
    shadow.dir = neg(lightDir);
    shadow.tnear = 0.001f;
    shadow.tfar = inf;
    shadow.geomID = RTC_INVALID_GEOMETRY_ID;
    shadow.primID = RTC_INVALID_GEOMETRY_ID;
    shadow.mask = -1;
    shadow.time = 0;
    
    /* trace shadow ray */
     rtcOccluded(g_scene,shadow);
             
    /* add light contribution */
    if (shadow.geomID == RTC_INVALID_GEOMETRY_ID)
      color = color + diffuse*clamp(-dot(lightDir,normalize(Ng)),0.0f,1.0f); // FIXME: +=
  }
  return color;
}

/* task that renders a single screen tile */
void renderTile(int taskIndex, int* pixels,
                     const int width,
                     const int height, 
                     const float time,
                     const Vec3fa& vx, 
                     const Vec3fa& vy, 
                     const Vec3fa& vz, 
                     const Vec3fa& p,
                     const int numTilesX, 
                     const int numTilesY)
{
  const int tileY = taskIndex / numTilesX;
  const int tileX = taskIndex - tileY * numTilesX;
  const int x0 = tileX * TILE_SIZE_X;
  const int x1 = min(x0+TILE_SIZE_X,width);
  const int y0 = tileY * TILE_SIZE_Y;
  const int y1 = min(y0+TILE_SIZE_Y,height);

  for (int y = y0; y<y1; y++) for (int x = x0; x<x1; x++)
  {
    /* calculate pixel color */
    Vec3fa color = renderPixel(x,y,vx,vy,vz,p);

    /* write color to framebuffer */
    unsigned int r = (unsigned int) (255.0f * clamp(color.x,0.0f,1.0f));
    unsigned int g = (unsigned int) (255.0f * clamp(color.y,0.0f,1.0f));
    unsigned int b = (unsigned int) (255.0f * clamp(color.z,0.0f,1.0f));
    pixels[y*width+x] = (b << 16) + (g << 8) + r;
  }
}

/* called by the C++ code to render */
extern "C" void device_render (int* pixels,
                           const int width,
                           const int height, 
                           const float time,
                           const Vec3fa& vx, 
                           const Vec3fa& vy, 
                           const Vec3fa& vz, 
                           const Vec3fa& p)
{
  /* recompute levels */
  //updateEdgeLevelBuffer(g_scene,1,p);
    
  /* rebuild scene */
  rtcCommit (g_scene);
  
  /* render image */
  const int numTilesX = (width +TILE_SIZE_X-1)/TILE_SIZE_X;
  const int numTilesY = (height+TILE_SIZE_Y-1)/TILE_SIZE_Y;
  launch_renderTile(numTilesX*numTilesY,pixels,width,height,time,vx,vy,vz,p,numTilesX,numTilesY); 
}

/* called by the C++ code for cleanup */
extern "C" void device_cleanup ()
{
  rtcDeleteScene (g_scene);
  rtcExit();
}<|MERGE_RESOLUTION|>--- conflicted
+++ resolved
@@ -264,13 +264,6 @@
   Vec3fa color = Vec3fa(0.0f);
   if (ray.geomID != RTC_INVALID_GEOMETRY_ID) 
   {
-<<<<<<< HEAD
-    Vec3fa diffuse = ray.geomID == 0 ? Vec3fa(0.9f,0.6f,0.5f) : Vec3fa(0.8f,0.0f,0.0f);
-
-    /* interpolate color over geometry */
-    if (ray.geomID == 0) {
-      Vec3fa c; rtcInterpolate(g_scene,0,ray.primID,ray.u,ray.v,(const float*)&cube_colors,16,&c.x,nullptr,nullptr,3); diffuse = c;
-=======
     Vec3fa diffuse = ray.geomID != 0 ? Vec3fa(0.9f,0.6f,0.5f) : Vec3fa(0.8f,0.0f,0.0f);
 
     Vec3fa Ng = ray.Ng;
@@ -280,7 +273,6 @@
         rtcInterpolate(g_scene,geomID,ray.primID,ray.u,ray.v,RTC_VERTEX_BUFFER,nullptr,&dPdu.x,&dPdv.x,3);
       }
       Ng = cross(dPdv,dPdu);
->>>>>>> d88c8e48
     }
 
     color = color + diffuse*0.5f; // FIXME: +=
