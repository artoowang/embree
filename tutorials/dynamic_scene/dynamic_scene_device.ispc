--- conflicted
+++ resolved
@@ -203,11 +203,7 @@
     Ray shadow = make_Ray(ray.org + ray.tfar*ray.dir, neg(lightDir), 0.001f, inf);
 
     /* trace shadow ray */
-<<<<<<< HEAD
-    rtcOccluded(g_scene,&context,RTCRay_(shadow));
-=======
-    rtcOccludedV(g_scene,&context,RTCRayHit_(shadow));
->>>>>>> 84796020
+    rtcOccludedV(g_scene,&context,RTCRay_(shadow));
     RayStats_addShadowRay(stats);
 
     /* add light contribution */
