// ======================================================================== //
// Copyright 2009-2014 Intel Corporation                                    //
//                                                                          //
// Licensed under the Apache License, Version 2.0 (the "License");          //
// you may not use this file except in compliance with the License.         //
// You may obtain a copy of the License at                                  //
//                                                                          //
//     http://www.apache.org/licenses/LICENSE-2.0                           //
//                                                                          //
// Unless required by applicable law or agreed to in writing, software      //
// distributed under the License is distributed on an "AS IS" BASIS,        //
// WITHOUT WARRANTIES OR CONDITIONS OF ANY KIND, either express or implied. //
// See the License for the specific language governing permissions and      //
// limitations under the License.                                           //
// ======================================================================== //

#include "tutorial/tutorial_device.h"
#include "../common/tutorial/scene_device.h"

/*! Function used to render a pixel. */
renderPixelFunc renderPixel;

const int numPhi = 10; 
const int numTheta = 2*numPhi;

//extern unsigned int g_subdivision_levels;

/* error reporting function */
void error_handler(const RTCError code, const char* str)
{
  printf("Embree: ");
  switch (code) {
  case RTC_UNKNOWN_ERROR    : printf("RTC_UNKNOWN_ERROR"); break;
  case RTC_INVALID_ARGUMENT : printf("RTC_INVALID_ARGUMENT"); break;
  case RTC_INVALID_OPERATION: printf("RTC_INVALID_OPERATION"); break;
  case RTC_OUT_OF_MEMORY    : printf("RTC_OUT_OF_MEMORY"); break;
  case RTC_UNSUPPORTED_CPU  : printf("RTC_UNSUPPORTED_CPU"); break;
  default                   : printf("invalid error code"); break;
  }
  if (str) { 
    printf(" ("); 
    while (*str) putchar(*str++); 
    printf(")\n"); 
  }
  exit(code);
}

/* scene data */
extern "C" ISPCScene* g_ispc_scene;

/*! Embree state identifier for the scene. */
RTCScene g_scene = NULL;
RTCScene g_embree_scene = NULL;
RTCScene g_osd_scene = NULL;

/* scene data */

__forceinline RTCRay constructRay(const Vec3fa &origin, const Vec3fa &direction, float near, float far, int originGeomID, int originPrimID) {

  RTCRay ray;
  ray.org = origin;
  ray.dir = direction;
  ray.tnear = near;
  ray.tfar = far;
  ray.geomID = originGeomID;
  ray.primID = originPrimID;
  ray.mask = -1;
  ray.time = 0;
  return(ray);

}

unsigned int packPixel(const Vec3f &color) {

  unsigned int r = (unsigned int) (255.0f * clamp(color.x, 0.0f, 1.0f));
  unsigned int g = (unsigned int) (255.0f * clamp(color.y, 0.0f, 1.0f));
  unsigned int b = (unsigned int) (255.0f * clamp(color.z, 0.0f, 1.0f));
  return((b << 16) + (g << 8) + r);

}

void DisplacementFunc(void* ptr, unsigned geomID, unsigned primID, 
                      const float* u,      /*!< u coordinates (source) */
                      const float* v,      /*!< v coordinates (source) */
                      const float* nx,     /*!< x coordinates of normal at point to displace (source) */
                      const float* ny,     /*!< y coordinates of normal at point to displace (source) */
                      const float* nz,     /*!< z coordinates of normal at point to displace (source) */
                      float* px,           /*!< x coordinates of points to displace (source and target) */
                      float* py,           /*!< y coordinates of points to displace (source and target) */
                      float* pz,           /*!< z coordinates of points to displace (source and target) */
                      size_t N)
{
#if 0
  for (size_t i=0; i<N; i++) {
    const Vec3fa dP = 0.02f*Vec3fa(sin(100.0f*px[i]+0.5f),sin(100.0f*pz[i]+1.5f),cos(100.0f*py[i]));
    px[i] += dP.x; py[i] += dP.y; pz[i] += dP.z;
  }
#else
  for (size_t i=0; i<N; i++) {
    const Vec3fa P(px[i],py[i],pz[i]);
    const Vec3fa N = normalize(Vec3fa(nx[i],ny[i],nz[i]));
    float dN = 0.0f;
    for (float freq = 1.0f; freq<40.0f; freq*= 2) {
      float n = fabs(noise(freq*P));
      dN += 1.4f*n*n/freq;
    }
    const Vec3fa dP = dN*N;
    px[i] += dP.x; py[i] += dP.y; pz[i] += dP.z;
  }
#endif
}

unsigned int g_sphere = -1;

/* adds a sphere to the scene */
unsigned int createSphere (RTCGeometryFlags flags, const Vec3fa& pos, const float r)
{
  /* create a triangulated sphere */
  unsigned int mesh = rtcNewSubdivisionMesh(g_scene, flags, numTheta*numPhi, 4*numTheta*numPhi, numTheta*(numPhi+1), 0, 0, 0);
  g_sphere = mesh;

  BBox3fa bounds(Vec3fa(-0.1f,-0.1f,-0.1f),Vec3fa(0.1f,0.1f,0.1f));
  rtcSetDisplacementFunction(g_scene, mesh, (RTCDisplacementFunc)DisplacementFunc,(RTCBounds*)&bounds);
  
  /* map buffers */
  Vec3fa* vertices = (Vec3fa*  ) rtcMapBuffer(g_scene,mesh,RTC_VERTEX_BUFFER); 
  int*    indices  = (int     *) rtcMapBuffer(g_scene,mesh,RTC_INDEX_BUFFER);
  int*    offsets  = (int     *) rtcMapBuffer(g_scene,mesh,RTC_FACE_BUFFER);
  
  /* create sphere geometry */
  int tri = 0;
  const float rcpNumTheta = rcp((float)numTheta);
  const float rcpNumPhi   = rcp((float)numPhi);
  for (int phi=0; phi<=numPhi; phi++)
  {
    for (int theta=0; theta<numTheta; theta++)
    {
      const float phif   = phi*float(pi)*rcpNumPhi;
      const float thetaf = theta*2.0f*float(pi)*rcpNumTheta;
      Vec3fa& v = vertices[phi*numTheta+theta];
      Vec3fa P(pos.x + r*sin(phif)*sin(thetaf),
               pos.y + r*cos(phif),
               pos.z + r*sin(phif)*cos(thetaf));
      v.x = P.x;
      v.y = P.y;
      v.z = P.z;
    }
    if (phi == 0) continue;

    for (int theta=1; theta<=numTheta; theta++) 
    {
      int p00 = (phi-1)*numTheta+theta-1;
      int p01 = (phi-1)*numTheta+theta%numTheta;
      int p10 = phi*numTheta+theta-1;
      int p11 = phi*numTheta+theta%numTheta;

      indices[4*tri+0] = p10; 
      indices[4*tri+1] = p00; 
      indices[4*tri+2] = p01; 
      indices[4*tri+3] = p11; 
      offsets[tri] = 4;//*tri;
      tri++;
    }
  }
  rtcUnmapBuffer(g_scene,mesh,RTC_VERTEX_BUFFER); 
  rtcUnmapBuffer(g_scene,mesh,RTC_INDEX_BUFFER);
  rtcUnmapBuffer(g_scene,mesh,RTC_FACE_BUFFER);

  return mesh;
}

extern float g_debug;

#define MAX_EDGE_LEVEL 32.0f
#define MIN_EDGE_LEVEL 2.0f

void updateScene(RTCScene scene, const Vec3fa& cam_pos)
{
  if (!g_ispc_scene) return;
  if (g_debug != 0.0f) return;

  for (size_t j=0; j<g_ispc_scene->numMeshes; j++)
  {
    ISPCMesh* mesh = g_ispc_scene->meshes[j];
    if (mesh->numQuads == 0) continue;

    unsigned int geomID = mesh->geomID;
    float* level = (float*) rtcMapBuffer(scene, geomID, RTC_LEVEL_BUFFER);
    for (size_t i=0; i<4*mesh->numQuads; i++) {
      unsigned int *quad_vtx = (unsigned int*)&mesh->quads[i >> 2];
 
      for (size_t k=0; k<4; k++) {
        const Vec3fa v0 = mesh->positions[quad_vtx[(k+0)%4]];
        const Vec3fa v1 = mesh->positions[quad_vtx[(k+1)%4]];
        const Vec3fa edge = v1-v0;
        const Vec3fa P = 0.5f*(v1+v0);
	const Vec3fa dist = cam_pos - P;

        //mesh->subdivlevel[e+i] = float(g_subdivision_levels)/16.0f;
        //mesh->subdivlevel[e+i] = 200.0f*atan(0.5f*length(edge)/length(cam_pos-P));
	//mesh->subdivlevel[e+i] = 60.0f*atan(0.5f*length(edge)/length(Vec3fa(2.86598f, -0.784929f, -0.0090338f)-P));
        level[i] = max(min(64.0f*(0.5f*length(edge)/length(dist)),MAX_EDGE_LEVEL),MIN_EDGE_LEVEL);
	//mesh->subdivlevel[e+i] = 23;

        //srand48(length(edge)/length(cam_pos-P)*12343.0f); mesh->subdivlevel[e+i] = 10.0f*drand48();
      }
 
      //mesh->position
      //level[i] = 4; // 16
    }
    rtcUnmapBuffer(scene,geomID, RTC_LEVEL_BUFFER);
    rtcUpdate(scene,geomID);
  }

  for (size_t g=0; g<g_ispc_scene->numSubdivMeshes; g++)
  {
    ISPCSubdivMesh* mesh = g_ispc_scene->subdiv[g];
    unsigned int geomID = mesh->geomID;
    for (size_t f=0, e=0; f<mesh->numFaces; e+=mesh->verticesPerFace[f++]) {
      const int N = mesh->verticesPerFace[f];
      for (size_t i=0; i<N; i++) {
        const Vec3fa v0 = mesh->positions[mesh->position_indices[e+(i+0)]];
        const Vec3fa v1 = mesh->positions[mesh->position_indices[e+(i+1)%N]];
        const Vec3fa edge = v1-v0;
        const Vec3fa P = 0.5f*(v1+v0);
	const Vec3fa dist = cam_pos - P;

        //mesh->subdivlevel[e+i] = float(g_subdivision_levels)/16.0f;
        //mesh->subdivlevel[e+i] = 200.0f*atan(0.5f*length(edge)/length(cam_pos-P));
	//mesh->subdivlevel[e+i] = 60.0f*atan(0.5f*length(edge)/length(Vec3fa(2.86598f, -0.784929f, -0.0090338f)-P));
        mesh->subdivlevel[e+i] = max(min(64.0f*(0.5f*length(edge)/length(dist)),MAX_EDGE_LEVEL),MIN_EDGE_LEVEL);
	//mesh->subdivlevel[e+i] = 23;

        //srand48(length(edge)/length(cam_pos-P)*12343.0f); mesh->subdivlevel[e+i] = 10.0f*drand48();
      }
    }
    /*for (size_t i=0; i<8; i++) mesh->subdivlevel[i] = 16.2;
    //for (size_t i=0; i<8; i++) mesh->subdivlevel[i] = 17.2;
    float level = float(g_subdivision_levels)/16.0f;
    mesh->subdivlevel[0] = level;
    mesh->subdivlevel[1] = level;
    mesh->subdivlevel[2] = level;
    mesh->subdivlevel[3] = level;
    mesh->subdivlevel[7] = level;*/

    rtcUpdate(scene,geomID);
  }
  rtcCommit(scene);
}

RTCScene constructScene(const Vec3fa& cam_pos) 
{
  if (!g_ispc_scene) return NULL;

  /*! Create an Embree object to hold scene state. */
  //RTCScene scene = rtcNewScene(RTC_SCENE_STATIC, RTC_INTERSECT1);
  RTCScene scene = rtcNewScene(RTC_SCENE_DYNAMIC, RTC_INTERSECT1);
  
  for (size_t i=0; i<g_ispc_scene->numMeshes; i++)
  {
    ISPCMesh* mesh = g_ispc_scene->meshes[i];
    if (mesh->numQuads == 0) continue;
    
    unsigned int subdivMeshID = rtcNewSubdivisionMesh(scene, RTC_GEOMETRY_STATIC, mesh->numQuads, mesh->numQuads*4, mesh->numVertices, 0,0,0);
    rtcSetBuffer(scene, subdivMeshID, RTC_VERTEX_BUFFER, mesh->positions, 0, sizeof(Vec3fa  ));
    rtcSetBuffer(scene, subdivMeshID, RTC_INDEX_BUFFER,  mesh->quads    , 0, sizeof(unsigned int));
    
    unsigned int* face_buffer = new unsigned int[mesh->numQuads];
    for (size_t i=0;i<mesh->numQuads;i++) face_buffer[i] = 4;
    rtcSetBuffer(scene, subdivMeshID, RTC_FACE_BUFFER, face_buffer    , 0, sizeof(unsigned int));
    //delete face_buffer; // FIXME: never deleted

    float* level = (float*) rtcMapBuffer(scene, subdivMeshID, RTC_LEVEL_BUFFER);
<<<<<<< HEAD
    for (size_t i=0; i<4*mesh->numQuads; i++) level[i] = 5; // 16
=======
    for (size_t i=0; i<4*mesh->numQuads; i++) level[i] = 4; // 16
    //for (size_t i=0; i<4*mesh->numQuads; i++) level[i] = 32;
>>>>>>> af1550ad
    rtcUnmapBuffer(scene,subdivMeshID, RTC_LEVEL_BUFFER);

    //BBox3fa bounds(Vec3fa(-0.1f,-0.1f,-0.1f),Vec3fa(0.1f,0.1f,0.1f));
    //rtcSetDisplacementFunction(scene, subdivMeshID, (RTCDisplacementFunc)DisplacementFunc,(RTCBounds*)&bounds);
    //rtcSetDisplacementFunction(scene, subdivMeshID, (RTCDisplacementFunc)DisplacementFunc,NULL);
    mesh->geomID = subdivMeshID;
  }       
  
  for (size_t i=0; i<g_ispc_scene->numSubdivMeshes; i++)
  {
    ISPCSubdivMesh* mesh = g_ispc_scene->subdiv[i];
    unsigned int geomID = rtcNewSubdivisionMesh(scene, RTC_GEOMETRY_STATIC, mesh->numFaces, mesh->numEdges, mesh->numVertices, 
                                                      mesh->numEdgeCreases, mesh->numVertexCreases, mesh->numHoles);

    //BBox3fa bounds(Vec3fa(-0.1f,-0.1f,-0.1f),Vec3fa(0.1f,0.1f,0.1f));
    //rtcSetDisplacementFunction(scene, geomID, (RTCDisplacementFunc)DisplacementFunc,(RTCBounds*)&bounds);

    rtcSetBuffer(scene, geomID, RTC_VERTEX_BUFFER, mesh->positions, 0, sizeof(Vec3fa  ));
    rtcSetBuffer(scene, geomID, RTC_LEVEL_BUFFER,  mesh->subdivlevel, 0, sizeof(float));
    rtcSetBuffer(scene, geomID, RTC_INDEX_BUFFER,  mesh->position_indices  , 0, sizeof(unsigned int));
    rtcSetBuffer(scene, geomID, RTC_FACE_BUFFER,   mesh->verticesPerFace, 0, sizeof(unsigned int));
    rtcSetBuffer(scene, geomID, RTC_HOLE_BUFFER,   mesh->holes, 0, sizeof(unsigned int));
    rtcSetBuffer(scene, geomID, RTC_EDGE_CREASE_BUFFER,          mesh->edge_creases,          0, 2*sizeof(unsigned int));
    rtcSetBuffer(scene, geomID, RTC_EDGE_CREASE_WEIGHT_BUFFER,   mesh->edge_crease_weights,   0, sizeof(float));
    rtcSetBuffer(scene, geomID, RTC_VERTEX_CREASE_BUFFER,        mesh->vertex_creases,        0, sizeof(unsigned int));
    rtcSetBuffer(scene, geomID, RTC_VERTEX_CREASE_WEIGHT_BUFFER, mesh->vertex_crease_weights, 0, sizeof(float));
    mesh->geomID = geomID;
  }       
  
  updateScene(scene,cam_pos);
  return scene;
}

#if defined(__USE_OPENSUBDIV__)

#include <opensubdiv/far/topologyRefinerFactory.h>
using namespace OpenSubdiv;

struct OSDVertex {

    // Minimal required interface ----------------------
    OSDVertex() { }

    OSDVertex(OSDVertex const & src) {
        _position[0] = src._position[0];
        _position[1] = src._position[1];
        _position[1] = src._position[1];
    }

    void Clear( void * =0 ) {
        _position[0]=_position[1]=_position[2]=0.0f;
    }

    void AddWithWeight(OSDVertex const & src, float weight) {
        _position[0]+=weight*src._position[0];
        _position[1]+=weight*src._position[1];
        _position[2]+=weight*src._position[2];
    }

    void AddVaryingWithWeight(OSDVertex const &, float) { }

    // Public interface ------------------------------------
    void SetPosition(float x, float y, float z) {
        _position[0]=x;
        _position[1]=y;
        _position[2]=z;
    }

    const float * GetPosition() const {
        return _position;
    }

private:
    float _position[3];
};

RTCScene constructSceneOpenSubdiv() 
{
  if (!g_ispc_scene) return NULL;

  typedef Far::TopologyRefinerFactoryBase::TopologyDescriptor Descriptor;

  Sdc::Options options;
  options.SetVVarBoundaryInterpolation(Sdc::Options::VVAR_BOUNDARY_EDGE_ONLY);
  options.SetCreasingMethod(Sdc::Options::CREASE_CHAIKIN);

  RTCScene scene = rtcNewScene(RTC_SCENE_STATIC, RTC_INTERSECT1);
  
  for (size_t i=0; i<g_ispc_scene->numSubdivMeshes; i++)
  {
    ISPCSubdivMesh* mesh = g_ispc_scene->subdiv[i];
    
    Descriptor desc;
    desc.numVertices  = mesh->numVertices;
    desc.numFaces     = mesh->numFaces;
    desc.vertsPerFace = mesh->verticesPerFace;
    desc.vertIndices  = mesh->position_indices;
    desc.numCreases   = mesh->numEdgeCreases;
    desc.creaseVertexIndexPairs = (int*) mesh->edge_creases;
    desc.creaseWeights = mesh->edge_crease_weights;
    desc.numCorners    = mesh->numVertexCreases;
    desc.cornerVertexIndices = mesh->vertex_creases;
    desc.cornerWeights = mesh->vertex_crease_weights;
    
    size_t maxlevel = 5;
    Far::TopologyRefiner* refiner = Far::TopologyRefinerFactory<Descriptor>::Create(OpenSubdiv::Sdc::TYPE_CATMARK, options, desc);
    refiner->RefineUniform(maxlevel);
    
    std::vector<OSDVertex> vbuffer(refiner->GetNumVerticesTotal());
    OSDVertex* verts = &vbuffer[0];
    
    for (int i=0; i<mesh->numVertices; ++i)
      verts[i].SetPosition(mesh->positions[i].x,mesh->positions[i].y,mesh->positions[i].z);
    
    refiner->Interpolate(verts, verts + mesh->numVertices);
    
    for (int level=0; level<maxlevel; ++level)
        verts += refiner->GetNumVertices(level);
    
    const size_t numVertices = refiner->GetNumVertices(maxlevel);
    const size_t numFaces    = refiner->GetNumFaces(maxlevel);
    
    unsigned int meshID = rtcNewTriangleMesh(scene, RTC_GEOMETRY_STATIC, 2*numFaces, numVertices);
    rtcSetBuffer(scene, meshID, RTC_VERTEX_BUFFER, verts, 0, sizeof(Vec3f));
    
    Vec3i* tris = (Vec3i*) rtcMapBuffer(scene, meshID, RTC_INDEX_BUFFER);
    for (size_t i=0; i<numFaces; i++) {
      Far::IndexArray fverts = refiner->GetFaceVertices(maxlevel, i);
      assert(fverts.size() == 4);
      tris[2*i+0] = Vec3i(fverts[0],fverts[1],fverts[2]);
      tris[2*i+1] = Vec3i(fverts[2],fverts[3],fverts[0]);
    }
    rtcUnmapBuffer(scene,meshID,RTC_INDEX_BUFFER);
  }
  rtcCommit(scene);
  return scene;
}

#endif

Vec3fa renderPixelStandard(float x, float y, const Vec3fa &vx, const Vec3fa &vy, const Vec3fa &vz, const Vec3fa &p) {

  /*! Colors of the subdivision mesh and ground plane. */
  Vec3f colors[2];  colors[0] = Vec3f(1.0f, 0.0f, 0.0f);  colors[1] = Vec3f(0.5f, 0.5f, 0.5f);

  /*! Initialize a ray and intersect with the scene. */
  RTCRay ray = constructRay(p, normalize(x * vx + y * vy + vz), 0.0f, inf, RTC_INVALID_GEOMETRY_ID, RTC_INVALID_GEOMETRY_ID);  rtcIntersect(g_scene, ray);
  
  /*! The ray may not have hit anything. */
  if (ray.geomID == RTC_INVALID_GEOMETRY_ID) return(Vec3f(0.0f));

  /*! Compute a vector parallel to a directional light. */
  Vec3f lightVector = normalize(Vec3f(-1.0f, -1.0f, -1.0f));

  /*! Initialize a shadow ray and intersect with the scene. */
  RTCRay shadow = constructRay(ray.org + ray.tfar * ray.dir, neg(lightVector), 0.001f, inf, 1, 0);  rtcOccluded(g_scene, shadow);

  /*! Compute a color at the ray hit point. */
  Vec3f color = Vec3f(0.0f), diffuse = colors[ray.geomID % 2];  color = color + diffuse * 0.5f;

  /*! Add contribution from the light. */
  if (shadow.geomID) color = color + diffuse * clamp(-dot(lightVector, (Vec3f)normalize(ray.Ng)), 0.0f, 1.0f);  return(color);

}

void renderTile(int taskIndex, int *pixels, int width, int height, float time, const Vec3fa &vx, const Vec3fa &vy, const Vec3fa &vz, const Vec3fa &p, int tileCountX, int tileCountY) {

  /*! 2D indices of the tile in the window. */
  const Vec2i tileIndex(taskIndex % tileCountX, taskIndex / tileCountX);

  /*! 2D indices of the pixel in the lower left of the tile corner. */
  const int x0 = tileIndex.x * TILE_SIZE_X, y0 = tileIndex.y * TILE_SIZE_Y;

  /*! 2D indices of the pixel in the upper right of the tile corner. */
  const int x1 = min(x0 + TILE_SIZE_X, width), y1 = min(y0 + TILE_SIZE_Y, height);

  /*! Compute the color of each pixel in the tile. */
  for (int y=y0 ; y < y1 ; y++) for (int x=x0 ; x < x1 ; x++) pixels[y * width + x] = packPixel(renderPixel(x, y, vx, vy, vz, p));

}

extern "C" void device_cleanup() {

  rtcDeleteScene(g_scene);
  rtcExit();

}

Vec3fa renderPixelEyeLightTest(float x, float y, const Vec3fa& vx, const Vec3fa& vy, const Vec3fa& vz, const Vec3fa& p)
{
  /* initialize ray */
  RTCRay ray;
  ray.org = p;
  ray.dir = normalize(x*vx + y*vy + vz);
  ray.tnear = 0.0f;
  ray.tfar = inf;
  ray.geomID = RTC_INVALID_GEOMETRY_ID;
  ray.primID = RTC_INVALID_GEOMETRY_ID;
  ray.mask = -1;
  ray.time = 0;

  /* intersect ray with scene */
  rtcIntersect(g_scene,ray);

  /* shade pixel */
  if (ray.geomID == RTC_INVALID_GEOMETRY_ID) return Vec3fa(0,0,1.0f);
  else {
    return Vec3fa(embree::abs(dot(ray.dir,normalize(ray.Ng))));
  }
}

extern "C" void device_init(int8 *configuration) {
  /*! Initialize Embree ray tracing state. */
  rtcInit(configuration);

  /* set error handler */
  rtcSetErrorFunction(error_handler);

  /*! Set the render mode to use on entry into the run loop. */
  //renderPixel = renderPixelStandard;
  renderPixel = renderPixelEyeLightTest;
}

extern "C" void toggleOpenSubdiv(unsigned char key, int x, int y)
{
#if defined(__USE_OPENSUBDIV__)
  if (g_osd_scene == NULL) {
    g_osd_scene = constructSceneOpenSubdiv();
    g_embree_scene = g_scene;
  }
  if (g_scene == g_embree_scene) g_scene = g_osd_scene;
  else                           g_scene = g_embree_scene;
#endif
}

extern "C" void device_render(int *pixels, int width, int height, float time, const Vec3fa &vx, const Vec3fa &vy, const Vec3fa &vz, const Vec3fa &p) 
{
  if (g_scene == NULL) {
    g_scene = constructScene(p);
  } else {
    static Vec3fa oldP = zero;
    if (oldP != p) 
      updateScene (g_scene,p);
    oldP = p;
  }
  
  /*! Number of tiles spanning the window in width and height. */
  const Vec2i tileCount((width + TILE_SIZE_X - 1) / TILE_SIZE_X, (height + TILE_SIZE_Y - 1) / TILE_SIZE_Y);

  /*! Render a tile at a time. */
  launch_renderTile(tileCount.x * tileCount.y, pixels, width, height, time, vx, vy, vz, p, tileCount.x, tileCount.y); 

  /*! Debugging information. */
  rtcDebug();

}
<|MERGE_RESOLUTION|>--- conflicted
+++ resolved
@@ -24,6 +24,9 @@
 const int numTheta = 2*numPhi;
 
 //extern unsigned int g_subdivision_levels;
+
+#define MAX_EDGE_LEVEL 16.0f
+#define MIN_EDGE_LEVEL 2.0f
 
 /* error reporting function */
 void error_handler(const RTCError code, const char* str)
@@ -171,8 +174,6 @@
 
 extern float g_debug;
 
-#define MAX_EDGE_LEVEL 32.0f
-#define MIN_EDGE_LEVEL 2.0f
 
 void updateScene(RTCScene scene, const Vec3fa& cam_pos)
 {
@@ -186,8 +187,8 @@
 
     unsigned int geomID = mesh->geomID;
     float* level = (float*) rtcMapBuffer(scene, geomID, RTC_LEVEL_BUFFER);
-    for (size_t i=0; i<4*mesh->numQuads; i++) {
-      unsigned int *quad_vtx = (unsigned int*)&mesh->quads[i >> 2];
+    for (size_t i=0; i<mesh->numQuads; i++) {
+      unsigned int *quad_vtx = (unsigned int*)&mesh->quads[i];
  
       for (size_t k=0; k<4; k++) {
         const Vec3fa v0 = mesh->positions[quad_vtx[(k+0)%4]];
@@ -199,7 +200,7 @@
         //mesh->subdivlevel[e+i] = float(g_subdivision_levels)/16.0f;
         //mesh->subdivlevel[e+i] = 200.0f*atan(0.5f*length(edge)/length(cam_pos-P));
 	//mesh->subdivlevel[e+i] = 60.0f*atan(0.5f*length(edge)/length(Vec3fa(2.86598f, -0.784929f, -0.0090338f)-P));
-        level[i] = max(min(64.0f*(0.5f*length(edge)/length(dist)),MAX_EDGE_LEVEL),MIN_EDGE_LEVEL);
+        level[i*4+k] = max(min(64.0f*(0.5f*length(edge)/length(dist)),MAX_EDGE_LEVEL),MIN_EDGE_LEVEL);
 	//mesh->subdivlevel[e+i] = 23;
 
         //srand48(length(edge)/length(cam_pos-P)*12343.0f); mesh->subdivlevel[e+i] = 10.0f*drand48();
@@ -271,12 +272,8 @@
     //delete face_buffer; // FIXME: never deleted
 
     float* level = (float*) rtcMapBuffer(scene, subdivMeshID, RTC_LEVEL_BUFFER);
-<<<<<<< HEAD
-    for (size_t i=0; i<4*mesh->numQuads; i++) level[i] = 5; // 16
-=======
     for (size_t i=0; i<4*mesh->numQuads; i++) level[i] = 4; // 16
     //for (size_t i=0; i<4*mesh->numQuads; i++) level[i] = 32;
->>>>>>> af1550ad
     rtcUnmapBuffer(scene,subdivMeshID, RTC_LEVEL_BUFFER);
 
     //BBox3fa bounds(Vec3fa(-0.1f,-0.1f,-0.1f),Vec3fa(0.1f,0.1f,0.1f));
