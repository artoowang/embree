--- conflicted
+++ resolved
@@ -215,13 +215,7 @@
   
   /* intersect ray with scene */
   rtcIntersect(g_scene,ray);
-<<<<<<< HEAD
-  DBG( DBG_PRINT(ray) );
-  DBG( DBG_PRINT( ray.org + ray.tfar*ray.dir ) );
-
-=======
-  
->>>>>>> 1ce39d14
+
   /* shade pixels */
   Vec3fa color = Vec3fa(0.0f);
   if (ray.geomID != RTC_INVALID_GEOMETRY_ID) 
@@ -273,14 +267,6 @@
 
   for (int y = y0; y<y1; y++) for (int x = x0; x<x1; x++)
   {
-<<<<<<< HEAD
-    DBG(       std::cout.precision(10); );
-
-    DBG( x = 255; y = 512-2; );
-    
-=======
-    /* calculate pixel color */
->>>>>>> 1ce39d14
     Vec3fa color = renderPixel(x,y,vx,vy,vz,p);
 
     /* write color to framebuffer */
