--- conflicted
+++ resolved
@@ -19,12 +19,7 @@
 namespace embree {
 
 /* configuration */
-<<<<<<< HEAD
-#define EDGE_LEVEL 256
-#define ENABLE_SMOOTH_NORMALS 0
-=======
 #define EDGE_LEVEL 3
->>>>>>> fc006f71
 #define GRID_RESOLUTION_X EDGE_LEVEL
 #define GRID_RESOLUTION_Y EDGE_LEVEL
 
@@ -236,13 +231,6 @@
     sphere_vertices[i] = Vec3fa(sin(theta)*sin(phi),cos(theta),sin(theta)*cos(phi));
   }
 
-<<<<<<< HEAD
-  RTCGeometry geomGrid = rtcNewGeometry (g_device, RTC_GEOMETRY_TYPE_GRID);
-  unsigned int numVertices = GRID_RESOLUTION_X * GRID_RESOLUTION_Y * NUM_FACES;
-  
-  /* set vertices */
-  Vertex* vertices = (Vertex *) rtcSetNewGeometryBuffer(geomGrid,RTC_BUFFER_TYPE_VERTEX,0,RTC_FORMAT_FLOAT3,sizeof(Vertex),numVertices);
-=======
   /* calculates center vertex ring */
   for (int i=0; i<10; i++) {
     const float theta = 90.0f*float(pi)/180.0f;
@@ -299,7 +287,6 @@
   gmesh.vertices = (Vec3fa *) rtcSetNewGeometryBuffer(gmesh.geom,RTC_BUFFER_TYPE_VERTEX,0,RTC_FORMAT_FLOAT3,sizeof(Vec3fa),numVertices);
   gmesh.egrids = (RTCGrid *) rtcSetNewGeometryBuffer(gmesh.geom,RTC_BUFFER_TYPE_GRID,0,RTC_FORMAT_GRID,sizeof(RTCGrid),numGrids);
   gmesh.normals = (Vec3fa*) alignedMalloc(numVertices*sizeof(Vec3fa),16);
->>>>>>> fc006f71
 
   Grid* hgrids = (Grid*) alignedMalloc(NUM_INDICES*sizeof(Grid),16);
 
@@ -422,20 +409,6 @@
     {
       for (int y=0; y<SUB_GRID_RESOLUTION_Y; y++)
       {
-<<<<<<< HEAD
-        Vec3fa dP,dPdu,dPdv;
-        float u = (float)(x+0) / (GRID_RESOLUTION_X-1);
-        float v = (float)y / (GRID_RESOLUTION_Y-1);
-        rtcInterpolate1(geom,g,u,v,RTC_BUFFER_TYPE_VERTEX,0,&dP.x,&dPdu.x,&dPdv.x,3);
-        Vec3fa Ng = normalize(cross(dPdu,dPdv));
-        dP = dP + displacement(dP)*Ng;
-        Vertex vertex;
-        vertex.x = dP.x;
-        vertex.y = dP.y;
-        vertex.z = dP.z;
-        if (x + 0 < GRID_RESOLUTION_X)
-          vertices[startVertexIndex + y * GRID_RESOLUTION_X + x + 0] = vertex;
-=======
         for (unsigned int x=0; x<SUB_GRID_RESOLUTION_X; x++)
         {
           Vec3fa p  = getVertex(gmesh,hgrids[h+i],x,y);
@@ -453,7 +426,6 @@
           int index = grid.startVertexID + y*grid.strideY + x*grid.strideX;
           gmesh.normals[index] = Ng;
         }
->>>>>>> fc006f71
       }
     }
 
