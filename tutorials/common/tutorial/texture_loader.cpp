// ======================================================================== //
// Copyright 2009-2015 Intel Corporation                                    //
//                                                                          //
// Licensed under the Apache License, Version 2.0 (the "License");          //
// you may not use this file except in compliance with the License.         //
// You may obtain a copy of the License at                                  //
//                                                                          //
//     http://www.apache.org/licenses/LICENSE-2.0                           //
//                                                                          //
// Unless required by applicable law or agreed to in writing, software      //
// distributed under the License is distributed on an "AS IS" BASIS,        //
// WITHOUT WARRANTIES OR CONDITIONS OF ANY KIND, either express or implied. //
// See the License for the specific language governing permissions and      //
// limitations under the License.                                           //
// ======================================================================== //

#include "texture_loader.h"
#include "image/image.h"

#if defined(USE_PTEX)
#include "Ptexture.h"
<<<<<<< HEAD
#else
#warning no ptex
=======
>>>>>>> 1ce39d14
#endif

#include <map>
#include <string>

namespace embree
{
  bool isPowerOf2 (unsigned int x)
  {
    while (((x % 2) == 0) && x > 1)
      x /= 2;
    return (x == 1);
  }
#if defined(USE_PTEX)

  /*! read png texture from disk */
  OBJScene::Texture *loadTexture(const FileName& fileName)
  {
    OBJScene::Texture *texture = new OBJScene::Texture();
    
    Ref<Image> img = loadImage(fileName);

    texture->width         = img.ptr->width;
    texture->height        = img.ptr->height;    
    texture->format        = OBJScene::Texture::RGBA8;
    texture->bytesPerTexel = 4;
    texture->data          = _mm_malloc(sizeof(int)*texture->width*texture->height,64);
    texture->width_mask    = isPowerOf2(texture->width) ? texture->width-1 : 0;
    texture->height_mask   = isPowerOf2(texture->height) ? texture->height-1 : 0;
    img.ptr->convertToRGBA8((unsigned char*)texture->data);
    return texture;
  }
  
<<<<<<< HEAD
  //ptex_file* loadPtexFile(const FileName &filename) { return nullptr; }
=======
#if defined(USE_PTEX)
>>>>>>> 1ce39d14

  static std::map<std::string, ptex_file*> ptex_files;

  ptex_file::ptex_file(FileName filename, int faces) 
  : faces(faces), diffuse(0)
  {
    diffuse = new face_texture<uchar3>[faces];
    memset(diffuse,0,sizeof(face_texture<uchar3>)*faces);
  }

  ptex_file::~ptex_file() {
	  delete [] diffuse; diffuse = 0;
  }
      
  ptex_file* loadPtexFile(const FileName &filename)
  {
    std::string fn = filename.str();
    ptex_file *data = ptex_files[fn];
    if (data) 
      {
	PRINT("FOUND");
	return data;
      }

    Ptex::String error;
    std::cout << "opening " << fn << " ... " << std::flush;
    PtexTexture* tex = PtexTexture::open(fn.c_str(),error);
    if (!tex) {
      std::cout << "[FAILED]" << std::endl;
      THROW_RUNTIME_ERROR("cannot open ptex file: "+fn);
    }

    PtexMetaData *metadata = tex->getMetaData();
    const int32_t *vertices_per_face = 0;
    int geom_faces = 0;
    metadata->getValue("PtexFaceVertCounts", vertices_per_face, geom_faces);
    //PRINT(geom_faces);
    //PRINT(vertices_per_face);
    //PRINT(tex->numFaces());

    data = new ptex_file(filename, tex->numFaces());
    //PRINT(data);
    assert(sizeof(uchar3) == 4);
    float px[3];
    int ptex_face_id = 0;
    int obj_face_id = 0;
    int t = 0;
    for (int geom_face_id = 0; geom_face_id < geom_faces; ++geom_face_id) {
      const Ptex::FaceInfo &fi = tex->getFaceInfo(ptex_face_id);
      int nchan = tex->numChannels();
      if (nchan != 3 && nchan != 1) {
	std::cout << "[FAILED]" << std::endl;
	THROW_RUNTIME_ERROR(fn+": ptex file with other than 1 or 3 channels found!");
      }
      int n = vertices_per_face[geom_face_id];
      if (n == 4) {
	Ptex::Res res = fi.res;
			  
	face_texture<uchar3> subtex(res.u(), res.v());
	//PRINT(subtex.w);
	//PRINT(subtex.h);

	if (nchan == 3)
	  {
	    for (int vi = 0; vi < subtex.h; vi++) {
	      for (int ui = 0; ui < subtex.w; ui++) {
		tex->getPixel(ptex_face_id, ui, vi, px, 0, nchan, res);
		subtex.data[vi*subtex.w+ui].x = (unsigned char)(px[0]*255.0f);
		subtex.data[vi*subtex.w+ui].y = (unsigned char)(px[1]*255.0f);
		subtex.data[vi*subtex.w+ui].z = (unsigned char)(px[2]*255.0f);
	      }
	    }
	  }
	else if (nchan == 1)
	  {
	    for (int vi = 0; vi < subtex.h; vi++) {
	      for (int ui = 0; ui < subtex.w; ui++) {
		tex->getPixel(ptex_face_id, ui, vi, px, 0, nchan, res);
		if (!isfinite(px[0]))
		  {
		    px[0] = 0.0f;
		  }
		assert( isfinite(px[0]));
		//px[0] = 1.0f;
		
		*(float*)&subtex.data[vi*subtex.w+ui] = px[0];
	      }
	    }
	  }

	assert(obj_face_id < tex->numFaces());
	data->diffuse[obj_face_id].move_from(subtex);
<<<<<<< HEAD
	//PRINT(data->diffuse[obj_face_id].w);
	//PRINT(data->diffuse[obj_face_id].h);
	//PRINT(obj_face_id);
=======
>>>>>>> 1ce39d14
	ptex_face_id++;
	obj_face_id++;
      }
      else {
	ptex_face_id += 3;
	++t;
      }
    }
    std::cout << "[DONE]" << std::endl;

    /*
      PtexFilter::Options opts(PtexFilter::f_point, 0, 1.0);
      //PtexFilter::Options opts(PtexFilter::f_bicubic, 0, 1.0);
      return PtexFilter::getFilter(tex, opts);
    */

    return data;
  }
#endif

}
<|MERGE_RESOLUTION|>--- conflicted
+++ resolved
@@ -19,11 +19,6 @@
 
 #if defined(USE_PTEX)
 #include "Ptexture.h"
-<<<<<<< HEAD
-#else
-#warning no ptex
-=======
->>>>>>> 1ce39d14
 #endif
 
 #include <map>
@@ -37,7 +32,6 @@
       x /= 2;
     return (x == 1);
   }
-#if defined(USE_PTEX)
 
   /*! read png texture from disk */
   OBJScene::Texture *loadTexture(const FileName& fileName)
@@ -57,11 +51,7 @@
     return texture;
   }
   
-<<<<<<< HEAD
-  //ptex_file* loadPtexFile(const FileName &filename) { return nullptr; }
-=======
 #if defined(USE_PTEX)
->>>>>>> 1ce39d14
 
   static std::map<std::string, ptex_file*> ptex_files;
 
@@ -154,12 +144,6 @@
 
 	assert(obj_face_id < tex->numFaces());
 	data->diffuse[obj_face_id].move_from(subtex);
-<<<<<<< HEAD
-	//PRINT(data->diffuse[obj_face_id].w);
-	//PRINT(data->diffuse[obj_face_id].h);
-	//PRINT(obj_face_id);
-=======
->>>>>>> 1ce39d14
 	ptex_face_id++;
 	obj_face_id++;
       }
