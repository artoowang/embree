// ======================================================================== //
// Copyright 2009-2017 Intel Corporation                                    //
//                                                                          //
// Licensed under the Apache License, Version 2.0 (the "License");          //
// you may not use this file except in compliance with the License.         //
// You may obtain a copy of the License at                                  //
//                                                                          //
//     http://www.apache.org/licenses/LICENSE-2.0                           //
//                                                                          //
// Unless required by applicable law or agreed to in writing, software      //
// distributed under the License is distributed on an "AS IS" BASIS,        //
// WITHOUT WARRANTIES OR CONDITIONS OF ANY KIND, either express or implied. //
// See the License for the specific language governing permissions and      //
// limitations under the License.                                           //
// ======================================================================== //

#include "scene_device.h"

#define FIXED_EDGE_TESSELLATION_VALUE 4

namespace embree
{
  extern "C" {
    int g_instancing_mode = SceneGraph::INSTANCING_NONE;
  }

  std::map<Ref<SceneGraph::Node>,ISPCGeometry*> node2geom;

  ISPCScene::ISPCScene(TutorialScene* in)
  {
    geometries = new ISPCGeometry*[in->geometries.size()];
    for (size_t i=0; i<in->geometries.size(); i++)
      geometries[i] = convertGeometry(in,in->geometries[i]);
    numGeometries = unsigned(in->geometries.size());
    
    materials = new ISPCMaterial*[in->materials.size()];
    for (size_t i=0; i<in->materials.size(); i++)
      materials[i] = (ISPCMaterial*) in->materials[i]->material();
    numMaterials = unsigned(in->materials.size());
    
    lights = new Light*[in->lights.size()];
    numLights = 0;
    for (size_t i=0; i<in->lights.size(); i++)
    {
      Light* light = convertLight(in->lights[i]);
      if (light) lights[numLights++] = light;
    }
    
    geomID_to_scene = in->geomID_to_scene.data();
    geomID_to_inst = (ISPCInstance**) in->geomID_to_inst.data();
  }
  
  ISPCScene::~ISPCScene()
  {
    /* delete all geometries */
    for (size_t i=0; i<numGeometries; i++) 
    {
      switch (geometries[i]->type) {
      case TRIANGLE_MESH: delete (ISPCTriangleMesh*) geometries[i]; break;
      case SUBDIV_MESH  : delete (ISPCSubdivMesh*) geometries[i]; break;
      case INSTANCE: delete (ISPCInstance*) geometries[i]; break;
      case GROUP: delete (ISPCGroup*) geometries[i]; break;
      case QUAD_MESH: delete (ISPCQuadMesh*) geometries[i]; break;
      case CURVES: delete (ISPCHairSet*) geometries[i]; break;
      default: assert(false); break;
      }
    }        
    delete[] geometries;
    delete[] materials;
    for (size_t i=0; i<numLights; i++)
      Light_destroy(lights[i]);
    delete[] lights;
  }
  
  Light* ISPCScene::convertLight(Ref<SceneGraph::Light> in)
  {
    void* out = 0;
    
    switch (in->getType())
    {
    case SceneGraph::LIGHT_AMBIENT:
    {
      Ref<SceneGraph::AmbientLight> inAmbient = in.dynamicCast<SceneGraph::AmbientLight>();
      out = AmbientLight_create();
      AmbientLight_set(out, inAmbient->L);
      break;
    }
    case SceneGraph::LIGHT_DIRECTIONAL:
    {
      Ref<SceneGraph::DirectionalLight> inDirectional = in.dynamicCast<SceneGraph::DirectionalLight>();
      out = DirectionalLight_create();
      DirectionalLight_set(out, -normalize(inDirectional->D), inDirectional->E, 1.0f);
      break;
    }
    case SceneGraph::LIGHT_DISTANT:
    {
      Ref<SceneGraph::DistantLight> inDistant = in.dynamicCast<SceneGraph::DistantLight>();
      out = DirectionalLight_create();
      DirectionalLight_set(out,
                           -normalize(inDistant->D),
                           inDistant->L * rcp(uniformSampleConePDF(inDistant->cosHalfAngle)),
                           inDistant->cosHalfAngle);
      break;
    }
    case SceneGraph::LIGHT_POINT:
    {
      Ref<SceneGraph::PointLight> inPoint = in.dynamicCast<SceneGraph::PointLight>();
      out = PointLight_create();
      PointLight_set(out, inPoint->P, inPoint->I, 0.f);
      break;
    }
    case SceneGraph::LIGHT_SPOT:
    case SceneGraph::LIGHT_TRIANGLE:
    case SceneGraph::LIGHT_QUAD:
    {
      // FIXME: not implemented yet
      break;
    }
    
    default:
      THROW_RUNTIME_ERROR("unknown light type");
    }
    
    return (Light*)out;
  }
  
  ISPCTriangleMesh::ISPCTriangleMesh (TutorialScene* scene_in, Ref<SceneGraph::TriangleMeshNode> in) 
    : geom(TRIANGLE_MESH), positions(nullptr), normals(nullptr)
  {
    positions = new Vec3fa*[in->numTimeSteps()];
    for (size_t i=0; i<in->numTimeSteps(); i++)
      positions[i] = in->positions[i].data();
    
    if (in->normals.size()) {
      normals = new Vec3fa*[in->numTimeSteps()];
      for (size_t i=0; i<in->numTimeSteps(); i++)
        normals[i] = in->normals[i].data();
    }
    
    texcoords = in->texcoords.data();
    triangles = (ISPCTriangle*) in->triangles.data();
    numTimeSteps = (unsigned) in->numTimeSteps();
    numVertices = (unsigned) in->numVertices();
    numTriangles = (unsigned) in->numPrimitives();
    geom.materialID = scene_in->materialID(in->material);
  }

  ISPCTriangleMesh::~ISPCTriangleMesh () {
    if (positions) delete[] positions;
    if (normals) delete[] normals;
  }
  
  ISPCQuadMesh::ISPCQuadMesh (TutorialScene* scene_in, Ref<SceneGraph::QuadMeshNode> in) 
    : geom(QUAD_MESH), positions(nullptr), normals(nullptr)
  {
    positions = new Vec3fa*[in->numTimeSteps()];
    for (size_t i=0; i<in->numTimeSteps(); i++)
      positions[i] = in->positions[i].data();

    if (in->normals.size()) {
      normals = new Vec3fa*[in->numTimeSteps()];
      for (size_t i=0; i<in->numTimeSteps(); i++)
        normals[i] = in->normals[i].data();
    }
    
    texcoords = in->texcoords.data();
    quads = (ISPCQuad*) in->quads.data();
    numTimeSteps = (unsigned) in->numTimeSteps();
    numVertices = (unsigned) in->numVertices();
    numQuads = (unsigned) in->numPrimitives();
    geom.materialID = scene_in->materialID(in->material);
  }

  ISPCQuadMesh::~ISPCQuadMesh () {
    if (positions) delete[] positions;
    if (normals) delete[] normals;  }

  ISPCSubdivMesh::ISPCSubdivMesh (TutorialScene* scene_in, Ref<SceneGraph::SubdivMeshNode> in) 
    : geom(SUBDIV_MESH), positions(nullptr), normals(nullptr)
  {
    positions = new Vec3fa*[in->numTimeSteps()];
    for (size_t i=0; i<in->numTimeSteps(); i++)
      positions[i] = in->positions[i].data();

    if (in->normals.size()) {
      normals = new Vec3fa*[in->numTimeSteps()];
      for (size_t i=0; i<in->numTimeSteps(); i++)
        normals[i] = in->normals[i].data();
    }
    
    texcoords = in->texcoords.data();
    position_indices = in->position_indices.data();
    normal_indices = in->normal_indices.data();
    texcoord_indices = in->texcoord_indices.data();
    position_subdiv_mode =  in->position_subdiv_mode;
    normal_subdiv_mode = in->normal_subdiv_mode;
    texcoord_subdiv_mode = in->texcoord_subdiv_mode;
    verticesPerFace = in->verticesPerFace.data();
    holes = in->holes.data();
    edge_creases = in->edge_creases.data();
    edge_crease_weights = in->edge_crease_weights.data();
    vertex_creases = in->vertex_creases.data();
    vertex_crease_weights = in->vertex_crease_weights.data();
    numTimeSteps = unsigned(in->numTimeSteps());
    numVertices = unsigned(in->numPositions());
    numFaces = unsigned(in->numPrimitives());
    numEdges = unsigned(in->position_indices.size());
    numEdgeCreases = unsigned(in->edge_creases.size());
    numVertexCreases = unsigned(in->vertex_creases.size());
    numHoles = unsigned(in->holes.size());
    numNormals = unsigned(in->numNormals());
    numTexCoords = unsigned(in->texcoords.size());
    geom.materialID = scene_in->materialID(in->material);
    size_t numEdges = in->position_indices.size();
    size_t numFaces = in->verticesPerFace.size();
    subdivlevel = new float[numEdges];
    face_offsets = new unsigned[numFaces];
    for (size_t i=0; i<numEdges; i++) subdivlevel[i] = 1.0f;
    int offset = 0;
    for (size_t i=0; i<numFaces; i++)
    {
      face_offsets[i] = offset;
      offset+=verticesPerFace[i];
    }
  }
  
  ISPCSubdivMesh::~ISPCSubdivMesh ()
  {
    if (positions) delete[] positions;
    if (normals) delete[] normals;
    if (subdivlevel) delete[] subdivlevel;
    if (face_offsets) delete[] face_offsets;
  }
  
  ISPCHairSet::ISPCHairSet (TutorialScene* scene_in, RTCGeometryType type, RTCGeometrySubtype subtype, Ref<SceneGraph::HairSetNode> in)
    : geom(CURVES), type(type), subtype(subtype)
  {
    positions = new Vec3fa*[in->numTimeSteps()];
    for (size_t i=0; i<in->numTimeSteps(); i++)
      positions[i] = in->positions[i].data();
    hairs = (ISPCHair*) in->hairs.data();
    flags = (unsigned char*)in->flags.data();
    numTimeSteps = (unsigned) in->numTimeSteps();
    numVertices = (unsigned) in->numVertices();
    numHairs = (unsigned)in->numPrimitives();
    geom.materialID = scene_in->materialID(in->material);
    tessellation_rate = in->tessellation_rate;
  }

  ISPCHairSet::~ISPCHairSet() {
    delete[] positions;
  }

  ISPCInstance::ISPCInstance (TutorialScene* scene, Ref<SceneGraph::TransformNode> in)
    : geom(INSTANCE), numTimeSteps(unsigned(in->spaces.size())) 
  {
    spaces = (AffineSpace3fa*) alignedMalloc(in->spaces.size()*sizeof(AffineSpace3fa));
    geom.geomID = scene->geometryID(in->child);
    for (size_t i=0; i<numTimeSteps; i++)
      spaces[i] = in->spaces[i];
  }

  ISPCInstance::~ISPCInstance() {
    alignedFree(spaces);
  }

  ISPCGroup::ISPCGroup (TutorialScene* scene, Ref<SceneGraph::GroupNode> in)
    : geom(GROUP)
  {
    numGeometries = in->size();
    geometries = new ISPCGeometry*[numGeometries];
    for (size_t i=0; i<numGeometries; i++)
      geometries[i] = ISPCScene::convertGeometry(scene,in->child(i));
  }
  
  ISPCGroup::~ISPCGroup()
  {
    for (size_t i=0; i<numGeometries; i++)
      delete geometries[i];
    delete[] geometries;
  }

  ISPCGeometry* ISPCScene::convertGeometry (TutorialScene* scene, Ref<SceneGraph::Node> in)
  {
    ISPCGeometry* geom = nullptr;
    if (node2geom.find(in) != node2geom.end())
      return node2geom[in];
    else if (Ref<SceneGraph::TriangleMeshNode> mesh = in.dynamicCast<SceneGraph::TriangleMeshNode>())
      geom = (ISPCGeometry*) new ISPCTriangleMesh(scene,mesh);
    else if (Ref<SceneGraph::QuadMeshNode> mesh = in.dynamicCast<SceneGraph::QuadMeshNode>())
      geom = (ISPCGeometry*) new ISPCQuadMesh(scene,mesh);
    else if (Ref<SceneGraph::SubdivMeshNode> mesh = in.dynamicCast<SceneGraph::SubdivMeshNode>())
      geom = (ISPCGeometry*) new ISPCSubdivMesh(scene,mesh);
    else if (Ref<SceneGraph::HairSetNode> mesh = in.dynamicCast<SceneGraph::HairSetNode>())
      geom = (ISPCGeometry*) new ISPCHairSet(scene,mesh->type,mesh->subtype,mesh);
    else if (Ref<SceneGraph::TransformNode> mesh = in.dynamicCast<SceneGraph::TransformNode>())
      geom = (ISPCGeometry*) new ISPCInstance(scene,mesh);
    else if (Ref<SceneGraph::GroupNode> mesh = in.dynamicCast<SceneGraph::GroupNode>())
      geom = (ISPCGeometry*) new ISPCGroup(scene,mesh);
    else
      THROW_RUNTIME_ERROR("unknown geometry type");

    node2geom[in] = geom;
    return geom;
  }

  unsigned int ConvertTriangleMesh(RTCDevice device, ISPCTriangleMesh* mesh, RTCBuildQuality quality, RTCScene scene_out)
  {
    RTCGeometry geom = rtcNewGeometry (device, RTC_GEOMETRY_TYPE_TRIANGLE);
    rtcSetGeometryBuildQuality(geom, quality);
    for (size_t t=0; t<mesh->numTimeSteps; t++) {
      rtcSetSharedGeometryBuffer(geom, RTC_BUFFER_TYPE_VERTEX, t, RTC_FORMAT_FLOAT3, mesh->positions[t], 0, sizeof(Vec3fa), mesh->numVertices);
    }
    rtcSetSharedGeometryBuffer(geom, RTC_BUFFER_TYPE_INDEX, 0, RTC_FORMAT_UINT3, mesh->triangles, 0, sizeof(ISPCTriangle), mesh->numTriangles);
    rtcCommitGeometry(geom);
    unsigned int geomID = rtcAttachGeometry(scene_out,geom);
    mesh->geom.geometry = geom;
    mesh->geom.scene = scene_out;
    mesh->geom.geomID = geomID;
    return geomID;
  }
  
  unsigned int ConvertQuadMesh(RTCDevice device, ISPCQuadMesh* mesh, RTCBuildQuality quality, RTCScene scene_out)
  {
    RTCGeometry geom = rtcNewGeometry (device, RTC_GEOMETRY_TYPE_QUAD);
    rtcSetGeometryBuildQuality(geom, quality);
    for (size_t t=0; t<mesh->numTimeSteps; t++) {
      rtcSetSharedGeometryBuffer(geom, RTC_BUFFER_TYPE_VERTEX, t, RTC_FORMAT_FLOAT3, mesh->positions[t], 0, sizeof(Vec3fa), mesh->numVertices);
    }
    rtcSetSharedGeometryBuffer(geom, RTC_BUFFER_TYPE_INDEX, 0, RTC_FORMAT_UINT4, mesh->quads, 0, sizeof(ISPCQuad), mesh->numQuads);
    rtcCommitGeometry(geom);
    unsigned int geomID = rtcAttachGeometry(scene_out,geom);
    mesh->geom.geometry = geom;
    mesh->geom.scene = scene_out;
    mesh->geom.geomID = geomID;
    return geomID;
  }
  
  unsigned int ConvertSubdivMesh(RTCDevice device, ISPCSubdivMesh* mesh, RTCBuildQuality quality, RTCScene scene_out)
  {
    RTCGeometry geom = rtcNewGeometry(device, RTC_GEOMETRY_TYPE_SUBDIVISION);
    rtcSetGeometryBuildQuality(geom, quality);
    for (size_t i=0; i<mesh->numEdges; i++) mesh->subdivlevel[i] = FIXED_EDGE_TESSELLATION_VALUE;
    for (size_t t=0; t<mesh->numTimeSteps; t++) {
      rtcSetSharedGeometryBuffer(geom, RTC_BUFFER_TYPE_VERTEX, t, RTC_FORMAT_FLOAT3, mesh->positions[t], 0, sizeof(Vec3fa), mesh->numVertices);
    }
    rtcSetSharedGeometryBuffer(geom, RTC_BUFFER_TYPE_LEVEL, 0, RTC_FORMAT_FLOAT, mesh->subdivlevel, 0, sizeof(float), mesh->numEdges);

    /* create geometry topology */
    rtcSetSharedGeometryBuffer(geom, RTC_BUFFER_TYPE_INDEX, 0, RTC_FORMAT_UINT, mesh->position_indices, 0, sizeof(unsigned int), mesh->numEdges);
    rtcSetGeometrySubdivisionMode(geom, 0, mesh->position_subdiv_mode);

    /* set normal buffers and optionally normal topology */
    if (mesh->normals) {
      rtcSetSharedGeometryBuffer(geom, RTC_BUFFER_TYPE_VERTEX_ATTRIBUTE, 1, RTC_FORMAT_FLOAT3, mesh->normals[0], 0, sizeof(Vec3fa), mesh->numNormals);
      if (mesh->normal_indices) {
<<<<<<< HEAD
        rtcSetSharedGeometryBuffer(geom, RTC_BUFFER_TYPE_INDEX, 1, RTC_FORMAT_UINT, mesh->normal_indices, 0, sizeof(unsigned int), mesh->numEdges);
        rtcSetGeometryVertexAttributeTopology(geom, 1, 1);
=======
        rtcSetBuffer(geom, RTC_INDEX_BUFFER_(1),  mesh->normal_indices  , 0, sizeof(unsigned int), mesh->numEdges);
        rtcSetGeometryVertexAttributeTopology(geom, RTC_USER_VERTEX_BUFFER_(1), RTC_INDEX_BUFFER_(1));
>>>>>>> 760a1287
        rtcSetGeometrySubdivisionMode(geom, 1, mesh->normal_subdiv_mode);
      }
    }

    /* set texcoord buffer and optionally texcoord topology */
    if (mesh->texcoords) {
      rtcSetSharedGeometryBuffer(geom, RTC_BUFFER_TYPE_VERTEX_ATTRIBUTE, 2, RTC_FORMAT_FLOAT2, mesh->texcoords, 0, sizeof(Vec2f), mesh->numTexCoords);
      if (mesh->texcoord_indices) {
<<<<<<< HEAD
        rtcSetSharedGeometryBuffer(geom, RTC_BUFFER_TYPE_INDEX, 2, RTC_FORMAT_UINT, mesh->texcoord_indices, 0, sizeof(unsigned int), mesh->numEdges);
        rtcSetGeometryVertexAttributeTopology(geom, 2, 2);
=======
        rtcSetBuffer(geom, RTC_INDEX_BUFFER_(2),  mesh->texcoord_indices  , 0, sizeof(unsigned int), mesh->numEdges);
        rtcSetGeometryVertexAttributeTopology(geom, RTC_USER_VERTEX_BUFFER_(2), RTC_INDEX_BUFFER_(2));
>>>>>>> 760a1287
        rtcSetGeometrySubdivisionMode(geom, 2, mesh->texcoord_subdiv_mode);
      }
    }

    rtcSetSharedGeometryBuffer(geom, RTC_BUFFER_TYPE_FACE,                 0, RTC_FORMAT_UINT,   mesh->verticesPerFace,       0, sizeof(unsigned int),   mesh->numFaces);
    rtcSetSharedGeometryBuffer(geom, RTC_BUFFER_TYPE_HOLE,                 0, RTC_FORMAT_UINT,   mesh->holes,                 0, sizeof(unsigned int),   mesh->numHoles);
    rtcSetSharedGeometryBuffer(geom, RTC_BUFFER_TYPE_EDGE_CREASE_INDEX,    0, RTC_FORMAT_UINT2,  mesh->edge_creases,          0, 2*sizeof(unsigned int), mesh->numEdgeCreases);
    rtcSetSharedGeometryBuffer(geom, RTC_BUFFER_TYPE_EDGE_CREASE_WEIGHT,   0, RTC_FORMAT_FLOAT,  mesh->edge_crease_weights,   0, sizeof(float),          mesh->numEdgeCreases);
    rtcSetSharedGeometryBuffer(geom, RTC_BUFFER_TYPE_VERTEX_CREASE_INDEX,  0, RTC_FORMAT_UINT,   mesh->vertex_creases,        0, sizeof(unsigned int),   mesh->numVertexCreases);
    rtcSetSharedGeometryBuffer(geom, RTC_BUFFER_TYPE_VERTEX_CREASE_WEIGHT, 0, RTC_FORMAT_FLOAT,  mesh->vertex_crease_weights, 0, sizeof(float),          mesh->numVertexCreases);
    rtcCommitGeometry(geom);

    unsigned int geomID = rtcAttachGeometry(scene_out,geom);
    mesh->geom.geometry = geom;
    mesh->geom.scene = scene_out;
    mesh->geom.geomID = geomID;
    return geomID;
  }
  
  unsigned int ConvertCurveGeometry(RTCDevice device, ISPCHairSet* mesh, RTCBuildQuality quality, RTCScene scene_out)
  {
    RTCGeometry geom = rtcNewGeometry(device, mesh->type);
    rtcSetGeometrySubtype(geom, mesh->subtype);
    rtcSetGeometryBuildQuality(geom, quality);

    for (size_t t=0; t<mesh->numTimeSteps; t++) {
      rtcSetSharedGeometryBuffer(geom, RTC_BUFFER_TYPE_VERTEX, t, RTC_FORMAT_FLOAT3, mesh->positions[t], 0, sizeof(Vec3fa), mesh->numVertices);
    }
    rtcSetSharedGeometryBuffer(geom, RTC_BUFFER_TYPE_INDEX, 0, RTC_FORMAT_UINT2, mesh->hairs, 0, sizeof(ISPCHair), mesh->numHairs);
    if (mesh->type != RTC_GEOMETRY_TYPE_CURVE_LINEAR)
      rtcSetGeometryTessellationRate(geom,(float)mesh->tessellation_rate);

    rtcSetBuffer(geom,RTC_CURVE_FLAGS_BUFFER,mesh->flags,0,sizeof(unsigned char),mesh->numHairs);
    rtcCommitGeometry(geom);

    unsigned int geomID = rtcAttachGeometry(scene_out,geom);
    mesh->geom.geometry = geom;
    mesh->geom.scene = scene_out;
    mesh->geom.geomID = geomID;
    return geomID;
  }
  
  void ConvertGroup(RTCDevice device, ISPCGroup* group, RTCBuildQuality quality, RTCScene scene_out)
  {
    for (size_t i=0; i<group->numGeometries; i++)
    {
      ISPCGeometry* geometry = group->geometries[i];
      if (geometry->type == SUBDIV_MESH)
        ConvertSubdivMesh(device,(ISPCSubdivMesh*) geometry, quality, scene_out);
      else if (geometry->type == TRIANGLE_MESH)
        ConvertTriangleMesh(device,(ISPCTriangleMesh*) geometry, quality, scene_out);
      else if (geometry->type == QUAD_MESH)
        ConvertQuadMesh(device,(ISPCQuadMesh*) geometry, quality, scene_out);
      else if (geometry->type == CURVES)
        ConvertCurveGeometry(device,(ISPCHairSet*) geometry, quality, scene_out);
      else
        assert(false);
    }
  }

#if 0
  unsigned int ConvertGroupGeometry(RTCDevice device, ISPCGroup* group, RTCBuildQuality quality, RTCScene scene_out)
  {
    std::vector<unsigned> geometries(group->numGeometries);
    for (size_t i=0; i<group->numGeometries; i++) {
      geometries[i] = group->geometries[i]->geomID;
      assert(geometries[i] != -1);
    }
    DISABLE_DEPRECATED_WARNING;
    RTCGeometry geom = rtcNewGeometryGroup (device, scene_out, geometries.data(), (unsigned int)geometries.size());
    ENABLE_DEPRECATED_WARNING;
    rtcSetGeometryBuildQuality(geom, quality);
    rtcCommitGeometry(geom);

    unsigned int geomID = rtcAttachGeometry(scene_out,geom);
    group->geom.geometry = geom;
    group->geom.scene = scene_out;
    group->geom.geomID = geomID;
    return geomID;
  }
#endif
  
  unsigned int ConvertInstance(RTCDevice device, ISPCScene* scene_in, ISPCInstance* instance, int meshID, RTCScene scene_out)
  {
#if 0
    if (g_instancing_mode == SceneGraph::INSTANCING_GEOMETRY || g_instancing_mode == SceneGraph::INSTANCING_GEOMETRY_GROUP)
    {
      if (instance->numTimeSteps == 1) {
        unsigned int geom_inst = instance->geom.geomID;
        DISABLE_DEPRECATED_WARNING;
        RTCGeometry geom = rtcNewGeometryInstance(device, scene_out, geom_inst);
        ENABLE_DEPRECATED_WARNING;
        rtcSetGeometryTransform(geom,RTC_MATRIX_COLUMN_MAJOR_ALIGNED16,&instance->spaces[0].l.vx.x,0);
        rtcCommitGeometry(geom);
        unsigned int geomID = rtcAttachGeometry(scene_out,geom);
        rtcReleaseGeometry(geom);
        return geomID;
      } 
      else
        throw std::runtime_error("motion blur not yet supported for geometry instances");
    } 
    else
#endif
    {
      RTCScene scene_inst = scene_in->geomID_to_scene[instance->geom.geomID];
      if (instance->numTimeSteps == 1) {
        RTCGeometry geom = rtcNewInstance(device, scene_inst, 1);
        rtcSetGeometryTransform(geom,RTC_MATRIX_COLUMN_MAJOR_ALIGNED16,&instance->spaces[0].l.vx.x,0);
        rtcCommitGeometry(geom);
        unsigned int geomID = rtcAttachGeometry(scene_out,geom);
        rtcReleaseGeometry(geom);
        return geomID;
      }
      else {
        RTCGeometry geom = rtcNewInstance(device, scene_inst, instance->numTimeSteps);
        for (size_t t=0; t<instance->numTimeSteps; t++)
          rtcSetGeometryTransform(geom,RTC_MATRIX_COLUMN_MAJOR_ALIGNED16,&instance->spaces[t].l.vx.x, (unsigned int)t);
        rtcCommitGeometry(geom);
        unsigned int geomID = rtcAttachGeometry(scene_out,geom);
        rtcReleaseGeometry(geom);
        return geomID;
      }
    }
  }
  
  typedef ISPCInstance* ISPCInstance_ptr;
  typedef ISPCGeometry* ISPCGeometry_ptr;
  
  extern "C" RTCScene ConvertScene(RTCDevice g_device, ISPCScene* scene_in, RTCBuildQuality quality)
  {
    node2geom.clear();
    RTCScene scene_out = rtcNewScene(g_device);
    
    /* use geometry instancing feature */
    if (g_instancing_mode == SceneGraph::INSTANCING_GEOMETRY || g_instancing_mode == SceneGraph::INSTANCING_GEOMETRY_GROUP)
    {
      for (unsigned int i=0; i<scene_in->numGeometries; i++)
      {
        ISPCGeometry* geometry = scene_in->geometries[i];
        if (geometry->type == SUBDIV_MESH) {
          unsigned int geomID = ConvertSubdivMesh(g_device,(ISPCSubdivMesh*) geometry, quality, scene_out);
          assert(geomID == i);
          rtcDisableGeometry(rtcGetGeometry(scene_out,geomID));
        }
        else if (geometry->type == TRIANGLE_MESH) {
          unsigned int geomID = ConvertTriangleMesh(g_device,(ISPCTriangleMesh*) geometry, quality, scene_out);
          assert(geomID == i);
          rtcDisableGeometry(rtcGetGeometry(scene_out,geomID));
        }
        else if (geometry->type == QUAD_MESH) {
          unsigned int geomID = ConvertQuadMesh(g_device,(ISPCQuadMesh*) geometry, quality, scene_out);
          assert(geomID == i);
          rtcDisableGeometry(rtcGetGeometry(scene_out,geomID));
        }
        else if (geometry->type == CURVES) {
          unsigned int geomID = ConvertCurveGeometry(g_device,(ISPCHairSet*) geometry, quality, scene_out);
          assert(geomID == i);
          rtcDisableGeometry(rtcGetGeometry(scene_out,geomID));
        }
#if 0
        else if (geometry->type == GROUP) {
          unsigned int geomID = ConvertGroupGeometry(g_device,(ISPCGroup*) geometry, quality, scene_out);
          assert(geomID == i);
          rtcDisableGeometry(rtcGetGeometry(scene_out,geomID));
        }
#endif
        else if (geometry->type == INSTANCE) {
          unsigned int geomID = ConvertInstance(g_device, scene_in, (ISPCInstance*) geometry, i, scene_out);
          assert(geomID == i); scene_in->geomID_to_inst[geomID] = (ISPCInstance*) geometry;
        }
        else
          assert(false);
      }
    }
    
    /* use scene instancing feature */
    else if (g_instancing_mode == SceneGraph::INSTANCING_SCENE_GEOMETRY || g_instancing_mode == SceneGraph::INSTANCING_SCENE_GROUP)
    {
      for (unsigned int i=0; i<scene_in->numGeometries; i++)
      {
        ISPCGeometry* geometry = scene_in->geometries[i];
        if (geometry->type == SUBDIV_MESH) {
          RTCScene objscene = rtcNewScene(g_device);
          ConvertSubdivMesh(g_device,(ISPCSubdivMesh*) geometry,quality,objscene);
          scene_in->geomID_to_scene[i] = objscene;
          //rtcCommitScene(objscene);
        }
        else if (geometry->type == TRIANGLE_MESH) {
          RTCScene objscene = rtcNewScene(g_device);
          ConvertTriangleMesh(g_device,(ISPCTriangleMesh*) geometry,quality,objscene);
          scene_in->geomID_to_scene[i] = objscene;
          //rtcCommitScene(objscene);
        }
        else if (geometry->type == QUAD_MESH) {
          RTCScene objscene = rtcNewScene(g_device);
          ConvertQuadMesh(g_device,(ISPCQuadMesh*) geometry,quality,objscene);
          scene_in->geomID_to_scene[i] = objscene;
          //rtcCommitScene(objscene);
        }
        else if (geometry->type == CURVES) {
          RTCScene objscene = rtcNewScene(g_device);
          ConvertCurveGeometry(g_device,(ISPCHairSet*) geometry,quality,objscene);
          scene_in->geomID_to_scene[i] = objscene;
          //rtcCommitScene(objscene);
        }
        else if (geometry->type == GROUP) {
          RTCScene objscene = rtcNewScene(g_device);
          ConvertGroup(g_device,(ISPCGroup*) geometry,quality,objscene);
          scene_in->geomID_to_scene[i] = objscene;
          //rtcCommitScene(objscene);
        }
        else if (geometry->type == INSTANCE) {
          unsigned int geomID = ConvertInstance(g_device,scene_in, (ISPCInstance*) geometry, i, scene_out);
          scene_in->geomID_to_scene[i] = nullptr; scene_in->geomID_to_inst[geomID] = (ISPCInstance*) geometry;
        }
        else
          assert(false);
      }
    }
    
    /* no instancing */
    else
    {
      for (unsigned int i=0; i<scene_in->numGeometries; i++)
      {
        ISPCGeometry* geometry = scene_in->geometries[i];
        if (geometry->type == SUBDIV_MESH) {
          unsigned int geomID MAYBE_UNUSED = ConvertSubdivMesh(g_device,(ISPCSubdivMesh*) geometry, quality, scene_out);
          assert(geomID == i);
        }
        else if (geometry->type == TRIANGLE_MESH) {
          unsigned int geomID MAYBE_UNUSED = ConvertTriangleMesh(g_device,(ISPCTriangleMesh*) geometry, quality, scene_out);
          assert(geomID == i);
        }
        else if (geometry->type == QUAD_MESH) {
          unsigned int geomID MAYBE_UNUSED = ConvertQuadMesh(g_device,(ISPCQuadMesh*) geometry, quality, scene_out);
          assert(geomID == i);
        }
        else if (geometry->type == CURVES) {
          unsigned int geomID MAYBE_UNUSED = ConvertCurveGeometry(g_device,(ISPCHairSet*) geometry, quality, scene_out);
          assert(geomID == i);
        }
        else
          assert(false);
      }
    }
    return scene_out;
  }
}<|MERGE_RESOLUTION|>--- conflicted
+++ resolved
@@ -354,13 +354,8 @@
     if (mesh->normals) {
       rtcSetSharedGeometryBuffer(geom, RTC_BUFFER_TYPE_VERTEX_ATTRIBUTE, 1, RTC_FORMAT_FLOAT3, mesh->normals[0], 0, sizeof(Vec3fa), mesh->numNormals);
       if (mesh->normal_indices) {
-<<<<<<< HEAD
         rtcSetSharedGeometryBuffer(geom, RTC_BUFFER_TYPE_INDEX, 1, RTC_FORMAT_UINT, mesh->normal_indices, 0, sizeof(unsigned int), mesh->numEdges);
         rtcSetGeometryVertexAttributeTopology(geom, 1, 1);
-=======
-        rtcSetBuffer(geom, RTC_INDEX_BUFFER_(1),  mesh->normal_indices  , 0, sizeof(unsigned int), mesh->numEdges);
-        rtcSetGeometryVertexAttributeTopology(geom, RTC_USER_VERTEX_BUFFER_(1), RTC_INDEX_BUFFER_(1));
->>>>>>> 760a1287
         rtcSetGeometrySubdivisionMode(geom, 1, mesh->normal_subdiv_mode);
       }
     }
@@ -369,13 +364,8 @@
     if (mesh->texcoords) {
       rtcSetSharedGeometryBuffer(geom, RTC_BUFFER_TYPE_VERTEX_ATTRIBUTE, 2, RTC_FORMAT_FLOAT2, mesh->texcoords, 0, sizeof(Vec2f), mesh->numTexCoords);
       if (mesh->texcoord_indices) {
-<<<<<<< HEAD
         rtcSetSharedGeometryBuffer(geom, RTC_BUFFER_TYPE_INDEX, 2, RTC_FORMAT_UINT, mesh->texcoord_indices, 0, sizeof(unsigned int), mesh->numEdges);
         rtcSetGeometryVertexAttributeTopology(geom, 2, 2);
-=======
-        rtcSetBuffer(geom, RTC_INDEX_BUFFER_(2),  mesh->texcoord_indices  , 0, sizeof(unsigned int), mesh->numEdges);
-        rtcSetGeometryVertexAttributeTopology(geom, RTC_USER_VERTEX_BUFFER_(2), RTC_INDEX_BUFFER_(2));
->>>>>>> 760a1287
         rtcSetGeometrySubdivisionMode(geom, 2, mesh->texcoord_subdiv_mode);
       }
     }
@@ -408,7 +398,7 @@
     if (mesh->type != RTC_GEOMETRY_TYPE_CURVE_LINEAR)
       rtcSetGeometryTessellationRate(geom,(float)mesh->tessellation_rate);
 
-    rtcSetBuffer(geom,RTC_CURVE_FLAGS_BUFFER,mesh->flags,0,sizeof(unsigned char),mesh->numHairs);
+    rtcSetSharedGeometryBuffer(geom, RTC_BUFFER_TYPE_CURVE_FLAGS, 0, RTC_FORMAT_UCHAR, mesh->flags, 0, sizeof(unsigned char), mesh->numHairs);
     rtcCommitGeometry(geom);
 
     unsigned int geomID = rtcAttachGeometry(scene_out,geom);
