// ======================================================================== //
// Copyright 2009-2018 Intel Corporation                                    //
//                                                                          //
// Licensed under the Apache License, Version 2.0 (the "License");          //
// you may not use this file except in compliance with the License.         //
// You may obtain a copy of the License at                                  //
//                                                                          //
//     http://www.apache.org/licenses/LICENSE-2.0                           //
//                                                                          //
// Unless required by applicable law or agreed to in writing, software      //
// distributed under the License is distributed on an "AS IS" BASIS,        //
// WITHOUT WARRANTIES OR CONDITIONS OF ANY KIND, either express or implied. //
// See the License for the specific language governing permissions and      //
// limitations under the License.                                           //
// ======================================================================== //

#pragma once

#include "../default.h"
#include "application.h"
#include "camera.h"
#include "scene.h"
#include "scene_device.h"

namespace embree
{
  /* functions provided by each tutorial */
  extern "C" void device_init(const char* cfg);
  extern "C" void device_resize(int width, int height);
  extern "C" void device_render(unsigned* pixels, const unsigned width, const unsigned height, const float time, const ISPCCamera& camera);
  extern "C" bool device_pick(const float x, const float y, const ISPCCamera& camera, Vec3fa& hitPos);
  extern "C" void device_key_pressed (int key);
  extern "C" void device_cleanup();

  template<typename Ty>
    struct Averaged
  {
    Averaged (size_t N, double dt)
    : N(N), dt(dt) {}

    void add(double v)
    {
      values.push_front(std::make_pair(getSeconds(),v));
      if (values.size() > N) values.resize(N);
    }

    Ty get() const
    {
      if (values.size() == 0) return zero;
      double t_begin = values[0].first-dt;

      Ty sum(zero);
      size_t num(0);
      for (size_t i=0; i<values.size(); i++) {
        if (values[i].first >= t_begin) {
          sum += values[i].second;
          num++;
        }
      }
      return sum/Ty(num);
    }

    std::deque<std::pair<double,Ty>> values;
    size_t N;
    double dt;
  };

  class TutorialApplication : public Application
  {
  public:
    TutorialApplication (const std::string& tutorialName, const int features);
    virtual ~TutorialApplication();

  private:
    TutorialApplication (const TutorialApplication& other) DELETED; // do not implement
    TutorialApplication& operator= (const TutorialApplication& other) DELETED; // do not implement

  public:
    /* starts tutorial */
    void run(int argc, char** argv);

    /* virtual main function, contains all tutorial logic */
    virtual int main(int argc, char** argv);

    /* callback called after command line parsing finished */
    virtual void postParseCommandLine() {}

    /* benchmark mode */
    void renderBenchmark();

    /* render to file mode */
    void renderToFile(const FileName& fileName);

    /* passes parameters to the backend */
    void set_parameter(size_t parm, ssize_t val);

    /* resize framebuffer */
    void resize(unsigned width, unsigned height);

    /* set scene to use */
    void set_scene (TutorialScene* in);

    /* GLUT callback functions */
  public:
    virtual void keyboardFunc(unsigned char key, int x, int y);
    virtual void keyboardUpFunc(unsigned char key, int x, int y);
    virtual void specialFunc(int key, int, int);
    virtual void clickFunc(int button, int state, int x, int y);
    virtual void motionFunc(int x, int y);
    virtual void displayFunc();
    virtual void reshapeFunc(int width, int height);
    virtual void idleFunc();

  public:
    std::string tutorialName;

    /* render settings */
    Camera camera;
    Shader shader;

    /* framebuffer settings */
    unsigned width;
    unsigned height;
    unsigned* pixels;

    /* image output settings */
    FileName outputImageFilename;

    /* benchmark mode settings */
    size_t skipBenchmarkFrames;
    size_t numBenchmarkFrames;

    /* window settings */
    bool interactive;
    bool fullscreen;

    unsigned window_width;
    unsigned window_height;
    int windowID;

    double time0;
    int debug_int0;
    int debug_int1;

    int mouseMode;
    int clickX, clickY;

    float speed;
    Vec3f moveDelta;

    bool command_line_camera;
    bool print_frame_rate;
    Averaged<double> avg_render_time;
    Averaged<double> avg_frame_time;
    Averaged<double> avg_mrayps;
    bool print_camera;

    int debug0;
    int debug1;
    int debug2;
    int debug3;

    RTCIntersectContextFlags iflags_coherent;
    RTCIntersectContextFlags iflags_incoherent;

    std::unique_ptr<ISPCScene> ispc_scene;

  private:
    /* ray statistics */
    void initRayStats();
    int64_t getNumRays();

  public:
    static TutorialApplication* instance;
  };

  class SceneLoadingTutorialApplication : public TutorialApplication
  {
  public:
    SceneLoadingTutorialApplication (const std::string& tutorialName, int features);

    virtual int main(int argc, char** argv);

  public:
    TutorialScene obj_scene;
    Ref<SceneGraph::GroupNode> scene;
    bool convert_tris_to_quads;
    float convert_tris_to_quads_prop;
    bool convert_bezier_to_lines;
    bool convert_hair_to_curves;
    bool convert_bezier_to_bspline;
    bool convert_bspline_to_bezier;
    unsigned grid_resX, grid_resY;
    bool convert_tris_to_grids;
<<<<<<< HEAD
    bool merge_quads_to_grids;
=======
    bool convert_tris_to_grids_to_quads;
>>>>>>> a38163e8
    bool remove_mblur;
    bool remove_non_mblur;
    FileName sceneFilename;
    std::vector<FileName> keyFramesFilenames;
    SceneGraph::InstancingMode instancing_mode;
    std::string subdiv_mode;
    bool print_scene_cameras;
    std::string camera_name;
  };
}<|MERGE_RESOLUTION|>--- conflicted
+++ resolved
@@ -192,11 +192,8 @@
     bool convert_bspline_to_bezier;
     unsigned grid_resX, grid_resY;
     bool convert_tris_to_grids;
-<<<<<<< HEAD
     bool merge_quads_to_grids;
-=======
     bool convert_tris_to_grids_to_quads;
->>>>>>> a38163e8
     bool remove_mblur;
     bool remove_non_mblur;
     FileName sceneFilename;
