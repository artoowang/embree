--- conflicted
+++ resolved
@@ -16,11 +16,7 @@
 
 #pragma once
 
-<<<<<<< HEAD
-#include "../common/sys/platform.h"
-=======
 #include "../../../common/sys/platform.h"
->>>>>>> 2c4e14f1
 
 /* size of screen tiles */
 #define TILE_SIZE_X 8
