// ======================================================================== //
// Copyright 2009-2015 Intel Corporation                                    //
//                                                                          //
// Licensed under the Apache License, Version 2.0 (the "License");          //
// you may not use this file except in compliance with the License.         //
// You may obtain a copy of the License at                                  //
//                                                                          //
//     http://www.apache.org/licenses/LICENSE-2.0                           //
//                                                                          //
// Unless required by applicable law or agreed to in writing, software      //
// distributed under the License is distributed on an "AS IS" BASIS,        //
// WITHOUT WARRANTIES OR CONDITIONS OF ANY KIND, either express or implied. //
// See the License for the specific language governing permissions and      //
// limitations under the License.                                           //
// ======================================================================== //

#include "tutorial_device.isph"

/* the scene to render */
extern RTCScene g_scene;

uniform unsigned int g_numThreads = 0;

/* intensity scaling for traversal cost visualization */
uniform float scale = 1.0f / 1000000.0f;
uniform bool g_changed = false;

extern uniform float g_debug;

/* stores pointer to currently used rendePixel function */
extern renderPixelFunc renderPixel;

/* standard rendering function for each tutorial */
Vec3f renderPixelStandard(float x, float y, const uniform Vec3f& vx, const uniform Vec3f& vy, const uniform Vec3f& vz, const uniform Vec3f& p);

/* renders a single pixel with eyelight shading */
Vec3f renderPixelEyeLight(float x, float y, const uniform Vec3f& vx, const uniform Vec3f& vy, const uniform Vec3f& vz, const uniform Vec3f& p)
{
  /* initialize ray */
  RTCRay ray;
  ray.org = p;
  ray.dir = normalize(x*vx + y*vy + vz);
  ray.tnear = 0.0f;
  ray.tfar = inf;
  ray.geomID = RTC_INVALID_GEOMETRY_ID;
  ray.primID = RTC_INVALID_GEOMETRY_ID;
  ray.mask = -1;
  ray.time = g_debug;

  /* intersect ray with scene */
  rtcIntersect(g_scene,ray);

  /* shade pixel */
  if (ray.geomID == RTC_INVALID_GEOMETRY_ID) return make_Vec3f(0.0f);
  else return make_Vec3f(abs(dot(ray.dir,normalize(ray.Ng))));
  //else return make_Vec3f(clamp(dot(ray.dir,normalize(ray.Ng))));
}

/* renders a single pixel with wireframe shading */
Vec3f renderPixelWireframe(float x, float y, const uniform Vec3f& vx, const uniform Vec3f& vy, const uniform Vec3f& vz, const uniform Vec3f& p)
{
  /* initialize ray */
  RTCRay ray;
  ray.org = p;
  ray.dir = normalize(x*vx + y*vy + vz);
  ray.tnear = 0.0f;
  ray.tfar = inf;
  ray.geomID = RTC_INVALID_GEOMETRY_ID;
  ray.primID = RTC_INVALID_GEOMETRY_ID;
  ray.mask = -1;
  ray.time = g_debug;

  /* intersect ray with scene */
  rtcIntersect(g_scene,ray);

  /* return black if nothing hit */
  if (ray.geomID == RTC_INVALID_GEOMETRY_ID) return make_Vec3f(1.0f,1.0f,1.0f);

  /* calculate wireframe around triangles */
  const float border = 0.05f;
  Vec3f color = make_Vec3f(1.0f);
  if (ray.u < border) color = make_Vec3f(0.0f);
  if (ray.v < border) color = make_Vec3f(0.0f);
  if (1.0f-ray.u-ray.v < border) color = make_Vec3f(0.0f);

  /* perform eyelight shading */
  return color*make_Vec3f(abs(dot(ray.dir,normalize(ray.Ng))));
}

/* renders a single pixel with UV shading */
Vec3f renderPixelUV(float x, float y, const uniform Vec3f& vx, const uniform Vec3f& vy, const uniform Vec3f& vz, const uniform Vec3f& p)
{
  /* initialize ray */
  RTCRay ray;
  ray.org = p;
  ray.dir = normalize(x*vx + y*vy + vz);
  ray.tnear = 0.0f;
  ray.tfar = inf;
  ray.geomID = RTC_INVALID_GEOMETRY_ID;
  ray.primID = RTC_INVALID_GEOMETRY_ID;
  ray.mask = -1;
  ray.time = g_debug;

  /* intersect ray with scene */
  rtcIntersect(g_scene,ray);

  /* shade pixel */
  if (ray.geomID == RTC_INVALID_GEOMETRY_ID) return make_Vec3f(0.0f,0.0f,1.0f);
  else return make_Vec3f(ray.u,ray.v,1.0f-ray.u-ray.v);
}

/* renders a single pixel with geometry normal shading */
Vec3f renderPixelNg(float x, float y, const uniform Vec3f& vx, const uniform Vec3f& vy, const uniform Vec3f& vz, const uniform Vec3f& p)
{
  /* initialize ray */
  RTCRay ray;
  ray.org = p;
  ray.dir = normalize(x*vx + y*vy + vz);
  ray.tnear = 0.0f;
  ray.tfar = inf;
  ray.geomID = RTC_INVALID_GEOMETRY_ID;
  ray.primID = RTC_INVALID_GEOMETRY_ID;
  ray.mask = -1;
  ray.time = g_debug;

  /* intersect ray with scene */
  rtcIntersect(g_scene,ray);

  /* shade pixel */
  if (ray.geomID == RTC_INVALID_GEOMETRY_ID) return make_Vec3f(0.0f,0.0f,1.0f);
  else return abs(normalize(make_Vec3f(ray.Ng.x,ray.Ng.y,ray.Ng.z)));
}

Vec3f randomColor(const int ID) 
{
  int r = ((ID+13)*17*23) & 255;
  int g = ((ID+15)*11*13) & 255;
  int b = ((ID+17)* 7*19) & 255;
  const float oneOver255f = 1.f/255.f;
  return make_Vec3f(r*oneOver255f,g*oneOver255f,b*oneOver255f);
}

/* geometry ID shading */
Vec3f renderPixelGeomID(float x, float y, const uniform Vec3f& vx, const uniform Vec3f& vy, const uniform Vec3f& vz, const uniform Vec3f& p)
{
  /* initialize ray */
  RTCRay ray;
  ray.org = p;
  ray.dir = normalize(x*vx + y*vy + vz);
  ray.tnear = 0.0f;
  ray.tfar = inf;
  ray.geomID = RTC_INVALID_GEOMETRY_ID;
  ray.primID = RTC_INVALID_GEOMETRY_ID;
  ray.mask = -1;
  ray.time = g_debug;

  /* intersect ray with scene */
  rtcIntersect(g_scene,ray);

  /* shade pixel */
  if (ray.geomID == RTC_INVALID_GEOMETRY_ID) return make_Vec3f(0.0f);
  else return randomColor(ray.geomID);
}

/* geometry ID and primitive ID shading */
Vec3f renderPixelGeomIDPrimID(float x, float y, const uniform Vec3f& vx, const uniform Vec3f& vy, const uniform Vec3f& vz, const uniform Vec3f& p)
{
  /* initialize ray */
  RTCRay ray;
  ray.org = p;
  ray.dir = normalize(x*vx + y*vy + vz);
  ray.tnear = 0.0f;
  ray.tfar = inf;
  ray.geomID = RTC_INVALID_GEOMETRY_ID;
  ray.primID = RTC_INVALID_GEOMETRY_ID;
  ray.mask = -1;
  ray.time = g_debug;

  /* intersect ray with scene */
  rtcIntersect(g_scene,ray);

  /* shade pixel */
  if (ray.geomID == RTC_INVALID_GEOMETRY_ID) return make_Vec3f(0.0f);
  else return randomColor(ray.geomID ^ ray.primID)*make_Vec3f(abs(dot(ray.dir,normalize(ray.Ng))));
}

/* vizualizes the traversal cost of a pixel */
Vec3f renderPixelCycles(float x, float y, const uniform Vec3f& vx, const uniform Vec3f& vy, const uniform Vec3f& vz, const uniform Vec3f& p)
{
  /* initialize ray */
  RTCRay ray;
  ray.org = p;
  ray.dir = normalize(x*vx + y*vy + vz);
  ray.tnear = 0.0f;
  ray.tfar = inf;
  ray.geomID = RTC_INVALID_GEOMETRY_ID;
  ray.primID = RTC_INVALID_GEOMETRY_ID;
  ray.mask = -1;
  ray.time = g_debug;

  /* intersect ray with scene */
  uniform int64 c0 = get_tsc();
  rtcIntersect(g_scene,ray);
  uniform int64 c1 = get_tsc();
  
  /* shade pixel */
  return make_Vec3f((uniform float)(c1-c0)*scale,0.0f,0.0f);
}

/* renders a single pixel with UV shading and shoot ray 16 times for measurements */
Vec3f renderPixelUV16(float x, float y, const uniform Vec3f& vx, const uniform Vec3f& vy, const uniform Vec3f& vz, const uniform Vec3f& p)
{
  /* initialize ray */
  RTCRay ray;
  ray.org = p;
  ray.dir = normalize(x*vx + y*vy + vz);
  ray.tnear = 0.0f;
  ray.tfar = inf;
  ray.geomID = RTC_INVALID_GEOMETRY_ID;
  ray.primID = RTC_INVALID_GEOMETRY_ID;
  ray.mask = -1;
  ray.time = g_debug;

  /* intersect ray with scene */
  for (uniform int i=0; i<16; i++) {
    ray.tfar = inf;
    rtcIntersect(g_scene,ray);
  }

  /* shade pixel */
  if (ray.geomID == RTC_INVALID_GEOMETRY_ID) return make_Vec3f(0.0f);
  else return make_Vec3f(ray.u,ray.v,1.0f-ray.u-ray.v);
}

/* renders a single pixel with ambient occlusion */
Vec3f renderPixelAmbientOcclusion(float x, float y, const uniform Vec3f& vx, const uniform Vec3f& vy, const uniform Vec3f& vz, const uniform Vec3f& p)
{
  /* initialize ray */
  RTCRay ray;
  ray.org = p;
  ray.dir = normalize(x*vx + y*vy + vz);
  ray.tnear = 0.0f;
  ray.tfar = inf;
  ray.geomID = RTC_INVALID_GEOMETRY_ID;
  ray.primID = RTC_INVALID_GEOMETRY_ID;
  ray.mask = -1;
  ray.time = g_debug;

  /* intersect ray with scene */
  rtcIntersect(g_scene,ray);

  /* shade pixel */
  if (ray.geomID == RTC_INVALID_GEOMETRY_ID) return make_Vec3f(0.0f);

  Vec3f Ng = normalize(ray.Ng);
  Vec3f col = make_Vec3f(min(1.f,.3f+.8f*abs(dot(Ng,normalize(ray.dir)))));

  /* calculate hit point */
  float intensity = 0;
  Vec3f hitPos = ray.org + ray.tfar * ray.dir;

#define AMBIENT_OCCLUSION_SAMPLES 64
  /* trace some ambient occlusion rays */
  int seed = 34*x+12*y;
  for (uniform int i=0; i<AMBIENT_OCCLUSION_SAMPLES; i++) 
     {
      Vec3f dir; 
      const float oneOver10000f = 1.f/10000.f;
      seed = 1103515245 * seed + 12345;
      dir.x = (seed%10000)*oneOver10000f;
      seed = 1103515245 * seed + 12345;
      dir.y = (seed%10000)*oneOver10000f;
      seed = 1103515245 * seed + 12345;
      dir.z = (seed%10000)*oneOver10000f;
    
      /* initialize shadow ray */
      RTCRay shadow;
      shadow.org = hitPos;
      shadow.dir = dir;
      shadow.tnear = 0.001f;
      shadow.tfar = inf;
      shadow.geomID = RTC_INVALID_GEOMETRY_ID;
      shadow.primID = RTC_INVALID_GEOMETRY_ID;
      shadow.mask = -1;
      shadow.time = g_debug;
    
      /* trace shadow ray */
      rtcOccluded(g_scene,shadow);
    
      /* add light contribution */
      if (shadow.geomID == RTC_INVALID_GEOMETRY_ID)
        intensity += 1.0f;   
     }
  intensity *= 1.0f/AMBIENT_OCCLUSION_SAMPLES;

  /* shade pixel */
  return col * intensity;
}

/* returns the point seen through specified pixel */
export uniform bool device_pick(const uniform float x,
                                const uniform float y, 
                                const uniform Vec3f& vx, 
                                const uniform Vec3f& vy, 
                                const uniform Vec3f& vz, 
                                const uniform Vec3f& p,
                                uniform Vec3f& hitPos)
{
  /* initialize ray */
  uniform RTCRay1 ray;
  ray.org = p;
  ray.dir = normalize(x*vx + y*vy + vz);
  ray.tnear = 0.0f;
  ray.tfar = inf;
  ray.geomID = RTC_INVALID_GEOMETRY_ID;
  ray.primID = RTC_INVALID_GEOMETRY_ID;
  ray.mask = -1;
  ray.time = g_debug;

  /* intersect ray with scene */
  rtcIntersect1(g_scene,ray);

  /* shade pixel */
  if (ray.geomID == RTC_INVALID_GEOMETRY_ID) {
    hitPos = make_Vec3f(0.0f,0.0f,0.0f);
    return false;
  }
  else {
    hitPos = ray.org + ray.tfar*ray.dir;
    return true;
  }
}

/* called when a key is pressed */
extern void device_key_pressed_default(uniform int key)
{
  if (key == GLUT_KEY_F1) {
    renderPixel = renderPixelStandard;
    g_changed = true;
  }
  else if (key == GLUT_KEY_F2) {
    renderPixel = renderPixelEyeLight;
    g_changed = true;
  }
  else if (key == GLUT_KEY_F3) {
    renderPixel = renderPixelWireframe;
    g_changed = true;
  }
  else if (key == GLUT_KEY_F4) {
    renderPixel = renderPixelUV;
    g_changed = true;
  }
  else if (key == GLUT_KEY_F5) {
    renderPixel = renderPixelNg;
    g_changed = true;
  }
  else if (key == GLUT_KEY_F6) {
    renderPixel = renderPixelGeomID;
    g_changed = true;
  }
  else if (key == GLUT_KEY_F7) {
    renderPixel = renderPixelGeomIDPrimID;
    g_changed = true;
  }
  else if (key == GLUT_KEY_F8) {
    renderPixel = renderPixelUV16;
    g_changed = true;
  }
  else if (key == GLUT_KEY_F9) {
    if (renderPixel == renderPixelCycles) scale *= 2.0f;
    renderPixel = renderPixelCycles;
    g_changed = true;
  }
  else if (key == GLUT_KEY_F10) {
    if (renderPixel == renderPixelCycles) scale *= 0.5f;
    renderPixel = renderPixelCycles;
    g_changed = true;
  }
  else if (key == GLUT_KEY_F11) {
    renderPixel = renderPixelAmbientOcclusion;
    g_changed = true;
  }
  else if (key == GLUT_KEY_F12) {
    g_changed = true;
  }
}

/* called when a key is pressed */
void (* uniform key_pressed_handler)(uniform int key) = NULL;

export void call_key_pressed_handler(uniform int key) {
  if (key_pressed_handler) key_pressed_handler(key);
}

task void task_getNumHWThreads() {
 g_numThreads = threadCount;
}

uniform unsigned int getNumHWThreads()
{
 launch[ 1 ] task_getNumHWThreads(); sync;
 return g_numThreads;
}

static uniform int p[513] = { 
  151,160,137,91,90,15,131,13,201,95,96,53,194,233,7,225,140,36,103,30,69,142,8,99,37,240,21,10,23,
  190, 6,148,247,120,234,75,0,26,197,62,94,252,219,203,117,35,11,32,57,177,33,
  88,237,149,56,87,174,20,125,136,171,168, 68,175,74,165,71,134,139,48,27,166,
  77,146,158,231,83,111,229,122,60,211,133,230,220,105,92,41,55,46,245,40,244,
  102,143,54, 65,25,63,161, 1,216,80,73,209,76,132,187,208, 89,18,169,200,196,
  135,130,116,188,159,86,164,100,109,198,173,186, 3,64,52,217,226,250,124,123,
  5,202,38,147,118,126,255,82,85,212,207,206,59,227,47,16,58,17,182,189,28,42,
  223,183,170,213,119,248,152, 2,44,154,163, 70,221,153,101,155,167, 43,172,9,
  129,22,39,253, 19,98,108,110,79,113,224,232,178,185, 112,104,218,246,97,228,
  251,34,242,193,238,210,144,12,191,179,162,241, 81,51,145,235,249,14,239,107,
  49,192,214, 31,181,199,106,157,184, 84,204,176,115,121,50,45,127, 4,150,254,
  138,236,205,93,222,114,67,29,24,72,243,141,128,195,78,66,215,61,156,180,
  151,160,137,91,90,15,131,13,201,95,96,53,194,233,7,225,140,36,103,30,69,142,8,99,37,240,21,10,23,
  190, 6,148,247,120,234,75,0,26,197,62,94,252,219,203,117,35,11,32,57,177,33,
  88,237,149,56,87,174,20,125,136,171,168, 68,175,74,165,71,134,139,48,27,166,
  77,146,158,231,83,111,229,122,60,211,133,230,220,105,92,41,55,46,245,40,244,
  102,143,54, 65,25,63,161, 1,216,80,73,209,76,132,187,208, 89,18,169,200,196,
  135,130,116,188,159,86,164,100,109,198,173,186, 3,64,52,217,226,250,124,123,
  5,202,38,147,118,126,255,82,85,212,207,206,59,227,47,16,58,17,182,189,28,42,
  223,183,170,213,119,248,152, 2,44,154,163, 70,221,153,101,155,167, 43,172,9,
  129,22,39,253, 19,98,108,110,79,113,224,232,178,185, 112,104,218,246,97,228,
  251,34,242,193,238,210,144,12,191,179,162,241, 81,51,145,235,249,14,239,107,
  49,192,214, 31,181,199,106,157,184, 84,204,176,115,121,50,45,127, 4,150,254,
  138,236,205,93,222,114,67,29,24,72,243,141,128,195,78,66,215,61,156,180,
  151
};

static uniform float g1[128] = {
  -0.20707, 0.680971, -0.293328, -0.106833, -0.362614, 0.772857, -0.968834, 0.16818, -0.681263, -0.232568, 0.382009, -0.882282, 0.799709, -0.672908, -0.681857, 0.0661294, 0.208288, 0.165398, -0.460058, -0.219044, -0.413199, 0.484755, -0.402949, -0.848924, -0.190035, 0.714756, 0.883937, 0.325661, 0.692952, -0.99449, -0.0752415, 0.065192, 0.575753, -0.468776, 0.965505, -0.38643, 0.20171, 0.217431, -0.575122, 0.77179, -0.390686, -0.69628, -0.324676, -0.225046, 0.28722, 0.507107, 0.207232, 0.0632565, -0.0812794, 0.304977, -0.345638, 0.892741, -0.26392, 0.887781, -0.985143, 0.0331999, -0.454458, -0.951402, 0.183909, -0.590073, 0.755387, -0.881263, -0.478315, -0.394342, 0.78299, -0.00360388, 0.420051, -0.427172, 0.729847, 0.351081, -0.0830201, 0.919271, 0.549351, -0.246897, -0.542722, -0.290932, -0.399364, 0.339532, 0.437933, 0.131909, 0.648931, -0.218776, 0.637533, 0.688017, -0.639064, 0.886792, -0.150226, 0.0413316, -0.868712, 0.827016, 0.765169, 0.522728, -0.202155, 0.376514, 0.523097, -0.189982, -0.749498, -0.0307322, -0.555075, 0.746242, 0.0576438, -0.997172, 0.721028, -0.962605, 0.629784, -0.514232, -0.370856, 0.931465, 0.87112, 0.618863, -0.0157817, -0.559729, 0.152707, -0.421942, -0.357866, -0.477353, -0.652024, -0.996365, -0.910432, -0.517651, -0.169098, 0.403249, -0.556309, 0.00782069, -0.86594, -0.213873, -0.0410469, -0.563716
};

static uniform float g2[128*2] = {
0.605609, 0.538399, 0.796519, -0.944204, 0.908294, 0.756016, 0.0977536, -0.863638, 0.842196, -0.744751, -0.932081, 0.932392, -0.588525, 0.516884, 0.841188, -0.978497, -0.608649, -0.868011, 0.992137, -0.772425, 0.963049, -0.0478757, 0.953878, 0.889467, 0.562174, 0.624644, -0.356598, -0.520726, -0.821833, 0.99985, 0.234183, -0.9791, -0.971815, -0.0979374, -0.108159, -0.34927, -0.592124, -0.775632, 0.97228, 0.753819, 0.941608, 0.578291, 0.852108, -0.760312, -0.784772, 0.0223242, -0.606013, -0.980319, 0.252581, -0.575064, 0.884701, 0.943763, 0.737344, 0.938496, 0.0466562, -0.994566, 0.989782, 0.988368, -0.546155, 0.279211, -0.69504, 0.931229, 0.99768, -0.325874, -0.630157, -0.999936, -0.968623, -0.226805, -0.750428, -0.450961, 0.257868, 0.968011, -0.988005, -0.713965, 0.991007, -0.61059, 0.950437, -0.483042, -0.98105, -0.915356, -0.892527, -0.772958, -0.9081, 0.55692, 0.906075, 0.937419, 0.454624, -0.991582, 0.400857, 0.855933, -0.672619, 0.0713424, 0.593249, -0.378286, -0.997369, -0.827112, 0.708222, -0.995343, 0.985069, 0.698711, -0.180105, 0.999961, -0.768451, 0.993107, -0.918024, 0.0446961, 0.91882, 0.97691, -0.393915, 0.364803, 0.0495592, 0.186545, -0.461553, -0.242776, 0.901952, -0.0710866, 0.888101, 0.999935, 0.277688, 0.0554235, 0.506599, -0.299293, 0.984394, -0.999698, 0.408822, -0.782639, 0.128596, 0.198834, 0.981707, 0.864566, 0.808197, 0.352335, 0.970484, -0.667503, 0.330243, 0.208392, 0.191539, -0.938943, 0.895002, 0.910575, -0.537691, -0.98548, -0.721635, -0.335382, -0.424701, -0.960452, 0.595047, 0.783579, -0.937749, 0.529096, -0.997906, -0.581313, -0.899828, -0.88461, 0.989469, 0.91872, -0.850793, 0.955954, 0.715768, -0.736686, 0.80392, -0.717276, -0.788579, 0.987003, -0.839648, 0.885176, -0.998929, -0.0376033, -0.578371, -0.718771, 0.906081, 0.239947, -0.803563, -0.00826282, 0.991011, -0.0057943, -0.349232, 0.65319, 0.992067, -0.953535, 0.893781, 0.661689, 0.957253, -0.425442, -0.866609, 0.712892, -0.807777, 0.89632, -0.595147, -0.0224999, -0.643786, 0.545815, -0.870124, -0.696306, -0.99902, 0.773648, -0.806008, -0.931319, -0.780114, -0.552154, -0.933812, -0.563108, -0.619909, 0.966532, 0.692454, 0.993284, 0.338885, -0.75104, 0.237272, -0.713619, -0.160187, -0.199242, -0.371265, -0.781439, -0.914125, -0.944104, 0.169525, -0.984403, 0.976056, -0.265228, 0.94232, 0.993906, -0.877517, -0.89618, 0.611817, -0.106758, 0.680403, 0.163329, -0.325386, -0.0687362, -0.901164, 0.460314, 0.999981, -0.0408026, 0.850356, -0.763343, -0.170806, -0.102919, 0.581564, 0.688634, 0.284368, -0.276419, 0.616641, -0.929771, 0.927865, 0.440373, 0.153446, 0.840456, 0.996966, 0.867209, -0.135077, -0.493238, -0.577193, 0.0588088, 0.715215, 0.0143633
};

static uniform float g3[128*4] = {
  -0.582745, 0.443494, -0.680971, 0, -0.601153, 0.791961, 0.106833, 0, -0.265466, 0.576385, -0.772857, 0, 0.981035, 0.0963612, -0.16818, 0, 0.524388, 0.819103, 0.232568, 0, -0.170518, -0.43875, 0.882282, 0, 0.598053, -0.435348, 0.672908, 0, 0.53956, 0.839346, -0.0661294, 0, -0.782511, -0.600267, -0.165398, 0, -0.122114, 0.968043, 0.219044, 0, -0.235567, 0.842331, -0.484755, 0, -0.158657, 0.504139, 0.848924, 0, -0.578396, 0.39317, -0.714756, 0, 0.883328, -0.337159, -0.325661, 0, 0.0597264, -0.0861552, 0.99449, 0, -0.970124, 0.233685, -0.0651921, 0, 0.208238, -0.858421, 0.468776, 0, 0.916908, -0.0997567, 0.38643, 0, -0.786568, -0.577957, -0.217431, 0, 0.14868, 0.618251, -0.77179, 0, -0.24168, 0.675858, 0.69628, 0, -0.50994, 0.83025, 0.225046, 0, -0.534183, -0.676382, -0.507107, 0, -0.793861, -0.6048, -0.0632565, 0, -0.92148, 0.240548, -0.304977, 0, -0.210037, 0.39862, -0.892741, 0, -0.310918, 0.339375, -0.887781, 0, 0.99836, 0.0466305, -0.0331999, 0, -0.0439099, 0.304806, 0.951402, 0, -0.676304, -0.440938, 0.590073, 0, 0.339805, -0.328495, 0.881263, 0, -0.0625568, 0.916832, 0.394342, 0, 0.776463, -0.630153, 0.00360388, 0, -0.224717, -0.8758, 0.427172, 0, 0.618879, -0.70266, -0.351081, 0, -0.380313, 0.101503, -0.919271, 0, 0.149639, -0.957418, 0.246897, 0, 0.128024, 0.948139, 0.290932, 0, -0.292448, 0.893976, -0.339532, 0, -0.192062, -0.972477, -0.131909, 0, 0.44007, -0.870905, 0.218776, 0, 0.303887, -0.659003, -0.688017, 0, 0.195552, 0.41876, -0.886792, 0, -0.889922, 0.454236, -0.0413315, 0, 0.515034, 0.225353, -0.827016, 0, 0.63084, -0.573408, -0.522728, 0, -0.745779, 0.549592, -0.376514, 0, 0.0711763, -0.979204, 0.189982, 0, 0.705657, 0.707887, 0.0307322, 0, 0.114603, 0.655735, -0.746242, 0, -0.0739232, -0.0135353, 0.997172, 0, 0.173356, -0.20818, 0.962605, 0, 0.34008, -0.787344, 0.514232, 0, -0.143596, 0.334295, -0.931465, 0, 0.721989, -0.30942, -0.618863, 0, -0.827657, 0.0410685, 0.559729, 0, -0.804277, -0.418454, 0.421942, 0, -0.379459, 0.792556, 0.477353, 0, 0.0391537, 0.0756503, 0.996365, 0, 0.821943, 0.237588, 0.517651, 0, -0.788974, 0.463584, -0.403249, 0, 0.175972, 0.984364, -0.00782073, 0, 0.891497, 0.399363, 0.213873, 0, -0.819111, 0.106216, 0.563716, 0, 0.105511, 0.544028, -0.832406, 0, -0.464551, 0.63753, 0.614612, 0, 0.232387, 0.935154, -0.267363, 0, 0.777619, 0.272068, -0.566823, 0, 0.975331, 0.190338, 0.111807, 0, 0.224313, 0.450072, -0.86436, 0, 0.841897, -0.536898, 0.0543103, 0, 0.637123, -0.664145, -0.391135, 0, 0.901675, -0.422984, 0.0898189, 0, -0.496241, 0.367413, -0.786608, 0, -0.255468, -0.689763, -0.677469, 0, -0.0616459, -0.951141, -0.302539, 0, -0.431011, -0.889035, -0.154425, 0, -0.0711688, 0.486502, -0.870776, 0, -0.223359, -0.36162, 0.905175, 0, -0.678546, 0.695482, -0.23639, 0, 0.576553, 0.77934, 0.245389, 0, -0.194568, -0.24951, 0.948624, 0, 0.28962, -0.447736, 0.845962, 0, -0.0403821, -0.871893, 0.488028, 0, 0.790972, -0.560788, 0.244705, 0, -0.34553, 0.739953, 0.57713, 0, -0.516376, -0.697122, 0.49737, 0, 0.115998, 0.859293, 0.498156, 0, 0.643831, -0.239955, 0.72657, 0, -0.125114, 0.987348, -0.0974144, 0, -0.306452, 0.610699, -0.73016, 0, -0.269845, 0.893027, -0.360119, 0, 0.328563, -0.570628, -0.752615, 0, -0.306918, -0.42057, 0.853769, 0, 0.699245, -0.51785, 0.492837, 0, -0.558362, -0.469763, -0.68378, 0, 0.476563, -0.841398, 0.254826, 0, 0.0276172, -0.623206, 0.78157, 0, 0.587723, -0.800313, -0.118659, 0, 0.594035, -0.740708, 0.313806, 0, -0.340185, -0.887929, 0.309605, 0, 0.312245, -0.246681, -0.917416, 0, 0.194206, 0.186398, -0.963089, 0, 0.915704, 0.329835, -0.229553, 0, 0.94133, 0.229917, 0.247055, 0, -0.888253, -0.144148, 0.436152, 0, -0.906917, -0.362625, -0.214486, 0, 0.403108, -0.908884, 0.10693, 0, 0.983963, 0.169256, 0.056292, 0, -0.197949, 0.888236, 0.414553, 0, 0.0879741, 0.247673, 0.964841, 0, 0.474384, -0.868071, -0.146331, 0, 0.699884, 0.541342, -0.465953, 0, 0.610965, 0.567249, 0.552223, 0, 0.830508, -0.285788, -0.478103, 0, 0.328573, -0.683076, -0.652263, 0, -0.00537775, 0.873381, 0.487009, 0, -0.51289, 0.828835, 0.223557, 0, -0.871168, -0.15102, 0.467182, 0, -0.545561, 0.390016, -0.741789, 0, 0.874063, 0.259258, 0.410852, 0, -0.781555, 0.612184, -0.120005, 0, -0.284928, 0.708938, -0.645154, 0, -0.568809, 0.0883274, 0.817713, 0, -0.0429388, 0.549957, -0.834088, 0, 0.933296, -0.127233, 0.335813, 0, 0.698149, -0.493464, 0.51873, 0, -0.603413, 0.617495, -0.504572, 0 
};

inline float fade(float t) {
  return (t * t * t) * (t * (t * 6 - 15) + 10); 
}

/*inline float fade(float t) {
  return t * t * (3 - t * 2); 
  }*/

inline float lerp(float t, float a, float b) { 
  return a + t * (b - a); 
}

inline float grad(int hash, float x) {
  return x*g1[hash&127];
}

inline float grad(int hash, float x, float y) {
  int h = hash&127;
  return x*g2[2*h+0]+y*g2[2*h+1];
}

inline float grad(int hash, float x, float y, float z) {
  int h = hash&127;
  return x*g3[4*h+0]+y*g3[4*h+1]+z*g3[4*h+2];
}

float noise(float x) 
{
  float fx = floor(x);
  int X = (int)fx & 255;
  x -= fx;
  float u = fade(x);
  float g00 = grad(p[X  ],x  );
  float g10 = grad(p[X+1],x-1);
  return lerp(u,g00,g10);
}

float noise(float x, float y) 
{
  float fx = floor(x);
  float fy = floor(y);
  
  int X = (int)fx & 255;
  int Y = (int)fy & 255;
  
  x -= fx;
  y -= fy;
  
  float u = fade(x);
  float v = fade(y);
  
  int p00  = p[X  ]+Y;
  int p10  = p[X+1]+Y;
  int p01  = p[X  ]+Y+1;
  int p11  = p[X+1]+Y+1;
  
  float g00 = grad(p[p00],x  ,y  );
  float g10 = grad(p[p10],x-1,y  );
  float g01 = grad(p[p01],x  ,y-1);
  float g11 = grad(p[p11],x-1,y-1);
  
  return lerp(v,lerp(u,g00,g10),lerp(u,g01,g11));
}

float noise(const Vec3f& pos)  
{
  float x = pos.x;
  float y = pos.y;
  float z = pos.z;

  float fx = floor(x);
  float fy = floor(y);
  float fz = floor(z);
  
  int X = (int)fx & 255;
  int Y = (int)fy & 255;
  int Z = (int)fz & 255;
  
  x -= fx;
  y -= fy;
  z -= fz;
  
  float u = fade(x);
  float v = fade(y);
  float w = fade(z);
  
  int p00  = p[X]+Y;
  int p000 = p[p00]+Z;
  int p010 = p[p00+1]+Z;
  int p001 = p000+1; 
  int p011 = p010+1;
  int p10  = p[X+1]+Y;
  int p100 = p[p10]+Z;
  int p110 = p[p10+1]+Z;
  int p101 = p100+1;
  int p111 = p110+1;
  
  float g000 = grad(p[p000],x  ,y  ,z  );
  float g100 = grad(p[p100],x-1,y  ,z  );
  float g010 = grad(p[p010],x  ,y-1,z  );
  float g110 = grad(p[p110],x-1,y-1,z  );
  float g001 = grad(p[p001],x  ,y  ,z-1);
  float g101 = grad(p[p101],x-1,y  ,z-1);
  float g011 = grad(p[p011],x  ,y-1,z-1);
  float g111 = grad(p[p111],x-1,y-1,z-1);
  
  return lerp(w,
              lerp(v,lerp(u,g000,g100),lerp(u,g010,g110)),
              lerp(v,lerp(u,g001,g101),lerp(u,g011,g111)));
}

Vec3f noise3D(const Vec3f& p)
{
  float x = noise(p.x+128.0f);
  float y = noise(p.y+64.0f);
  float z = noise(p.z+192.0f);
  return make_Vec3f(x,y,z);
}

/* draws progress bar */
void progressStart() {
}

uniform bool progressMonitor(void* uniform ptr, const uniform double n) {
  return true;
}

void progressEnd() {
}

Vec2f getTextureCoordinatesSubdivMesh(void* uniform _mesh, const unsigned int primID, const float u, const float v)
{
  uniform ISPCSubdivMesh *uniform mesh = (uniform ISPCSubdivMesh *uniform )_mesh;
  Vec2f st;
  st.x = u;
  st.y = v;
  if (mesh && mesh->texcoord_indices)
    {
      assert(primID < mesh->numFaces);
      const size_t face_offset = mesh->face_offsets[primID];
      if (mesh->verticesPerFace[primID] == 3)
	{
	  const size_t t0 = mesh->texcoord_indices[face_offset+0];
	  const size_t t1 = mesh->texcoord_indices[face_offset+1];
	  const size_t t2 = mesh->texcoord_indices[face_offset+2];
	  const Vec2f txt0 = mesh->texcoords[t0];
	  const Vec2f txt1 = mesh->texcoords[t1];
	  const Vec2f txt2 = mesh->texcoords[t2];
	  const float w = 1.0f - u - v;
	  st = w * txt0 + u * txt1 + v * txt2;
	}
      else if (mesh->verticesPerFace[primID] == 4)
	{
	  const size_t t0 = mesh->texcoord_indices[face_offset+0];
	  const size_t t1 = mesh->texcoord_indices[face_offset+1];
	  const size_t t2 = mesh->texcoord_indices[face_offset+2];
	  const size_t t3 = mesh->texcoord_indices[face_offset+3];
	  const Vec2f txt0 = mesh->texcoords[t0];
	  const Vec2f txt1 = mesh->texcoords[t1];
	  const Vec2f txt2 = mesh->texcoords[t2];
	  const Vec2f txt3 = mesh->texcoords[t3];
	  const float u0 = u;
	  const float v0 = v;
	  const float u1 = 1.0f - u;
	  const float v1 = 1.0f - v;
	  st = u1*v1 * txt0 + u0*v1* txt1 + u0*v0 * txt2 + u1*v0* txt3;	  
	}
#if defined(_DEBUG)
      else
	PRINT("not supported");
#endif
    }
  return st;
}

float getTextureTexel1f(void *uniform _texture, float s, float t)
{
  uniform Texture * uniform texture = (Texture*)_texture;
  if (!texture) return 0.0f;

  if (texture->format == FLOAT32)
  { 
    const float u = min(max(s,0.0f),1.0f);
    const float v = min(max(t,0.0f),1.0f);
    const int ui  = min((int)floor((texture->width-1)*u),texture->width-1);
    const int vi  = min((int)floor((texture->height-1)*v),texture->height-1);
    uniform float *uniform data = (uniform float *uniform)texture->data;
    return data[vi*texture->width + ui];
  }
  else if (texture->format == RGBA8)
  {
    int iu = (int)(s * (float)(texture->width));
    if (texture->width_mask) iu &= texture->width_mask;
    else                     iu = min(iu,texture->width-1);
    int iv = (int)(t * (float)(texture->height));
    if (texture->height_mask) iv &= texture->height_mask;
    else                      iv = min(iv,texture->height-1);
    const int offset = (iv * texture->width + iu) * 4;
    uniform unsigned int8 * uniform t = (uniform unsigned int8* uniform)texture->data;
    
    const unsigned int8  r = t[offset+0];
    return r*(1.0f/255.0f);
  }
  return 0.0f;
}

Vec3f getTextureTexel3f(void *uniform _texture, float s, float t)
{
  uniform Texture * uniform texture = (Texture*)_texture;
  
  if (texture && texture->format == RGBA8)
<<<<<<< HEAD
  {
    int iu = (int)(s * (float)(texture->width));
    if (texture->width_mask) iu &= texture->width_mask;
    else                     iu = min(iu,texture->width-1);
    int iv = (int)(t * (float)(texture->height));
    if (texture->height_mask) iv &= texture->height_mask;
    else                      iv = min(iv,texture->height-1);
    const int offset = (iv * texture->width + iu) * 4;
    uniform unsigned int8 * uniform t = (uniform unsigned int8* uniform)texture->data;
    
    const unsigned int8  r = t[offset+0];
    const unsigned int8  g = t[offset+1];
    const unsigned int8  b = t[offset+2];
    
    return make_Vec3f(  (float)r * (1.0f/255.0f), (float)g * (1.0f/255.0f), (float)b * (1.0f/255.0f) );
  }
=======
    {
      s = max(s,0.0f);
      t = max(t,0.0f);
     
      int iu = (int)(s * (float)(texture->width));
      if (texture->width_mask) 
	iu &= texture->width_mask;
      else
	iu = min(iu,texture->width-1);
      int iv = (int)(t * (float)(texture->height));
      if (texture->height_mask) 
	iv &= texture->height_mask;
      else
	iv = min(iv,texture->height-1);
      const int offset = (iv * texture->width + iu) * 4;
      uniform unsigned int8 * uniform t = (uniform unsigned int8* uniform)texture->data;

      const unsigned int8  r = t[offset+0];
      const unsigned int8  g = t[offset+1];
      const unsigned int8  b = t[offset+2];

      return make_Vec3f(  (float)r * 1.0f/255.0f, (float)g * 1.0f/255.0f, (float)b * 1.0f/255.0f );
    }
  
>>>>>>> e0472f2e
  return make_Vec3f(0.0f,0.0f,0.0f);
}<|MERGE_RESOLUTION|>--- conflicted
+++ resolved
@@ -622,6 +622,9 @@
   uniform Texture * uniform texture = (Texture*)_texture;
   if (!texture) return 0.0f;
 
+  s = max(s,0.0f);
+  t = max(t,0.0f);
+
   if (texture->format == FLOAT32)
   { 
     const float u = min(max(s,0.0f),1.0f);
@@ -653,25 +656,7 @@
   uniform Texture * uniform texture = (Texture*)_texture;
   
   if (texture && texture->format == RGBA8)
-<<<<<<< HEAD
   {
-    int iu = (int)(s * (float)(texture->width));
-    if (texture->width_mask) iu &= texture->width_mask;
-    else                     iu = min(iu,texture->width-1);
-    int iv = (int)(t * (float)(texture->height));
-    if (texture->height_mask) iv &= texture->height_mask;
-    else                      iv = min(iv,texture->height-1);
-    const int offset = (iv * texture->width + iu) * 4;
-    uniform unsigned int8 * uniform t = (uniform unsigned int8* uniform)texture->data;
-    
-    const unsigned int8  r = t[offset+0];
-    const unsigned int8  g = t[offset+1];
-    const unsigned int8  b = t[offset+2];
-    
-    return make_Vec3f(  (float)r * (1.0f/255.0f), (float)g * (1.0f/255.0f), (float)b * (1.0f/255.0f) );
-  }
-=======
-    {
       s = max(s,0.0f);
       t = max(t,0.0f);
      
@@ -694,7 +679,5 @@
 
       return make_Vec3f(  (float)r * 1.0f/255.0f, (float)g * 1.0f/255.0f, (float)b * 1.0f/255.0f );
     }
-  
->>>>>>> e0472f2e
   return make_Vec3f(0.0f,0.0f,0.0f);
 }