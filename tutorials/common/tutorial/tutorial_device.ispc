// ======================================================================== //
// Copyright 2009-2018 Intel Corporation                                    //
//                                                                          //
// Licensed under the Apache License, Version 2.0 (the "License");          //
// you may not use this file except in compliance with the License.         //
// You may obtain a copy of the License at                                  //
//                                                                          //
//     http://www.apache.org/licenses/LICENSE-2.0                           //
//                                                                          //
// Unless required by applicable law or agreed to in writing, software      //
// distributed under the License is distributed on an "AS IS" BASIS,        //
// WITHOUT WARRANTIES OR CONDITIONS OF ANY KIND, either express or implied. //
// See the License for the specific language governing permissions and      //
// limitations under the License.                                           //
// ======================================================================== //

#include "../math/random_sampler.isph"
#include "../math/sampling.isph"
#include "tutorial_device.isph"
#include "scene_device.h"

/* the scene to render */
extern RTCScene g_scene;
extern ISPCScene* uniform g_ispc_scene;

/* intensity scaling for traversal cost visualization */
extern uniform float scale;
extern uniform bool g_changed;

extern uniform float g_debug;

/* stores pointer to currently used rendePixel function */
renderTileFunc renderTile;

extern "C" unmasked void tutorial_error_handler(void* uniform userPtr, uniform RTCError code, const uniform int8* uniform str);

/* error reporting function */
unmasked void error_handler(void* uniform userPtr, uniform RTCError code, const uniform int8* uniform str) {
  tutorial_error_handler(userPtr,code,str);
}

/* renders a single pixel with eyelight shading */
Vec3f renderPixelEyeLight(float x, float y, const uniform ISPCCamera& camera, uniform RayStats& stats)
{
  /* initialize ray */
  Ray ray;
  ray.org = make_Vec3f(camera.xfm.p);
  ray.dir = make_Vec3f(normalize(x*camera.xfm.l.vx + y*camera.xfm.l.vy + camera.xfm.l.vz));
  ray.tnear = 0.0f;
  ray.tfar = inf;
  ray.geomID = RTC_INVALID_GEOMETRY_ID;
  ray.primID = RTC_INVALID_GEOMETRY_ID;
  ray.mask = -1;
  ray.time = g_debug;

  /* intersect ray with scene */
  uniform RTCIntersectContext context;
  rtcInitIntersectContext(&context);
  rtcIntersectV(g_scene,&context,RTCRayHit_(ray));
  RayStats_addRay(stats);

  /* shade pixel */
  if (ray.geomID == RTC_INVALID_GEOMETRY_ID)
    return make_Vec3f(0.0f);
  else if (dot(ray.dir,ray.Ng) < 0.0f)
    return make_Vec3f(0.0f,abs(dot(ray.dir,normalize(ray.Ng))),0.0f);
  else
    return make_Vec3f(abs(dot(ray.dir,normalize(ray.Ng))),0.0f,0.0f);
}

void renderTileEyeLight(uniform int taskIndex,
                        uniform int threadIndex,
                        uniform int* uniform pixels,
                        const uniform unsigned int width,
                        const uniform unsigned int height,
                        const uniform float time,
                        const uniform ISPCCamera& camera,
                        const uniform int numTilesX,
                        const uniform int numTilesY)
{
  const uniform int t = taskIndex;
  const uniform unsigned int tileY = t / numTilesX;
  const uniform unsigned int tileX = t - tileY * numTilesX;
  const uniform unsigned int x0 = tileX * TILE_SIZE_X;
  const uniform unsigned int x1 = min(x0+TILE_SIZE_X,width);
  const uniform unsigned int y0 = tileY * TILE_SIZE_Y;
  const uniform unsigned int y1 = min(y0+TILE_SIZE_Y,height);

  foreach_tiled (y = y0 ... y1, x = x0 ... x1)
  {
    Vec3f color = renderPixelEyeLight((float)x,(float)y,camera,g_stats[threadIndex]);

    /* write color to framebuffer */
    unsigned int r = (unsigned int) (255.0f * clamp(color.x,0.0f,1.0f));
    unsigned int g = (unsigned int) (255.0f * clamp(color.y,0.0f,1.0f));
    unsigned int b = (unsigned int) (255.0f * clamp(color.z,0.0f,1.0f));
    pixels[y*width+x] = (b << 16) + (g << 8) + r;
  }
}

/* renders a single pixel with occlusion shading */
Vec3f renderPixelOcclusion(float x, float y, const uniform ISPCCamera& camera, uniform RayStats& stats)
{
  /* initialize ray */
  Ray ray;
  ray.org = make_Vec3f(camera.xfm.p);
  ray.dir = make_Vec3f(normalize(x*camera.xfm.l.vx + y*camera.xfm.l.vy + camera.xfm.l.vz));
  ray.tnear = 0.0f;
  ray.tfar = inf;
  ray.geomID = RTC_INVALID_GEOMETRY_ID;
  ray.primID = RTC_INVALID_GEOMETRY_ID;
  ray.mask = -1;
  ray.time = g_debug;

  /* intersect ray with scene */
  uniform RTCIntersectContext context;
  rtcInitIntersectContext(&context);
<<<<<<< HEAD
  rtcOccluded(g_scene,&context,RTCRay_(ray));
=======
  rtcOccludedV(g_scene,&context,RTCRayHit_(ray));
>>>>>>> 84796020
  RayStats_addRay(stats);

  /* return black if nothing hit */
  if (ray.geomID == RTC_INVALID_GEOMETRY_ID) 
    return make_Vec3f(0.0f,0.0f,0.0f);
  else 
    return make_Vec3f(1.0f,1.0f,1.0f);
}

void renderTileOcclusion(uniform int taskIndex,
                         uniform int threadIndex,
                         uniform int* uniform pixels,
                         const uniform unsigned int width,
                         const uniform unsigned int height,
                         const uniform float time,
                         const uniform ISPCCamera& camera,
                         const uniform int numTilesX,
                         const uniform int numTilesY)
{
  const uniform int t = taskIndex;
  const uniform unsigned int tileY = t / numTilesX;
  const uniform unsigned int tileX = t - tileY * numTilesX;
  const uniform unsigned int x0 = tileX * TILE_SIZE_X;
  const uniform unsigned int x1 = min(x0+TILE_SIZE_X,width);
  const uniform unsigned int y0 = tileY * TILE_SIZE_Y;
  const uniform unsigned int y1 = min(y0+TILE_SIZE_Y,height);

  foreach_tiled (y = y0 ... y1, x = x0 ... x1)
  {
    Vec3f color = renderPixelOcclusion((float)x,(float)y,camera,g_stats[threadIndex]);

    /* write color to framebuffer */
    unsigned int r = (unsigned int) (255.0f * clamp(color.x,0.0f,1.0f));
    unsigned int g = (unsigned int) (255.0f * clamp(color.y,0.0f,1.0f));
    unsigned int b = (unsigned int) (255.0f * clamp(color.z,0.0f,1.0f));
    pixels[y*width+x] = (b << 16) + (g << 8) + r;
  }
}

/* renders a single pixel with UV shading */
Vec3f renderPixelUV(float x, float y, const uniform ISPCCamera& camera, uniform RayStats& stats)
{
  /* initialize ray */
  Ray ray;
  ray.org = make_Vec3f(camera.xfm.p);
  ray.dir = make_Vec3f(normalize(x*camera.xfm.l.vx + y*camera.xfm.l.vy + camera.xfm.l.vz));
  ray.tnear = 0.0f;
  ray.tfar = inf;
  ray.geomID = RTC_INVALID_GEOMETRY_ID;
  ray.primID = RTC_INVALID_GEOMETRY_ID;
  ray.mask = -1;
  ray.time = g_debug;

  /* intersect ray with scene */
  uniform RTCIntersectContext context;
  rtcInitIntersectContext(&context);
  rtcIntersectV(g_scene,&context,RTCRayHit_(ray));
  RayStats_addRay(stats);

  /* shade pixel */
  if (ray.geomID == RTC_INVALID_GEOMETRY_ID) return make_Vec3f(0.0f,0.0f,1.0f);
  else return make_Vec3f(ray.u,ray.v,1.0f-ray.u-ray.v);
}

void renderTileUV(uniform int taskIndex,
                  uniform int threadIndex,
                  uniform int* uniform pixels,
                  const uniform unsigned int width,
                  const uniform unsigned int height,
                  const uniform float time,
                  const uniform ISPCCamera& camera,
                  const uniform int numTilesX,
                  const uniform int numTilesY)
{
  const uniform int t = taskIndex;
  const uniform unsigned int tileY = t / numTilesX;
  const uniform unsigned int tileX = t - tileY * numTilesX;
  const uniform unsigned int x0 = tileX * TILE_SIZE_X;
  const uniform unsigned int x1 = min(x0+TILE_SIZE_X,width);
  const uniform unsigned int y0 = tileY * TILE_SIZE_Y;
  const uniform unsigned int y1 = min(y0+TILE_SIZE_Y,height);

  foreach_tiled (y = y0 ... y1, x = x0 ... x1)
  {
    Vec3f color = renderPixelUV((float)x,(float)y,camera,g_stats[threadIndex]);

    /* write color to framebuffer */
    unsigned int r = (unsigned int) (255.0f * clamp(color.x,0.0f,1.0f));
    unsigned int g = (unsigned int) (255.0f * clamp(color.y,0.0f,1.0f));
    unsigned int b = (unsigned int) (255.0f * clamp(color.z,0.0f,1.0f));
    pixels[y*width+x] = (b << 16) + (g << 8) + r;
  }
}

uniform unsigned int render_texcoords_mode = 0;

/* renders a single pixel with TexCoords shading */
Vec3f renderPixelTexCoords(float x, float y, const uniform ISPCCamera& camera, uniform RayStats& stats)
{
  /* initialize ray */
  Ray ray;
  ray.org = make_Vec3f(camera.xfm.p);
  ray.dir = make_Vec3f(normalize(x*camera.xfm.l.vx + y*camera.xfm.l.vy + camera.xfm.l.vz));
  ray.tnear = 0.0f;
  ray.tfar = inf;
  ray.geomID = RTC_INVALID_GEOMETRY_ID;
  ray.primID = RTC_INVALID_GEOMETRY_ID;
  ray.mask = -1;
  ray.time = g_debug;

  /* intersect ray with scene */
  uniform RTCIntersectContext context;
  rtcInitIntersectContext(&context);
  rtcIntersectV(g_scene,&context,RTCRayHit_(ray));
  RayStats_addRay(stats);

  /* shade pixel */
  if (ray.geomID == RTC_INVALID_GEOMETRY_ID)
    return make_Vec3f(0.0f,0.0f,1.0f);

  else if (g_ispc_scene)
  {
    Vec2f st = make_Vec2f(0,0);
    foreach_unique (geomID in ray.geomID) {
      RTCGeometry geometry = rtcGetGeometry(g_scene,geomID);
      rtcInterpolateV0(geometry,ray.primID,ray.u,ray.v,RTC_BUFFER_TYPE_VERTEX_ATTRIBUTE,2,&st.x,2);
    }
    if (render_texcoords_mode%2 == 0)
      return make_Vec3f(st.x,st.y,0.0f);
    else if (render_texcoords_mode%2 == 1)
      return ((int)(10.0f*st.x)+(int)(10.0f*st.y)) % 2 == 0 ? make_Vec3f(1,0,0) : make_Vec3f(0,1,0);
  }

  return make_Vec3f(1.0f);
}

void renderTileTexCoords(uniform int taskIndex,
                         uniform int threadIndex,
                         uniform int* uniform pixels,
                         const uniform unsigned int width,
                         const uniform unsigned int height,
                         const uniform float time,
                         const uniform ISPCCamera& camera,
                         const uniform int numTilesX,
                         const uniform int numTilesY)
{
  const uniform int t = taskIndex;
  const uniform unsigned int tileY = t / numTilesX;
  const uniform unsigned int tileX = t - tileY * numTilesX;
  const uniform unsigned int x0 = tileX * TILE_SIZE_X;
  const uniform unsigned int x1 = min(x0+TILE_SIZE_X,width);
  const uniform unsigned int y0 = tileY * TILE_SIZE_Y;
  const uniform unsigned int y1 = min(y0+TILE_SIZE_Y,height);

  foreach_tiled (y = y0 ... y1, x = x0 ... x1)
  {
    Vec3f color = renderPixelTexCoords((float)x,(float)y,camera,g_stats[threadIndex]);

    /* write color to framebuffer */
    unsigned int r = (unsigned int) (255.0f * clamp(color.x,0.0f,1.0f));
    unsigned int g = (unsigned int) (255.0f * clamp(color.y,0.0f,1.0f));
    unsigned int b = (unsigned int) (255.0f * clamp(color.z,0.0f,1.0f));
    pixels[y*width+x] = (b << 16) + (g << 8) + r;
  }
}

/* renders a single pixel with geometry normal shading */
Vec3f renderPixelNg(float x, float y, const uniform ISPCCamera& camera, uniform RayStats& stats)
{
  /* initialize ray */
  Ray ray;
  ray.org = make_Vec3f(camera.xfm.p);
  ray.dir = make_Vec3f(normalize(x*camera.xfm.l.vx + y*camera.xfm.l.vy + camera.xfm.l.vz));
  ray.tnear = 0.0f;
  ray.tfar = inf;
  ray.geomID = RTC_INVALID_GEOMETRY_ID;
  ray.primID = RTC_INVALID_GEOMETRY_ID;
  ray.mask = -1;
  ray.time = g_debug;

  /* intersect ray with scene */
  uniform RTCIntersectContext context;
  rtcInitIntersectContext(&context);
  rtcIntersectV(g_scene,&context,RTCRayHit_(ray));
  RayStats_addRay(stats);

  /* shade pixel */
  if (ray.geomID == RTC_INVALID_GEOMETRY_ID) return make_Vec3f(0.0f,0.0f,1.0f);
  else return abs(normalize(make_Vec3f(ray.Ng.x,ray.Ng.y,ray.Ng.z)));
  //else return normalize(make_Vec3f(ray.Ng.x,ray.Ng.y,ray.Ng.z));
}

void renderTileNg(uniform int taskIndex,
                  uniform int threadIndex,
                  uniform int* uniform pixels,
                  const uniform unsigned int width,
                  const uniform unsigned int height,
                  const uniform float time,
                  const uniform ISPCCamera& camera,
                  const uniform int numTilesX,
                  const uniform int numTilesY)
{
  const uniform int t = taskIndex;
  const uniform unsigned int tileY = t / numTilesX;
  const uniform unsigned int tileX = t - tileY * numTilesX;
  const uniform unsigned int x0 = tileX * TILE_SIZE_X;
  const uniform unsigned int x1 = min(x0+TILE_SIZE_X,width);
  const uniform unsigned int y0 = tileY * TILE_SIZE_Y;
  const uniform unsigned int y1 = min(y0+TILE_SIZE_Y,height);

  foreach_tiled (y = y0 ... y1, x = x0 ... x1)
  {
    Vec3f color = renderPixelNg((float)x,(float)y,camera,g_stats[threadIndex]);

    /* write color to framebuffer */
    unsigned int r = (unsigned int) (255.0f * clamp(color.x,0.0f,1.0f));
    unsigned int g = (unsigned int) (255.0f * clamp(color.y,0.0f,1.0f));
    unsigned int b = (unsigned int) (255.0f * clamp(color.z,0.0f,1.0f));
    pixels[y*width+x] = (b << 16) + (g << 8) + r;
  }
}

Vec3f randomColor(const int ID)
{
  int r = ((ID+13)*17*23) & 255;
  int g = ((ID+15)*11*13) & 255;
  int b = ((ID+17)* 7*19) & 255;
  const float oneOver255f = 1.f/255.f;
  return make_Vec3f(r*oneOver255f,g*oneOver255f,b*oneOver255f);
}

/* geometry ID shading */
Vec3f renderPixelGeomID(float x, float y, const uniform ISPCCamera& camera, uniform RayStats& stats)
{
  /* initialize ray */
  Ray ray;
  ray.org = make_Vec3f(camera.xfm.p);
  ray.dir = make_Vec3f(normalize(x*camera.xfm.l.vx + y*camera.xfm.l.vy + camera.xfm.l.vz));
  ray.tnear = 0.0f;
  ray.tfar = inf;
  ray.geomID = RTC_INVALID_GEOMETRY_ID;
  ray.primID = RTC_INVALID_GEOMETRY_ID;
  ray.mask = -1;
  ray.time = g_debug;

  /* intersect ray with scene */
  uniform RTCIntersectContext context;
  rtcInitIntersectContext(&context);
  rtcIntersectV(g_scene,&context,RTCRayHit_(ray));
  RayStats_addRay(stats);

  /* shade pixel */
  if (ray.geomID == RTC_INVALID_GEOMETRY_ID) return make_Vec3f(0.0f);
  else return randomColor(ray.geomID);
}

void renderTileGeomID(uniform int taskIndex,
                      uniform int threadIndex,
                      uniform int* uniform pixels,
                      const uniform unsigned int width,
                      const uniform unsigned int height,
                      const uniform float time,
                      const uniform ISPCCamera& camera,
                      const uniform int numTilesX,
                      const uniform int numTilesY)
{
  const uniform int t = taskIndex;
  const uniform unsigned int tileY = t / numTilesX;
  const uniform unsigned int tileX = t - tileY * numTilesX;
  const uniform unsigned int x0 = tileX * TILE_SIZE_X;
  const uniform unsigned int x1 = min(x0+TILE_SIZE_X,width);
  const uniform unsigned int y0 = tileY * TILE_SIZE_Y;
  const uniform unsigned int y1 = min(y0+TILE_SIZE_Y,height);

  foreach_tiled (y = y0 ... y1, x = x0 ... x1)
  {
    Vec3f color = renderPixelGeomID((float)x,(float)y,camera,g_stats[threadIndex]);

    /* write color to framebuffer */
    unsigned int r = (unsigned int) (255.0f * clamp(color.x,0.0f,1.0f));
    unsigned int g = (unsigned int) (255.0f * clamp(color.y,0.0f,1.0f));
    unsigned int b = (unsigned int) (255.0f * clamp(color.z,0.0f,1.0f));
    pixels[y*width+x] = (b << 16) + (g << 8) + r;
  }
}

/* geometry ID and primitive ID shading */
Vec3f renderPixelGeomIDPrimID(float x, float y, const uniform ISPCCamera& camera, uniform RayStats& stats)
{
  /* initialize ray */
  Ray ray;
  ray.org = make_Vec3f(camera.xfm.p);
  ray.dir = make_Vec3f(normalize(x*camera.xfm.l.vx + y*camera.xfm.l.vy + camera.xfm.l.vz));
  ray.tnear = 0.0f;
  ray.tfar = inf;
  ray.geomID = RTC_INVALID_GEOMETRY_ID;
  ray.primID = RTC_INVALID_GEOMETRY_ID;
  ray.mask = -1;
  ray.time = g_debug;

  /* intersect ray with scene */
  uniform RTCIntersectContext context;
  rtcInitIntersectContext(&context);
  rtcIntersectV(g_scene,&context,RTCRayHit_(ray));
  RayStats_addRay(stats);

  /* shade pixel */
  if (ray.geomID == RTC_INVALID_GEOMETRY_ID) return make_Vec3f(0.0f);
  else return randomColor(ray.geomID ^ ray.primID)*make_Vec3f(abs(dot(ray.dir,normalize(ray.Ng))));
}

void renderTileGeomIDPrimID(uniform int taskIndex,
                            uniform int threadIndex,
                            uniform int* uniform pixels,
                            const uniform unsigned int width,
                            const uniform unsigned int height,
                            const uniform float time,
                            const uniform ISPCCamera& camera,
                            const uniform int numTilesX,
                            const uniform int numTilesY)
{
  const uniform int t = taskIndex;
  const uniform unsigned int tileY = t / numTilesX;
  const uniform unsigned int tileX = t - tileY * numTilesX;
  const uniform unsigned int x0 = tileX * TILE_SIZE_X;
  const uniform unsigned int x1 = min(x0+TILE_SIZE_X,width);
  const uniform unsigned int y0 = tileY * TILE_SIZE_Y;
  const uniform unsigned int y1 = min(y0+TILE_SIZE_Y,height);

  foreach_tiled (y = y0 ... y1, x = x0 ... x1)
  {
    Vec3f color = renderPixelGeomIDPrimID((float)x,(float)y,camera,g_stats[threadIndex]);

    /* write color to framebuffer */
    unsigned int r = (unsigned int) (255.0f * clamp(color.x,0.0f,1.0f));
    unsigned int g = (unsigned int) (255.0f * clamp(color.y,0.0f,1.0f));
    unsigned int b = (unsigned int) (255.0f * clamp(color.z,0.0f,1.0f));
    pixels[y*width+x] = (b << 16) + (g << 8) + r;
  }
}

/* vizualizes the traversal cost of a pixel */
Vec3f renderPixelCycles(float x, float y, const uniform ISPCCamera& camera, uniform RayStats& stats)
{
  /* initialize ray */
  Ray ray;
  ray.org = make_Vec3f(camera.xfm.p);
  ray.dir = make_Vec3f(normalize(x*camera.xfm.l.vx + y*camera.xfm.l.vy + camera.xfm.l.vz));
  ray.tnear = 0.0f;
  ray.tfar = inf;
  ray.geomID = RTC_INVALID_GEOMETRY_ID;
  ray.primID = RTC_INVALID_GEOMETRY_ID;
  ray.mask = -1;
  ray.time = g_debug;

  /* intersect ray with scene */
  uniform int64 c0 = get_tsc();
  uniform RTCIntersectContext context;
  rtcInitIntersectContext(&context);
  rtcIntersectV(g_scene,&context,RTCRayHit_(ray));
  uniform int64 c1 = get_tsc();
  RayStats_addRay(stats);

  /* shade pixel */
  return make_Vec3f((uniform float)(c1-c0)*scale,0.0f,0.0f);
}

void renderTileCycles(uniform int taskIndex,
                      uniform int threadIndex,
                      uniform int* uniform pixels,
                      const uniform unsigned int width,
                      const uniform unsigned int height,
                      const uniform float time,
                      const uniform ISPCCamera& camera,
                      const uniform int numTilesX,
                      const uniform int numTilesY)
{
  const uniform int t = taskIndex;
  const uniform unsigned int tileY = t / numTilesX;
  const uniform unsigned int tileX = t - tileY * numTilesX;
  const uniform unsigned int x0 = tileX * TILE_SIZE_X;
  const uniform unsigned int x1 = min(x0+TILE_SIZE_X,width);
  const uniform unsigned int y0 = tileY * TILE_SIZE_Y;
  const uniform unsigned int y1 = min(y0+TILE_SIZE_Y,height);

  foreach_tiled (y = y0 ... y1, x = x0 ... x1)
  {
    Vec3f color = renderPixelCycles((float)x,(float)y,camera,g_stats[threadIndex]);

    /* write color to framebuffer */
    unsigned int r = (unsigned int) (255.0f * clamp(color.x,0.0f,1.0f));
    unsigned int g = (unsigned int) (255.0f * clamp(color.y,0.0f,1.0f));
    unsigned int b = (unsigned int) (255.0f * clamp(color.z,0.0f,1.0f));
    pixels[y*width+x] = (b << 16) + (g << 8) + r;
  }
}

/* renders a single pixel with ambient occlusion */
Vec3f renderPixelAmbientOcclusion(float x, float y, const uniform ISPCCamera& camera, uniform RayStats& stats)
{
  /* initialize ray */
  Ray ray;
  ray.org = make_Vec3f(camera.xfm.p);
  ray.dir = make_Vec3f(normalize(x*camera.xfm.l.vx + y*camera.xfm.l.vy + camera.xfm.l.vz));
  ray.tnear = 0.0f;
  ray.tfar = inf;
  ray.geomID = RTC_INVALID_GEOMETRY_ID;
  ray.primID = RTC_INVALID_GEOMETRY_ID;
  ray.mask = -1;
  ray.time = g_debug;

  /* intersect ray with scene */
  uniform RTCIntersectContext context;
  rtcInitIntersectContext(&context);
  rtcIntersectV(g_scene,&context,RTCRayHit_(ray));
  RayStats_addRay(stats);

  /* shade pixel */
  if (ray.geomID == RTC_INVALID_GEOMETRY_ID) return make_Vec3f(0.0f);

  Vec3f Ng = normalize(ray.Ng);
  Vec3f col = make_Vec3f(min(1.f,.3f+.8f*abs(dot(Ng,normalize(ray.dir)))));

  /* calculate hit point */
  float intensity = 0;
  Vec3f hitPos = ray.org + ray.tfar * ray.dir;

#define AMBIENT_OCCLUSION_SAMPLES 64
  /* trace some ambient occlusion rays */
  RandomSampler sampler;
  RandomSampler_init(sampler, (int)x, (int)y, 0);
  for (uniform int i=0; i<AMBIENT_OCCLUSION_SAMPLES; i++)
  {
    Vec3f dir = cosineSampleHemisphere(RandomSampler_get2D(sampler));

    /* initialize shadow ray */
    Ray shadow;
    shadow.org = hitPos;
    shadow.dir = dir;
    shadow.tnear = 0.001f;
    shadow.tfar = inf;
    shadow.geomID = RTC_INVALID_GEOMETRY_ID;
    shadow.primID = RTC_INVALID_GEOMETRY_ID;
    shadow.mask = -1;
    shadow.time = g_debug;

    /* trace shadow ray */
    uniform RTCIntersectContext context;
    rtcInitIntersectContext(&context);
<<<<<<< HEAD
    rtcOccluded(g_scene,&context,RTCRay_(shadow));
    //rtcIntersect(g_scene,&context,shadow);
=======
    rtcOccludedV(g_scene,&context,RTCRayHit_(shadow));
    //rtcIntersectV(g_scene,&context,shadow);
>>>>>>> 84796020
    RayStats_addShadowRay(stats);

    /* add light contribution */
    if (shadow.geomID == RTC_INVALID_GEOMETRY_ID)
      intensity += 1.0f;
  }
  intensity *= 1.0f/AMBIENT_OCCLUSION_SAMPLES;

  /* shade pixel */
  return col * intensity;
}

void renderTileAmbientOcclusion(uniform int taskIndex,
                                uniform int threadIndex,
                                uniform int* uniform pixels,
                                const uniform unsigned int width,
                                const uniform unsigned int height,
                                const uniform float time,
                                const uniform ISPCCamera& camera,
                                const uniform int numTilesX,
                                const uniform int numTilesY)
{
  const uniform int t = taskIndex;
  const uniform unsigned int tileY = t / numTilesX;
  const uniform unsigned int tileX = t - tileY * numTilesX;
  const uniform unsigned int x0 = tileX * TILE_SIZE_X;
  const uniform unsigned int x1 = min(x0+TILE_SIZE_X,width);
  const uniform unsigned int y0 = tileY * TILE_SIZE_Y;
  const uniform unsigned int y1 = min(y0+TILE_SIZE_Y,height);

  foreach_tiled (y = y0 ... y1, x = x0 ... x1)
  {
    Vec3f color = renderPixelAmbientOcclusion((float)x,(float)y,camera,g_stats[threadIndex]);

    /* write color to framebuffer */
    unsigned int r = (unsigned int) (255.0f * clamp(color.x,0.0f,1.0f));
    unsigned int g = (unsigned int) (255.0f * clamp(color.y,0.0f,1.0f));
    unsigned int b = (unsigned int) (255.0f * clamp(color.z,0.0f,1.0f));
    pixels[y*width+x] = (b << 16) + (g << 8) + r;
  }
}

/* differential visualization */
static uniform int differentialMode = 0;
Vec3f renderPixelDifferentials(float x, float y, const uniform ISPCCamera& camera, uniform RayStats& stats)
{
  /* initialize ray */
  Ray ray;
  ray.org = make_Vec3f(camera.xfm.p);
  ray.dir = make_Vec3f(normalize(x*camera.xfm.l.vx + y*camera.xfm.l.vy + camera.xfm.l.vz));
  ray.tnear = 0.0f;
  ray.tfar = inf;
  ray.geomID = RTC_INVALID_GEOMETRY_ID;
  ray.primID = RTC_INVALID_GEOMETRY_ID;
  ray.mask = -1;
  ray.time = g_debug;

  /* intersect ray with scene */
  uniform RTCIntersectContext context;
  rtcInitIntersectContext(&context);
  rtcIntersectV(g_scene,&context,RTCRayHit_(ray));
  RayStats_addRay(stats);

  /* shade pixel */
  if (ray.geomID == RTC_INVALID_GEOMETRY_ID) return make_Vec3f(0.0f);

  /* calculate differentials */
  float eps = 0.001f/16.0f;
  Vec3f P00, P01, P10, P11;
  Vec3f dP00du, dP01du, dP10du, dP11du;
  Vec3f dP00dv, dP01dv, dP10dv, dP11dv;
  Vec3f dPdu1, dPdv1, ddPdudu1, ddPdvdv1, ddPdudv1;
  foreach_unique (geomID in ray.geomID) {
    RTCGeometry geometry = rtcGetGeometry(g_scene,geomID);
    rtcInterpolateV1(geometry,ray.primID,ray.u+0.f,ray.v+0.f,RTC_BUFFER_TYPE_VERTEX,0,&P00.x,&dP00du.x,&dP00dv.x,3);
    rtcInterpolateV1(geometry,ray.primID,ray.u+0.f,ray.v+eps,RTC_BUFFER_TYPE_VERTEX,0,&P01.x,&dP01du.x,&dP01dv.x,3);
    rtcInterpolateV1(geometry,ray.primID,ray.u+eps,ray.v+0.f,RTC_BUFFER_TYPE_VERTEX,0,&P10.x,&dP10du.x,&dP10dv.x,3);
    rtcInterpolateV1(geometry,ray.primID,ray.u+eps,ray.v+eps,RTC_BUFFER_TYPE_VERTEX,0,&P11.x,&dP11du.x,&dP11dv.x,3);
    rtcInterpolateV2(geometry,ray.primID,ray.u,ray.v,RTC_BUFFER_TYPE_VERTEX,0,NULL,&dPdu1.x,&dPdv1.x,&ddPdudu1.x,&ddPdvdv1.x,&ddPdudv1.x,3);
  }
  Vec3f dPdu0 = (P10-P00)/eps;
  Vec3f dPdv0 = (P01-P00)/eps;
  Vec3f ddPdudu0 = (dP10du-dP00du)/eps;
  Vec3f ddPdvdv0 = (dP01dv-dP00dv)/eps;
  Vec3f ddPdudv0 = (dP01du-dP00du)/eps;

  Vec3f color = make_Vec3f(0.0f);
  switch (differentialMode)
  {
  case  0: color = dPdu0; break;
  case  1: color = dPdu1; break;
  case  2: color = 10.0f*(dPdu1-dPdu0); break;

  case  3: color = dPdv0; break;
  case  4: color = dPdv1; break;
  case  5: color = 10.0f*(dPdv1-dPdv0); break;

  case  6: color = ddPdudu0; break;
  case  7: color = ddPdudu1; break;
  case  8: color = 10.0f*(ddPdudu1-ddPdudu0); break;

  case  9: color = ddPdvdv0; break;
  case 10: color = ddPdvdv1; break;
  case 11: color = 10.0f*(ddPdvdv1-ddPdvdv0); break;

  case 12: color = ddPdudv0; break;
  case 13: color = ddPdudv1; break;
  case 14: color = 10.0f*(ddPdudv1-ddPdudv0); break;

  case 15: {
    color.x = length(dnormalize(cross(dPdu1,dPdv1),cross(ddPdudu1,dPdv1)+cross(dPdu1,ddPdudv1)))/length(dPdu1);
    color.y = length(dnormalize(cross(dPdu1,dPdv1),cross(ddPdudv1,dPdv1)+cross(dPdu1,ddPdvdv1)))/length(dPdv1);
    color.z = 0.0f;
    break;
  }
  case 16: {
    float Cu = length(dnormalize(cross(dPdu1,dPdv1),cross(ddPdudu1,dPdv1)+cross(dPdu1,ddPdudv1)))/length(dPdu1);
    float Cv = length(dnormalize(cross(dPdu1,dPdv1),cross(ddPdudv1,dPdv1)+cross(dPdu1,ddPdvdv1)))/length(dPdv1);
    color = make_Vec3f(sqrt(Cu*Cu + Cv*Cv));
    break;
  }
  }
  return clamp(color,make_Vec3f(0.0f),make_Vec3f(1.0f));
}

void renderTileDifferentials(uniform int taskIndex,
                             uniform int threadIndex,
                             uniform int* uniform pixels,
                             const uniform unsigned int width,
                             const uniform unsigned int height,
                             const uniform float time,
                             const uniform ISPCCamera& camera,
                             const uniform int numTilesX,
                             const uniform int numTilesY)
{
  const uniform int t = taskIndex;
  const uniform unsigned int tileY = t / numTilesX;
  const uniform unsigned int tileX = t - tileY * numTilesX;
  const uniform unsigned int x0 = tileX * TILE_SIZE_X;
  const uniform unsigned int x1 = min(x0+TILE_SIZE_X,width);
  const uniform unsigned int y0 = tileY * TILE_SIZE_Y;
  const uniform unsigned int y1 = min(y0+TILE_SIZE_Y,height);

  foreach_tiled (y = y0 ... y1, x = x0 ... x1)
  {
    Vec3f color = renderPixelDifferentials((float)x,(float)y,camera,g_stats[threadIndex]);

    /* write color to framebuffer */
    unsigned int r = (unsigned int) (255.0f * clamp(color.x,0.0f,1.0f));
    unsigned int g = (unsigned int) (255.0f * clamp(color.y,0.0f,1.0f));
    unsigned int b = (unsigned int) (255.0f * clamp(color.z,0.0f,1.0f));
    pixels[y*width+x] = (b << 16) + (g << 8) + r;
  }
}

/* returns the point seen through specified pixel */
export uniform bool device_pick(const uniform float x,
                                const uniform float y,
                                const uniform ISPCCamera& camera,
                                uniform Vec3f& hitPos)
{
  /* initialize ray */
  uniform Ray1 ray;
  ray.org = make_Vec3f(camera.xfm.p);
  ray.dir = make_Vec3f(normalize(x*camera.xfm.l.vx + y*camera.xfm.l.vy + camera.xfm.l.vz));
  ray.tnear = 0.0f;
  ray.tfar = inf;
  ray.geomID = RTC_INVALID_GEOMETRY_ID;
  ray.primID = RTC_INVALID_GEOMETRY_ID;
  ray.mask = -1;
  ray.time = g_debug;

  /* intersect ray with scene */
  uniform RTCIntersectContext context;
  rtcInitIntersectContext(&context);
  rtcIntersect1(g_scene,&context,RTCRayHit1_(ray));

  /* shade pixel */
  if (ray.geomID == RTC_INVALID_GEOMETRY_ID) {
    hitPos = make_Vec3f(0.0f,0.0f,0.0f);
    return false;
  }
  else {
    hitPos = ray.org + ray.tfar*ray.dir;
    return true;
  }
}

/* called when a key is pressed */
extern void device_key_pressed_default(uniform int key)
{
  if (key == GLUT_KEY_F1) {
    renderTile = renderTileStandard;
    g_changed = true;
  }
  else if (key == GLUT_KEY_F2) {
    renderTile = renderTileEyeLight;
    g_changed = true;
  }
  else if (key == GLUT_KEY_F3) {
    renderTile = renderTileOcclusion;
    g_changed = true;
  }
  else if (key == GLUT_KEY_F4) {
    renderTile = renderTileUV;
    g_changed = true;
  }
  else if (key == GLUT_KEY_F5) {
    renderTile = renderTileNg;
    g_changed = true;
  }
  else if (key == GLUT_KEY_F6) {
    renderTile = renderTileGeomID;
    g_changed = true;
  }
  else if (key == GLUT_KEY_F7) {
    renderTile = renderTileGeomIDPrimID;
    g_changed = true;
  }
  else if (key == GLUT_KEY_F8) {
    if (renderTile == renderTileTexCoords) render_texcoords_mode++;
    renderTile = renderTileTexCoords;
    g_changed = true;
  }
  else if (key == GLUT_KEY_F9) {
    if (renderTile == renderTileCycles) scale *= 2.0f;
    renderTile = renderTileCycles;
    g_changed = true;
  }
  else if (key == GLUT_KEY_F10) {
    if (renderTile == renderTileCycles) scale *= 0.5f;
    renderTile = renderTileCycles;
    g_changed = true;
  }
  else if (key == GLUT_KEY_F11) {
    renderTile = renderTileAmbientOcclusion;
    g_changed = true;
  }
  else if (key == GLUT_KEY_F12) {
    if (renderTile == renderTileDifferentials) {
      differentialMode = (differentialMode+1)%17;
    } else {
      renderTile = renderTileDifferentials;
      differentialMode = 0;
    }
    g_changed = true;
  }
}

/* called when a key is pressed */
void (* uniform key_pressed_handler)(uniform int key) = NULL;

export void device_key_pressed(uniform int key) {
  if (key_pressed_handler) key_pressed_handler(key);
}

Vec2f getTextureCoordinatesSubdivMesh(void* uniform _mesh, const unsigned int primID, const float u, const float v)
{
  uniform ISPCSubdivMesh *uniform mesh = (uniform ISPCSubdivMesh *uniform )_mesh;
  Vec2f st;
  st.x = u;
  st.y = v;
  if (mesh && mesh->texcoord_indices)
    {
      assert(primID < mesh->numFaces);
      const unsigned int face_offset = mesh->face_offsets[primID];
      if (mesh->verticesPerFace[primID] == 3)
	{
	  const unsigned int t0 = mesh->texcoord_indices[face_offset+0];
	  const unsigned int t1 = mesh->texcoord_indices[face_offset+1];
	  const unsigned int t2 = mesh->texcoord_indices[face_offset+2];
	  const Vec2f txt0 = mesh->texcoords[t0];
	  const Vec2f txt1 = mesh->texcoords[t1];
	  const Vec2f txt2 = mesh->texcoords[t2];
	  const float w = 1.0f - u - v;
	  st = w * txt0 + u * txt1 + v * txt2;
	}
      else if (mesh->verticesPerFace[primID] == 4)
	{
	  const unsigned int t0 = mesh->texcoord_indices[face_offset+0];
	  const unsigned int t1 = mesh->texcoord_indices[face_offset+1];
	  const unsigned int t2 = mesh->texcoord_indices[face_offset+2];
	  const unsigned int t3 = mesh->texcoord_indices[face_offset+3];
	  const Vec2f txt0 = mesh->texcoords[t0];
	  const Vec2f txt1 = mesh->texcoords[t1];
	  const Vec2f txt2 = mesh->texcoords[t2];
	  const Vec2f txt3 = mesh->texcoords[t3];
	  const float u0 = u;
	  const float v0 = v;
	  const float u1 = 1.0f - u;
	  const float v1 = 1.0f - v;
	  st = u1*v1 * txt0 + u0*v1* txt1 + u0*v0 * txt2 + u1*v0* txt3;
	}
#if defined(_DEBUG)
      else
	PRINT("not supported");
#endif
    }
  return st;
}

float getTextureTexel1f(const uniform Texture* uniform texture, float s, float t)
{
  if (!texture) return 0.0f;

  int iu = (int)floor(s * (float)(texture->width));
  iu = iu % texture->width; if (iu < 0) iu += texture->width;
  int iv = (int)floor(t * (float)(texture->height));
  iv = iv % texture->height; if (iv < 0) iv += texture->height;

  if (texture->format == Texture_FLOAT32)
  {
    uniform float *uniform data = (uniform float *uniform)texture->data;
    return data[iv*texture->width + iu];
  }
  else if (texture->format == Texture_RGBA8)
  {
    const int offset = (iv * texture->width + iu) * 4;
    uniform unsigned int8 * uniform t = (uniform unsigned int8* uniform)texture->data;
    return t[offset+0]*(1.0f/255.0f);
  }
  return 0.0f;
}

Vec3f getTextureTexel3f(const uniform Texture* uniform texture, float s, float t)
{
  if (!texture) return make_Vec3f(0.0f,0.0f,0.0f);

  int iu = (int)floor(s * (float)(texture->width));
  iu = iu % texture->width; if (iu < 0) iu += texture->width;
  int iv = (int)floor(t * (float)(texture->height));
  iv = iv % texture->height; if (iv < 0) iv += texture->height;

  if (texture->format == Texture_RGBA8)
  {
    const int offset = (iv * texture->width + iu) * 4;
    uniform unsigned int8 * uniform t = (uniform unsigned int8* uniform)texture->data;
    const unsigned int8  r = t[offset+0];
    const unsigned int8  g = t[offset+1];
    const unsigned int8  b = t[offset+2];
    return make_Vec3f(  (float)r * 1.0f/255.0f, (float)g * 1.0f/255.0f, (float)b * 1.0f/255.0f );
  }
  return make_Vec3f(0.0f,0.0f,0.0f);
}<|MERGE_RESOLUTION|>--- conflicted
+++ resolved
@@ -115,11 +115,7 @@
   /* intersect ray with scene */
   uniform RTCIntersectContext context;
   rtcInitIntersectContext(&context);
-<<<<<<< HEAD
-  rtcOccluded(g_scene,&context,RTCRay_(ray));
-=======
-  rtcOccludedV(g_scene,&context,RTCRayHit_(ray));
->>>>>>> 84796020
+  rtcOccludedV(g_scene,&context,RTCRay_(ray));
   RayStats_addRay(stats);
 
   /* return black if nothing hit */
@@ -569,13 +565,8 @@
     /* trace shadow ray */
     uniform RTCIntersectContext context;
     rtcInitIntersectContext(&context);
-<<<<<<< HEAD
-    rtcOccluded(g_scene,&context,RTCRay_(shadow));
-    //rtcIntersect(g_scene,&context,shadow);
-=======
-    rtcOccludedV(g_scene,&context,RTCRayHit_(shadow));
+    rtcOccludedV(g_scene,&context,RTCRay_(shadow));
     //rtcIntersectV(g_scene,&context,shadow);
->>>>>>> 84796020
     RayStats_addShadowRay(stats);
 
     /* add light contribution */
