## Copyright 2009-2020 Intel Corporation
## SPDX-License-Identifier: Apache-2.0

ADD_LIBRARY(tutorial STATIC tutorial.cpp application.cpp scene.cpp tutorial_device.cpp scene_device.cpp)
TARGET_LINK_LIBRARIES(tutorial sys math lexers scenegraph lights embree imgui ${OPENGL_LIBRARIES} ${GLFW_LIBRARY})
SET_PROPERTY(TARGET tutorial PROPERTY FOLDER tutorials/common)
SET_PROPERTY(TARGET tutorial APPEND PROPERTY COMPILE_FLAGS " ${FLAGS_LOWEST}")

ADD_LIBRARY(noise STATIC noise.cpp)
SET_PROPERTY(TARGET noise PROPERTY FOLDER tutorials/common)
SET_PROPERTY(TARGET noise APPEND PROPERTY COMPILE_FLAGS " ${FLAGS_LOWEST}")

IF (EMBREE_ISPC_SUPPORT)
  ADD_ISPC_LIBRARY(tutorial_ispc STATIC tutorial.cpp application.cpp scene.cpp tutorial_device.ispc scene_device.cpp tasksys.cpp)
  TARGET_LINK_LIBRARIES(tutorial_ispc sys math lexers scenegraph lights_ispc embree imgui ${OPENGL_LIBRARIES} ${GLFW_LIBRARY})
  SET_PROPERTY(TARGET tutorial_ispc PROPERTY FOLDER tutorials/common)
  SET_PROPERTY(TARGET tutorial_ispc APPEND PROPERTY COMPILE_FLAGS " ${FLAGS_LOWEST}")

  ADD_ISPC_LIBRARY(noise_ispc STATIC noise.ispc)
  SET_TARGET_PROPERTIES(noise_ispc PROPERTIES LINKER_LANGUAGE CXX)
  SET_PROPERTY(TARGET noise_ispc PROPERTY FOLDER tutorials/common)
  SET_PROPERTY(TARGET noise_ispc APPEND PROPERTY COMPILE_FLAGS " ${FLAGS_LOWEST}")
ENDIF()

IF (WIN32 AND NOT EMBREE_EXTERNAL_GLFW)

  GET_FILENAME_COMPONENT(GLFW_DIR ${GLFW_LIBRARY} PATH)
  ADD_CUSTOM_COMMAND(TARGET tutorial POST_BUILD
    COMMAND ${CMAKE_COMMAND} -E copy_if_different ${GLFW_DIR}/glfw3.dll $<TARGET_FILE_DIR:tutorial>
    COMMENT "Copying GLFW DLL" VERBATIM
  )
  IF (EMBREE_SIGN_FILE)
    ADD_CUSTOM_COMMAND(TARGET tutorial POST_BUILD
      COMMAND ${EMBREE_SIGN_FILE} $<TARGET_FILE_DIR:tutorial>/glfw3.dll
      COMMENT "Signing GLFW DLL" VERBATIM
    )
  ENDIF()
  INSTALL(PROGRAMS $<TARGET_FILE_DIR:tutorial>/glfw3.dll DESTINATION ${CMAKE_INSTALL_BINDIR} COMPONENT examples)
<<<<<<< HEAD
ENDIF ()
=======

ENDIF()

ADD_CUSTOM_COMMAND(TARGET tutorial POST_BUILD
  COMMAND ${CMAKE_COMMAND} -E copy_directory ${CMAKE_SOURCE_DIR}/tutorials/models $<TARGET_FILE_DIR:tutorial>/models
  COMMENT "Copying example models")
>>>>>>> d761f349
<|MERGE_RESOLUTION|>--- conflicted
+++ resolved
@@ -36,13 +36,10 @@
     )
   ENDIF()
   INSTALL(PROGRAMS $<TARGET_FILE_DIR:tutorial>/glfw3.dll DESTINATION ${CMAKE_INSTALL_BINDIR} COMPONENT examples)
-<<<<<<< HEAD
-ENDIF ()
-=======
 
 ENDIF()
 
 ADD_CUSTOM_COMMAND(TARGET tutorial POST_BUILD
   COMMAND ${CMAKE_COMMAND} -E copy_directory ${CMAKE_SOURCE_DIR}/tutorials/models $<TARGET_FILE_DIR:tutorial>/models
   COMMENT "Copying example models")
->>>>>>> d761f349
+
