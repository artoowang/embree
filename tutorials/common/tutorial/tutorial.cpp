--- conflicted
+++ resolved
@@ -316,11 +316,8 @@
       grid_resX(2),
       grid_resY(2),
       convert_tris_to_grids(false),
-<<<<<<< HEAD
       merge_quads_to_grids(false),
-=======
       convert_tris_to_grids_to_quads(false),
->>>>>>> a38163e8
       remove_mblur(false),
       remove_non_mblur(false),
       sceneFilename(""),
@@ -1031,12 +1028,8 @@
     if (convert_bezier_to_bspline) scene->bezier_to_bspline();
     if (convert_bspline_to_bezier) scene->bspline_to_bezier();
     if (convert_tris_to_grids    ) scene->triangles_to_grids(grid_resX,grid_resY);
-<<<<<<< HEAD
     if (merge_quads_to_grids     ) scene->merge_quads_to_grids();
-=======
     if (convert_tris_to_grids_to_quads) scene->triangles_to_grids_to_quads(grid_resX,grid_resY);
-
->>>>>>> a38163e8
     Application::instance->log(1,"converting scene done");
 
     if (verbosity >= 1) {
