--- conflicted
+++ resolved
@@ -746,10 +746,6 @@
 
       stream << 1.0f/avg_render_time.get() << " fps";
       std::string str = stream.str();
-<<<<<<< HEAD
-      glColor3f(1.0f, 0.25f, 0.0f);
-      glRasterPos2i( width-GLint(str.size())*12, height - 24); 
-=======
       glRasterPos2i(6, height - 24);
       for (size_t i=0; i<str.size(); i++)
         glutBitmapCharacter(GLUT_BITMAP_TIMES_ROMAN_24, str[i]);
@@ -759,7 +755,6 @@
       stream << avg_mray.get() << " Mray/s";
       str = stream.str();
       glRasterPos2i(6, height - 52);
->>>>>>> 406adffd
       for (size_t i=0; i<str.size(); i++)
         glutBitmapCharacter(GLUT_BITMAP_TIMES_ROMAN_24, str[i]);
 #endif
