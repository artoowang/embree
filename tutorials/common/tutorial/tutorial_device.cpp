--- conflicted
+++ resolved
@@ -753,12 +753,7 @@
     return false;
   }
   else {
-<<<<<<< HEAD
-    PRINT(ray.u*20.0f);
-    hitPos = ray.org + ray.tfar()*ray.dir;
-=======
     hitPos = ray.org + ray.tfar*ray.dir;
->>>>>>> 8f53a4a4
     return true;
   }
 }
