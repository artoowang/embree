--- conflicted
+++ resolved
@@ -704,12 +704,11 @@
   return st;
 }
 
-<<<<<<< HEAD
-float getTextureTexel1f(const Texture* texture, const float s, const float t)
-=======
-float getTextureTexel1f(void *_texture, float s, float t)
->>>>>>> e0472f2e
-{
+float getTextureTexel1f(const Texture* texture, float s, float t)
+{
+  s = max(s,0.0f);
+  t = max(t,0.0f);
+
   if (likely(texture && texture->format == FLOAT32))
   {
     const float u = min(max(s,0.0f),1.0f);
@@ -721,12 +720,6 @@
   } 
   else if (likely(texture && texture->format == RGBA8))
   {
-<<<<<<< HEAD
-=======
-    s = max(s,0.0f);
-    t = max(t,0.0f);
-    
->>>>>>> e0472f2e
     int iu = (int)(s * (float)(texture->width));
     if (texture->width_mask) iu &= texture->width_mask;
     else                     iu = min(iu,texture->width-1);
@@ -739,29 +732,13 @@
   return 0.0f;
 }
 
-<<<<<<< HEAD
-Vec3f getTextureTexel3f(const Texture* texture,const float s, const float t)
-=======
-Vec3f  getTextureTexel3f(void *_texture,float s, float t)
->>>>>>> e0472f2e
-{
+Vec3f getTextureTexel3f(const Texture* texture, float s, float t)
+{
+   s = max(s,0.0f);
+   t = max(t,0.0f);
+      
   if (likely(texture && texture->format == RGBA8))
-<<<<<<< HEAD
-  {
-    int iu = (int)(s * (float)(texture->width));
-    if (texture->width_mask) iu &= texture->width_mask;
-    else                     iu = min(iu,texture->width-1);
-    int iv = (int)(t * (float)(texture->height));
-    if (texture->height_mask) iv &= texture->height_mask;
-    else                      iv = min(iv,texture->height-1);
-    unsigned char *t = (unsigned char*)texture->data + (iv * texture->width + iu) * 4;
-    return Vec3f(  (float)t[0] * 1.0f/255.0f, (float)t[1] * 1.0f/255.0f, (float)t[2] * 1.0f/255.0f );
-  }  
-=======
     {
-      s = max(s,0.0f);
-      t = max(t,0.0f);
-     
       int iu = (int)(s * (float)(texture->width));
       if (texture->width_mask) 
 	iu &= texture->width_mask;
@@ -775,6 +752,5 @@
       unsigned char *t = (unsigned char*)texture->data + (iv * texture->width + iu) * 4; //texture->bytesPerTexel;
       return Vec3f(  (float)t[0] * 1.0f/255.0f, (float)t[1] * 1.0f/255.0f, (float)t[2] * 1.0f/255.0f );
     }  
->>>>>>> e0472f2e
   return Vec3f(0.0f);;
 }