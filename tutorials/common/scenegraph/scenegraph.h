--- conflicted
+++ resolved
@@ -672,21 +672,7 @@
       }
 
       LineSegmentsNode (Ref<SceneGraph::LineSegmentsNode> imesh, const Transformations& spaces)
-<<<<<<< HEAD
-        : Node(true), indices(imesh->indices), material(imesh->material)
-      {
-        for (size_t i=0; i<spaces.size(); i++) {
-          avector<Vertex> verts(imesh->numVertices());
-          for (size_t j=0; j<imesh->numVertices(); j++) {
-            verts[j] = xfmPoint(spaces[i],imesh->positions[0][j]);
-            verts[j].w = imesh->positions[0][j].w;
-          }
-          positions.push_back(std::move(verts));
-        }
-      }
-=======
         : Node(true), positions(transformMSMBlurBuffer(imesh->positions,spaces)), indices(imesh->indices), material(imesh->material) {}
->>>>>>> e65b172d
       
       virtual void setMaterial(Ref<MaterialNode> material) {
         this->material = material;
@@ -760,18 +746,7 @@
       HairSetNode (const avector<Vertex>& positions_in, const std::vector<Hair>& hairs, Ref<MaterialNode> material, bool hair)
         : Node(true), hair(hair), hairs(hairs), material(material), tessellation_rate(4) 
       {
-<<<<<<< HEAD
-        for (size_t i=0; i<spaces.size(); i++) {
-          avector<Vertex> verts(imesh->numVertices());
-          for (size_t j=0; j<imesh->numVertices(); j++) {
-            verts[j] = xfmPoint(spaces[i],imesh->positions[0][j]);
-            verts[j].w = imesh->positions[0][j].w;
-          }
-          positions.push_back(std::move(verts));
-        }
-=======
         positions.push_back(positions_in);
->>>>>>> e65b172d
       }
    
       HairSetNode (Ref<SceneGraph::HairSetNode> imesh, const Transformations& spaces)
