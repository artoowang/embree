// ======================================================================== //
// Copyright 2009-2016 Intel Corporation                                    //
//                                                                          //
// Licensed under the Apache License, Version 2.0 (the "License");          //
// you may not use this file except in compliance with the License.         //
// You may obtain a copy of the License at                                  //
//                                                                          //
//     http://www.apache.org/licenses/LICENSE-2.0                           //
//                                                                          //
// Unless required by applicable law or agreed to in writing, software      //
// distributed under the License is distributed on an "AS IS" BASIS,        //
// WITHOUT WARRANTIES OR CONDITIONS OF ANY KIND, either express or implied. //
// See the License for the specific language governing permissions and      //
// limitations under the License.                                           //
// ======================================================================== //

#include "../common/math/random_sampler.h"
#include "../common/math/sampling.h"
#include "../common/tutorial/tutorial_device.h"
#include "../common/tutorial/scene_device.h"

namespace embree {

#define USE_INTERFACE 0 // 0 = stream, 1 = single rays/packets, 2 = single rays/packets using stream interface
#define AMBIENT_OCCLUSION_SAMPLES 64
//#define rtcOccluded rtcIntersect
//#define rtcOccluded1M rtcIntersect1M
#define RAYN_FLAGS RTC_INTERSECT_COHERENT
//#define RAYN_FLAGS RTC_INTERSECT_INCOHERENT

#define SIMPLE_SHADING 1
<<<<<<< HEAD
=======
#define INFINITE_BUILD_LOOP 0
>>>>>>> b9bcf8e6

extern "C" ISPCScene* g_ispc_scene;

/* scene data */
RTCDevice g_device = nullptr;
RTCScene g_scene = nullptr;

unsigned int convertTriangleMesh(ISPCTriangleMesh* mesh, RTCScene scene_out)
{
  unsigned int geomID = rtcNewTriangleMesh (scene_out, RTC_GEOMETRY_STATIC, mesh->numTriangles, mesh->numVertices, mesh->positions2 ? 2 : 1);
  rtcSetBuffer(scene_out, geomID, RTC_VERTEX_BUFFER, mesh->positions, 0, sizeof(Vec3fa      ));
  if (mesh->positions2) rtcSetBuffer(scene_out, geomID, RTC_VERTEX_BUFFER1, mesh->positions2, 0, sizeof(Vec3fa      ));
  rtcSetBuffer(scene_out, geomID, RTC_INDEX_BUFFER,  mesh->triangles, 0, sizeof(ISPCTriangle));
  mesh->geomID = geomID;
  return geomID;
}

unsigned int convertQuadMesh(ISPCQuadMesh* mesh, RTCScene scene_out)
{
  unsigned int geomID = rtcNewQuadMesh (scene_out, RTC_GEOMETRY_STATIC, mesh->numQuads, mesh->numVertices, mesh->positions2 ? 2 : 1);
  rtcSetBuffer(scene_out, geomID, RTC_VERTEX_BUFFER, mesh->positions, 0, sizeof(Vec3fa      ));
  if (mesh->positions2) rtcSetBuffer(scene_out, geomID, RTC_VERTEX_BUFFER1, mesh->positions2, 0, sizeof(Vec3fa      ));
  rtcSetBuffer(scene_out, geomID, RTC_INDEX_BUFFER,  mesh->quads, 0, sizeof(ISPCQuad));
  mesh->geomID = geomID;
  return geomID;
}

unsigned int convertSubdivMesh(ISPCSubdivMesh* mesh, RTCScene scene_out)
{
  unsigned int geomID = rtcNewSubdivisionMesh(scene_out, RTC_GEOMETRY_STATIC, mesh->numFaces, mesh->numEdges, mesh->numVertices,
                                                      mesh->numEdgeCreases, mesh->numVertexCreases, mesh->numHoles, mesh->positions2 ? 2 : 1);
  mesh->geomID = geomID;
  for (size_t i=0; i<mesh->numEdges; i++) mesh->subdivlevel[i] = 16.0f;
  rtcSetBuffer(scene_out, geomID, RTC_VERTEX_BUFFER, mesh->positions, 0, sizeof(Vec3fa  ));
  if (mesh->positions2) rtcSetBuffer(scene_out, geomID, RTC_VERTEX_BUFFER1, mesh->positions2, 0, sizeof(Vec3fa));
  rtcSetBuffer(scene_out, geomID, RTC_LEVEL_BUFFER,  mesh->subdivlevel, 0, sizeof(float));
  rtcSetBuffer(scene_out, geomID, RTC_INDEX_BUFFER,  mesh->position_indices  , 0, sizeof(unsigned int));
  rtcSetBuffer(scene_out, geomID, RTC_FACE_BUFFER,   mesh->verticesPerFace, 0, sizeof(unsigned int));
  rtcSetBuffer(scene_out, geomID, RTC_HOLE_BUFFER,   mesh->holes, 0, sizeof(unsigned int));
  rtcSetBuffer(scene_out, geomID, RTC_EDGE_CREASE_INDEX_BUFFER,    mesh->edge_creases,          0, 2*sizeof(unsigned int));
  rtcSetBuffer(scene_out, geomID, RTC_EDGE_CREASE_WEIGHT_BUFFER,   mesh->edge_crease_weights,   0, sizeof(float));
  rtcSetBuffer(scene_out, geomID, RTC_VERTEX_CREASE_INDEX_BUFFER,  mesh->vertex_creases,        0, sizeof(unsigned int));
  rtcSetBuffer(scene_out, geomID, RTC_VERTEX_CREASE_WEIGHT_BUFFER, mesh->vertex_crease_weights, 0, sizeof(float));
  return geomID;
}

unsigned int convertLineSegments(ISPCLineSegments* mesh, RTCScene scene_out)
{
  unsigned int geomID = rtcNewLineSegments (scene_out, RTC_GEOMETRY_STATIC, mesh->numSegments, mesh->numVertices, mesh->v2 ? 2 : 1);
  rtcSetBuffer(scene_out,geomID,RTC_VERTEX_BUFFER,mesh->v,0,sizeof(Vertex));
  if (mesh->v2) rtcSetBuffer(scene_out,geomID,RTC_VERTEX_BUFFER1,mesh->v2,0,sizeof(Vertex));
  rtcSetBuffer(scene_out,geomID,RTC_INDEX_BUFFER,mesh->indices,0,sizeof(int));
  return geomID;
}

unsigned int convertHairSet(ISPCHairSet* hair, RTCScene scene_out)
{
  unsigned int geomID = rtcNewHairGeometry (scene_out, RTC_GEOMETRY_STATIC, hair->numHairs, hair->numVertices, hair->v2 ? 2 : 1);
  rtcSetBuffer(scene_out,geomID,RTC_VERTEX_BUFFER,hair->v,0,sizeof(Vertex));
  if (hair->v2) rtcSetBuffer(scene_out,geomID,RTC_VERTEX_BUFFER1,hair->v2,0,sizeof(Vertex));
  rtcSetBuffer(scene_out,geomID,RTC_INDEX_BUFFER,hair->hairs,0,sizeof(ISPCHair));
  return geomID;
}

unsigned int convertCurveGeometry(ISPCHairSet* hair, RTCScene scene_out)
{
  unsigned int geomID = rtcNewCurveGeometry (scene_out, RTC_GEOMETRY_STATIC, hair->numHairs, hair->numVertices, hair->v2 ? 2 : 1);
  rtcSetBuffer(scene_out,geomID,RTC_VERTEX_BUFFER,hair->v,0,sizeof(Vertex));
  if (hair->v2) rtcSetBuffer(scene_out,geomID,RTC_VERTEX_BUFFER1,hair->v2,0,sizeof(Vertex));
  rtcSetBuffer(scene_out,geomID,RTC_INDEX_BUFFER,hair->hairs,0,sizeof(ISPCHair));
  return geomID;
}

RTCScene convertScene(ISPCScene* scene_in)
{
  size_t numGeometries = scene_in->numGeometries;
  int scene_flags = RTC_SCENE_STATIC | RTC_SCENE_INCOHERENT;
  int scene_aflags = RTC_INTERSECT1 | RTC_INTERSECT_STREAM | RTC_INTERPOLATE;
  RTCScene scene_out = rtcDeviceNewScene(g_device, (RTCSceneFlags)scene_flags,(RTCAlgorithmFlags) scene_aflags);

  for (size_t i=0; i<numGeometries; i++)
  {
    ISPCGeometry* geometry = scene_in->geometries[i];
    if (geometry->type == SUBDIV_MESH) {
      unsigned int geomID MAYBE_UNUSED = convertSubdivMesh((ISPCSubdivMesh*) geometry, scene_out);
      assert(geomID == i);
    }
    else if (geometry->type == TRIANGLE_MESH) {
      unsigned int geomID MAYBE_UNUSED = convertTriangleMesh((ISPCTriangleMesh*) geometry, scene_out);
      assert(geomID == i);
    }
    else if (geometry->type == QUAD_MESH) {
      unsigned int geomID MAYBE_UNUSED = convertQuadMesh((ISPCQuadMesh*) geometry, scene_out);
      assert(geomID == i);
    }
    else if (geometry->type == LINE_SEGMENTS) {
      unsigned int geomID MAYBE_UNUSED = convertLineSegments((ISPCLineSegments*) geometry, scene_out);
      assert(geomID == i);
    }
    else if (geometry->type == HAIR_SET) {
      unsigned int geomID MAYBE_UNUSED = convertHairSet((ISPCHairSet*) geometry, scene_out);
      assert(geomID == i);
    }
    else if (geometry->type == CURVES) {
      unsigned int geomID MAYBE_UNUSED = convertCurveGeometry((ISPCHairSet*) geometry, scene_out);
      assert(geomID == i);
    }
    else
      assert(false);
  }
  return scene_out;
}

/* renders a single pixel casting with ambient occlusion */
Vec3fa ambientOcclusionShading(int x, int y, RTCRay& ray)
{
  RTCRay rays[AMBIENT_OCCLUSION_SAMPLES];

  Vec3fa Ng = normalize(ray.Ng);
  if (dot(ray.dir,Ng) > 0.0f) Ng = neg(Ng);

  Vec3fa col = Vec3fa(min(1.0f,0.3f+0.8f*abs(dot(Ng,normalize(ray.dir)))));

  /* calculate hit point */
  float intensity = 0;
  Vec3fa hitPos = ray.org + ray.tfar * ray.dir;

  RandomSampler sampler;
  RandomSampler_init(sampler,x,y,0);

  /* enable only valid rays */
  for (int i=0; i<AMBIENT_OCCLUSION_SAMPLES; i++)
  {
    /* sample random direction */
    Vec2f s = RandomSampler_get2D(sampler);
    Sample3f dir;
    dir.v = cosineSampleHemisphere(s);
    dir.pdf = cosineSampleHemispherePDF(dir.v);
    dir.v = frame(Ng) * dir.v;

    /* initialize shadow ray */
    RTCRay& shadow = rays[i];
    shadow.org = hitPos;
    shadow.dir = dir.v;
    bool mask = 1; { // invalidate inactive rays
      shadow.tnear = mask ? 0.001f       : (float)(pos_inf);
      shadow.tfar  = mask ? (float)(inf) : (float)(neg_inf);
    }
    shadow.geomID = RTC_INVALID_GEOMETRY_ID;
    shadow.primID = RTC_INVALID_GEOMETRY_ID;
    shadow.mask = -1;
    shadow.time = 0;    // FIXME: invalidate inactive rays
  }

  RTCIntersectContext context;
  context.flags = RAYN_FLAGS;

  /* trace occlusion rays */
#if USE_INTERFACE == 0
  rtcOccluded1M(g_scene,&context,rays,AMBIENT_OCCLUSION_SAMPLES,sizeof(RTCRay));
#elif USE_INTERFACE == 1
  for (size_t i=0; i<AMBIENT_OCCLUSION_SAMPLES; i++)
    rtcOccluded(g_scene,rays[i]);
#else
  for (size_t i=0; i<AMBIENT_OCCLUSION_SAMPLES; i++)
    rtcOccluded1M(g_scene,&context,&rays[i],1,sizeof(RTCRay));
#endif

  /* accumulate illumination */
  for (int i=0; i<AMBIENT_OCCLUSION_SAMPLES; i++) {
    if (rays[i].geomID == RTC_INVALID_GEOMETRY_ID)
      intensity += 1.0f;
  }

  /* shade pixel */
  return col * (intensity/AMBIENT_OCCLUSION_SAMPLES);
}

/* renders a single screen tile */
void renderTileStandard(int taskIndex,
                        int* pixels,
                        const unsigned int width,
                        const unsigned int height,
                        const float time,
                        const ISPCCamera& camera,
                        const int numTilesX,
                        const int numTilesY)
{
  const unsigned int tileY = taskIndex / numTilesX;
  const unsigned int tileX = taskIndex - tileY * numTilesX;
  const unsigned int x0 = tileX * TILE_SIZE_X;
  const unsigned int x1 = min(x0+TILE_SIZE_X,width);
  const unsigned int y0 = tileY * TILE_SIZE_Y;
  const unsigned int y1 = min(y0+TILE_SIZE_Y,height);

  RTCRay rays[TILE_SIZE_X*TILE_SIZE_Y];

  /* generate stream of primary rays */
  int N = 0;
  for (unsigned int y=y0; y<y1; y++) for (unsigned int x=x0; x<x1; x++)
  {
    /* ISPC workaround for mask == 0 */
    if (all(1 == 0)) continue;

    RandomSampler sampler;
    RandomSampler_init(sampler, x, y, 0);

    /* initialize ray */
    RTCRay& ray = rays[N++];

    ray.org = Vec3fa(camera.xfm.p);
    ray.dir = Vec3fa(normalize((float)x*camera.xfm.l.vx + (float)y*camera.xfm.l.vy + camera.xfm.l.vz));
    bool mask = 1; { // invalidates inactive rays
      ray.tnear = mask ? 0.0f         : (float)(pos_inf);
      ray.tfar  = mask ? (float)(inf) : (float)(neg_inf);
    }
    ray.geomID = RTC_INVALID_GEOMETRY_ID;
    ray.primID = RTC_INVALID_GEOMETRY_ID;
    ray.mask = -1;
    ray.time = RandomSampler_get1D(sampler);
  }

  RTCIntersectContext context;
  context.flags = RAYN_FLAGS;

  /* trace stream of rays */
#if USE_INTERFACE == 0
  rtcIntersect1M(g_scene,&context,rays,N,sizeof(RTCRay));
#elif USE_INTERFACE == 1
  for (size_t i=0; i<N; i++)
    rtcIntersect(g_scene,rays[i]);
#else
  for (size_t i=0; i<N; i++)
    rtcIntersect1M(g_scene,&context,&rays[i],1,sizeof(RTCRay));
#endif

  /* shade stream of rays */
  N = 0;
  for (unsigned int y=y0; y<y1; y++) for (unsigned int x=x0; x<x1; x++)
  {
    /* ISPC workaround for mask == 0 */
    if (all(1 == 0)) continue;
    RTCRay& ray = rays[N++];

    /* eyelight shading */
    Vec3fa color = Vec3fa(0.0f);
    if (ray.geomID != RTC_INVALID_GEOMETRY_ID)
#if SIMPLE_SHADING == 1
      color = Vec3fa(abs(dot(ray.dir,normalize(ray.Ng))));
#else
      color = ambientOcclusionShading(x,y,ray);
#endif

    /* write color to framebuffer */
    unsigned int r = (unsigned int) (255.0f * clamp(color.x,0.0f,1.0f));
    unsigned int g = (unsigned int) (255.0f * clamp(color.y,0.0f,1.0f));
    unsigned int b = (unsigned int) (255.0f * clamp(color.z,0.0f,1.0f));
    pixels[y*width+x] = (b << 16) + (g << 8) + r;
  }
}

/* task that renders a single screen tile */
void renderTileTask (int taskIndex, int* pixels,
                         const unsigned int width,
                         const unsigned int height,
                         const float time,
                         const ISPCCamera& camera,
                         const int numTilesX,
                         const int numTilesY)
{
  renderTile(taskIndex,pixels,width,height,time,camera,numTilesX,numTilesY);
}

/* called by the C++ code for initialization */
extern "C" void device_init (char* cfg)
{
  /* create new Embree device */
  g_device = rtcNewDevice(cfg);
  error_handler(rtcDeviceGetError(g_device));

  /* set error handler */
  rtcDeviceSetErrorFunction(g_device,error_handler);

  /* create scene */
#if INFINITE_BUILD_LOOP == 0
  g_scene = convertScene(g_ispc_scene);
#else
  while (1)
  {
	  g_scene = convertScene(g_ispc_scene);
	  double t0 = getSeconds();
	  rtcCommit(g_scene);
	  double t1 = getSeconds();
	  PRINT(t1 - t0);
	  rtcDeleteScene(g_scene); g_scene = nullptr;
  }
#endif
  rtcCommit (g_scene);

  /* set render tile function to use */
  renderTile = renderTileStandard;
  key_pressed_handler = device_key_pressed_default;
}

/* called by the C++ code to render */
extern "C" void device_render (int* pixels,
                           const unsigned int width,
                           const unsigned int height,
                           const float time,
                           const ISPCCamera& camera)
{
  /* render image */
  const int numTilesX = (width +TILE_SIZE_X-1)/TILE_SIZE_X;
  const int numTilesY = (height+TILE_SIZE_Y-1)/TILE_SIZE_Y;
  parallel_for(size_t(0),size_t(numTilesX*numTilesY),[&](const range<size_t>& range) {
    for (size_t i=range.begin(); i<range.end(); i++)
      renderTileTask((int)i,pixels,width,height,time,camera,numTilesX,numTilesY);
  }); 
}

/* called by the C++ code for cleanup */
extern "C" void device_cleanup ()
{
  rtcDeleteScene (g_scene); g_scene = nullptr;
  rtcDeleteDevice(g_device); g_device = nullptr;
}

} // namespace embree<|MERGE_RESOLUTION|>--- conflicted
+++ resolved
@@ -29,10 +29,7 @@
 //#define RAYN_FLAGS RTC_INTERSECT_INCOHERENT
 
 #define SIMPLE_SHADING 1
-<<<<<<< HEAD
-=======
 #define INFINITE_BUILD_LOOP 0
->>>>>>> b9bcf8e6
 
 extern "C" ISPCScene* g_ispc_scene;
 
