// ======================================================================== //
// Copyright 2009-2018 Intel Corporation                                    //
//                                                                          //
// Licensed under the Apache License, Version 2.0 (the "License");          //
// you may not use this file except in compliance with the License.         //
// You may obtain a copy of the License at                                  //
//                                                                          //
//     http://www.apache.org/licenses/LICENSE-2.0                           //
//                                                                          //
// Unless required by applicable law or agreed to in writing, software      //
// distributed under the License is distributed on an "AS IS" BASIS,        //
// WITHOUT WARRANTIES OR CONDITIONS OF ANY KIND, either express or implied. //
// See the License for the specific language governing permissions and      //
// limitations under the License.                                           //
// ======================================================================== //

#include "../common/tutorial/tutorial_device.isph"
#include "../common/tutorial/optics.isph"

/* scene data */
RTCDevice g_device = NULL;
RTCScene  g_scene  = NULL;

#define NUM_VERTICES 9
#define NUM_CURVES 6

#define W 2.0f

uniform float hair_vertices[9][4] =
{
  { -1.0f, 0.0f, -   W, 0.2f },

  { +0.0f,-1.0f, +0.0f, 0.2f },
  { +1.0f, 0.0f, +   W, 0.2f },
  { -1.0f, 0.0f, +   W, 0.2f },
  { +0.0f,+1.0f, +0.0f, 0.6f },
  { +1.0f, 0.0f, -   W, 0.2f },
  { -1.0f, 0.0f, -   W, 0.2f },

  { +0.0f,-1.0f, +0.0f, 0.2f },
  { +1.0f, 0.0f, +   W, 0.2f },
};

uniform float hair_vertex_colors[9][4] =
{
  {  1.0f,  1.0f,  0.0f, 0.0f },

  {  1.0f,  0.0f,  0.0f, 0.0f },
  {  1.0f,  1.0f,  0.0f, 0.0f },
  {  0.0f,  0.0f,  1.0f, 0.0f },
  {  1.0f,  1.0f,  1.0f, 0.0f },
  {  1.0f,  0.0f,  0.0f, 0.0f },
  {  1.0f,  1.0f,  0.0f, 0.0f },

  {  1.0f,  0.0f,  0.0f, 0.0f },
  {  1.0f,  1.0f,  0.0f, 0.0f },
};

uniform unsigned int hair_indices[6] = {
  0, 1, 2, 3, 4, 5
};

/* add hair geometry */
uniform unsigned int addCurve (RTCScene scene, const uniform Vec3f& pos)
{
  RTCGeometry geom = rtcNewGeometry (g_device, RTC_GEOMETRY_TYPE_ROUND_BSPLINE_CURVE);
  rtcSetGeometryVertexAttributeCount(geom,1);
  rtcSetSharedGeometryBuffer(geom,RTC_BUFFER_TYPE_INDEX,            0, RTC_FORMAT_UINT,   hair_indices,       0, sizeof(uniform unsigned int), NUM_CURVES);
  rtcSetSharedGeometryBuffer(geom,RTC_BUFFER_TYPE_VERTEX,           0, RTC_FORMAT_FLOAT4, hair_vertices,      0, sizeof(uniform Vec3fa),       NUM_VERTICES);
  rtcSetSharedGeometryBuffer(geom,RTC_BUFFER_TYPE_VERTEX_ATTRIBUTE, 0, RTC_FORMAT_FLOAT3, hair_vertex_colors, 0, sizeof(uniform Vec3fa),       NUM_VERTICES);
  rtcCommitGeometry(geom);
  uniform unsigned int geomID = rtcAttachGeometry(scene,geom);
  rtcReleaseGeometry(geom);
  return geomID;
}

/* adds a ground plane to the scene */
uniform unsigned int addGroundPlane (RTCScene scene_i)
{
  /* create a triangulated plane with 2 triangles and 4 vertices */
  RTCGeometry geom = rtcNewGeometry (g_device, RTC_GEOMETRY_TYPE_TRIANGLE);

  /* set vertices */
  uniform Vertex* uniform vertices = (uniform Vertex* uniform) rtcSetNewGeometryBuffer(geom, RTC_BUFFER_TYPE_VERTEX, 0, RTC_FORMAT_FLOAT3, sizeof(uniform Vertex), 4);
  vertices[0].x = -10; vertices[0].y = -2; vertices[0].z = -10;
  vertices[1].x = -10; vertices[1].y = -2; vertices[1].z = +10;
  vertices[2].x = +10; vertices[2].y = -2; vertices[2].z = -10;
  vertices[3].x = +10; vertices[3].y = -2; vertices[3].z = +10;

  /* set triangles */
  uniform Triangle* uniform triangles = (uniform Triangle* uniform) rtcSetNewGeometryBuffer(geom, RTC_BUFFER_TYPE_INDEX, 0, RTC_FORMAT_UINT3, sizeof(uniform Triangle), 2);
  triangles[0].v0 = 0; triangles[0].v1 = 1; triangles[0].v2 = 2;
  triangles[1].v0 = 1; triangles[1].v1 = 3; triangles[1].v2 = 2;

  rtcCommitGeometry(geom);
  uniform unsigned int geomID = rtcAttachGeometry(scene_i,geom);
  rtcReleaseGeometry(geom);
  return geomID;
}

/* called by the C++ code for initialization */
export void device_init (uniform int8* uniform cfg)
{
  /* create new Embree device */
  g_device = rtcNewDevice(cfg);
  error_handler(NULL,rtcGetDeviceError(g_device));

  /* set error handler */
  rtcSetDeviceErrorFunction(g_device,error_handler,NULL);

  /* create scene */
  g_scene = rtcNewScene(g_device);

  /* add ground plane */
  addGroundPlane(g_scene);

  /* add curve */
  addCurve(g_scene,make_Vec3f(0.0f,0.0f,0.0f));

  /* commit changes to scene */
  rtcCommitScene (g_scene);

  /* set start render mode */
  renderTile = renderTileStandard;
  key_pressed_handler = device_key_pressed_default;
}

/* task that renders a single screen tile */
Vec3f renderPixelStandard(float x, float y, const uniform ISPCCamera& camera, uniform RayStats& stats)
{
  uniform RTCIntersectContext context;
  rtcInitIntersectContext(&context);
  
  /* initialize ray */
  Ray ray = make_Ray(make_Vec3f(camera.xfm.p), make_Vec3f(normalize(x*camera.xfm.l.vx + y*camera.xfm.l.vy + camera.xfm.l.vz)), 0.0f, inf);

  /* intersect ray with scene */
  rtcIntersectV(g_scene,&context,RTCRayHit_(ray));
  RayStats_addRay(stats);

  /* shade pixels */
  Vec3f color = make_Vec3f(0.0f);
  if (ray.geomID != RTC_INVALID_GEOMETRY_ID)
  {
    /* interpolate diffuse color */
    Vec3f diffuse = make_Vec3f(1.0f,0.0f,0.0f);
    if (ray.geomID > 0)
    {
      foreach_unique (geomID in ray.geomID) {
        rtcInterpolateV0(rtcGetGeometry(g_scene,geomID),ray.primID,ray.u,ray.v,RTC_BUFFER_TYPE_VERTEX_ATTRIBUTE,0,&diffuse.x,3);
      }
      diffuse = 0.5f*diffuse;
    }

    /* calculate smooth shading normal */
    Vec3f Ng = normalize(ray.Ng);
    color = color + diffuse*0.5f;
    Vec3f lightDir = normalize(make_Vec3f(-1,-1,-1));

    /* initialize shadow ray */
    Ray shadow = make_Ray(ray.org + ray.tfar*ray.dir, neg(lightDir), 0.001f, inf, 0.0f);

    /* trace shadow ray */
<<<<<<< HEAD
    rtcOccluded(g_scene,&context,RTCRay_(shadow));
=======
    rtcOccludedV(g_scene,&context,RTCRayHit_(shadow));
>>>>>>> 84796020
    RayStats_addShadowRay(stats);

    /* add light contribution */
    if (shadow.tfar >= 0.0f) {
      Vec3f r = normalize(reflect(ray.dir,Ng));
      float s = pow(clamp(dot(r,lightDir),0.0f,1.0f),10.0f);
      float d = clamp(-dot(lightDir,Ng),0.0f,1.0f);
      color = color + diffuse*d + 0.5f*make_Vec3f(s);
    }
  }
  return color;
}

/* renders a single screen tile */
void renderTileStandard(uniform int taskIndex,
                        uniform int threadIndex,
                        uniform int* uniform pixels,
                        const uniform unsigned int width,
                        const uniform unsigned int height,
                        const uniform float time,
                        const uniform ISPCCamera& camera,
                        const uniform int numTilesX,
                        const uniform int numTilesY)
{
  const uniform unsigned int tileY = taskIndex / numTilesX;
  const uniform unsigned int tileX = taskIndex - tileY * numTilesX;
  const uniform unsigned int x0 = tileX * TILE_SIZE_X;
  const uniform unsigned int x1 = min(x0+TILE_SIZE_X,width);
  const uniform unsigned int y0 = tileY * TILE_SIZE_Y;
  const uniform unsigned int y1 = min(y0+TILE_SIZE_Y,height);

  foreach_tiled (y = y0 ... y1, x = x0 ... x1)
  {
    /* calculate pixel color */
    Vec3f color = renderPixelStandard((float)x,(float)y,camera,g_stats[threadIndex]);

    /* write color to framebuffer */
    unsigned int r = (unsigned int) (255.0f * clamp(color.x,0.0f,1.0f));
    unsigned int g = (unsigned int) (255.0f * clamp(color.y,0.0f,1.0f));
    unsigned int b = (unsigned int) (255.0f * clamp(color.z,0.0f,1.0f));
    pixels[y*width+x] = (b << 16) + (g << 8) + r;
  }
}

/* task that renders a single screen tile */
task void renderTileTask(uniform int* uniform pixels,
                         const uniform unsigned int width,
                         const uniform unsigned int height,
                         const uniform float time,
                         const uniform ISPCCamera& camera,
                         const uniform int numTilesX,
                         const uniform int numTilesY)
{
  renderTile(taskIndex,threadIndex,pixels,width,height,time,camera,numTilesX,numTilesY);
}

/* called by the C++ code to render */
export void device_render (uniform int* uniform pixels,
                    const uniform unsigned int width,
                    const uniform unsigned int height,
                    const uniform float time,
                    const uniform ISPCCamera& camera)
{
  const uniform int numTilesX = (width +TILE_SIZE_X-1)/TILE_SIZE_X;
  const uniform int numTilesY = (height+TILE_SIZE_Y-1)/TILE_SIZE_Y;
  launch[numTilesX*numTilesY] renderTileTask(pixels,width,height,time,camera,numTilesX,numTilesY); sync;
}

/* called by the C++ code for cleanup */
export void device_cleanup ()
{
  rtcReleaseScene (g_scene); g_scene = NULL;
  rtcReleaseDevice(g_device); g_device = NULL;
}<|MERGE_RESOLUTION|>--- conflicted
+++ resolved
@@ -161,11 +161,7 @@
     Ray shadow = make_Ray(ray.org + ray.tfar*ray.dir, neg(lightDir), 0.001f, inf, 0.0f);
 
     /* trace shadow ray */
-<<<<<<< HEAD
-    rtcOccluded(g_scene,&context,RTCRay_(shadow));
-=======
-    rtcOccludedV(g_scene,&context,RTCRayHit_(shadow));
->>>>>>> 84796020
+    rtcOccludedV(g_scene,&context,RTCRay_(shadow));
     RayStats_addShadowRay(stats);
 
     /* add light contribution */
