--- conflicted
+++ resolved
@@ -125,15 +125,9 @@
   ray->dir    = xfmVector(instance->world2local,ray_dir);
   ray->tnear()  = ray_tnear;
   ray->tfar()   = ray_tfar;
-<<<<<<< HEAD
-  context->instID = instance->userID;
+  context->instID[0] = instance->userID;
   rtcOccluded1(instance->object,context,RTCRay_(*ray));
-  context->instID = -1;
-=======
-  context->instID[0] = instance->userID;
-  rtcOccluded1(instance->object,context,RTCRayHit_(*ray));
   context->instID[0] = -1;
->>>>>>> 84796020
   const float updated_tfar = ray->tfar();
   ray->org    = ray_org;
   ray->dir    = ray_dir;
@@ -229,15 +223,9 @@
     ray.geomID = RTC_INVALID_GEOMETRY_ID;
 
     /* trace ray through object */
-<<<<<<< HEAD
-    context->instID = instance->userID;
+    context->instID[0] = instance->userID;
     rtcOccluded1(instance->object,context,RTCRay_(ray));
-    context->instID = -1;
-=======
-    context->instID[0] = instance->userID;
-    rtcOccluded1(instance->object,context,RTCRayHit_(ray));
     context->instID[0] = -1;
->>>>>>> 84796020
     if (ray.tfar() >= 0.0f) continue;
 
     /* update hit */
