--- conflicted
+++ resolved
@@ -309,107 +309,15 @@
 {
   int* valid = args->valid;
   void* ptr  = args->geomUserPtr;
-<<<<<<< HEAD
-  RTCRayN* rays = args->ray;
-=======
-  Ray *ray = (Ray*)args->rays;
-  RTCHit* hit = (RTCHit*)args->potentialHit;
-
->>>>>>> 86c2b3bb
+  Ray *ray = (Ray*)args->ray;
   unsigned int item = args->item;
   
   assert(args->N == 1);
   const Sphere* spheres = (const Sphere*)ptr;
   const Sphere& sphere = spheres[item];
   
-  if (valid[0])
-  {
-    const Vec3fa v = ray->org-sphere.p;
-    const float A = dot(ray->dir,ray->dir);
-    const float B = 2.0f*dot(v,ray->dir);
-    const float C = dot(v,v) - sqr(sphere.r);
-    const float D = B*B - 4.0f*A*C;
-    if (D < 0.0f) return;
-    const float Q = sqrt(D);
-    const float rcpA = rcp(A);
-    const float t0 = 0.5f*rcpA*(-B-Q);
-    const float t1 = 0.5f*rcpA*(-B+Q);
-
-#if 1
-    
-    hit->u = 0.0f;
-    hit->v = 0.0f;
-    hit->instID = args->context->instID;
-    hit->geomID = sphere.geomID;
-    hit->primID = item;
-    if ((ray->tnear() < t0) & (t0 < ray->tfar()))
-    {
-      const Vec3fa Ng = ray->org+t0*ray->dir-sphere.p;
-      hit->t = t0;
-      hit->Ngx = Ng.x;
-      hit->Ngy = Ng.y;
-      hit->Ngz = Ng.z;
-      bool mask = 1;
-      {
-        valid[0] = mask ? -1 : 0;
-      }
-      rtcReportIntersection(args,0,1);
-    }
-
-    if ((ray->tnear() < t1) & (t1 < ray->tfar()))
-    {
-      const Vec3fa Ng = ray->org+t1*ray->dir-sphere.p;
-      hit->t = t1;
-      hit->Ngx = Ng.x;
-      hit->Ngy = Ng.y;
-      hit->Ngz = Ng.z;
-      bool mask = 1;
-      {
-        valid[0] = mask ? -1 : 0;
-      }
-
-      rtcReportIntersection(args,0,1);
-    }
-
-
-#else
-    if ((ray->tnear() < t0) & (t0 < ray->tfar())) {
-      ray->u = 0.0f;
-      ray->v = 0.0f;
-      ray->tfar() = t0;
-      ray->instID = args->context->instID;
-      ray->geomID = sphere.geomID;
-      ray->primID = (unsigned int) item;
-      ray->Ng = ray->org+t0*ray->dir-sphere.p;
-    }
-    if ((ray->tnear() < t1) & (t1 < ray->tfar())) {
-      ray->u = 0.0f;
-      ray->v = 0.0f;
-      ray->tfar() = t1;
-      ray->instID = args->context->instID;
-      ray->geomID = sphere.geomID;
-      ray->primID = (unsigned int) item;
-      ray->Ng = ray->org+t1*ray->dir-sphere.p;
-    }
-#endif
-  }
-}
-
-void sphereOccludedFunc(const RTCOccludedFunctionNArguments* const args)
-{
-  const int* valid = args->valid;
-  void* ptr  = args->geomUserPtr;
-  RTCRayN* rays = args->ray;
-  unsigned int item = args->item;
-  
-  assert(args->N == 1);
-  const Sphere* spheres = (const Sphere*) ptr;
-  const Sphere& sphere = spheres[item];
-  
-  if (!valid[0])
-    return;
-  
-  Ray *ray = (Ray*)rays;
+  if (!valid[0]) return;
+
   const Vec3fa v = ray->org-sphere.p;
   const float A = dot(ray->dir,ray->dir);
   const float B = 2.0f*dot(v,ray->dir);
@@ -420,12 +328,208 @@
   const float rcpA = rcp(A);
   const float t0 = 0.5f*rcpA*(-B-Q);
   const float t1 = 0.5f*rcpA*(-B+Q);
+
+#if 1
+  RTCHit hit;
+  hit.u = 0.0f;
+  hit.v = 0.0f;
+  hit.instID = args->context->instID;
+  hit.geomID = sphere.geomID;
+  hit.primID = item;
+  if ((ray->tnear() < t0) & (t0 < ray->tfar()))
+  {
+    int imask;
+    bool mask = 1;
+    {
+      imask = mask ? -1 : 0;
+    }
+    
+    const Vec3fa Ng = ray->org+t0*ray->dir-sphere.p;
+    hit.t = t0;
+    hit.Ngx = Ng.x;
+    hit.Ngy = Ng.y;
+    hit.Ngz = Ng.z;
+
+    RTCFilterFunctionNArguments fargs;
+    fargs.valid = (int*)&imask;
+    fargs.geomUserPtr = ptr;
+    fargs.context = args->context;
+    fargs.ray = args->ray;
+    fargs.potentialHit = (RTCHitN*)&hit;
+    fargs.N = 1;
+    rtcReportIntersection(args,&fargs);
+
+    if (imask == -1)
+    {
+      ray->u = hit.u;
+      ray->v = hit.v;
+      ray->tfar() = hit.t;
+      ray->instID = hit.instID;
+      ray->geomID = hit.geomID;
+      ray->primID = hit.primID;
+      ray->Ng.x = hit.Ngx;
+      ray->Ng.y = hit.Ngy;
+      ray->Ng.z = hit.Ngz;
+    }
+  }
+
+  if ((ray->tnear() < t1) & (t1 < ray->tfar()))
+  {
+    int imask;
+    bool mask = 1;
+    {
+      imask = mask ? -1 : 0;
+    }
+    
+    const Vec3fa Ng = ray->org+t0*ray->dir-sphere.p;
+    hit.t = t1;
+    hit.Ngx = Ng.x;
+    hit.Ngy = Ng.y;
+    hit.Ngz = Ng.z;
+
+    RTCFilterFunctionNArguments fargs;
+    fargs.valid = (int*)&imask;
+    fargs.geomUserPtr = ptr;
+    fargs.context = args->context;
+    fargs.ray = args->ray;
+    fargs.potentialHit = (RTCHitN*)&hit;
+    fargs.N = 1;
+    rtcReportIntersection(args,&fargs);
+
+    if (imask == -1)
+    {
+      ray->u = hit.u;
+      ray->v = hit.v;
+      ray->tfar() = hit.t;
+      ray->instID = hit.instID;
+      ray->geomID = hit.geomID;
+      ray->primID = hit.primID;
+      ray->Ng.x = hit.Ngx;
+      ray->Ng.y = hit.Ngy;
+      ray->Ng.z = hit.Ngz;
+    }
+  }
+
+#else
+  if ((ray->tnear() < t0) & (t0 < ray->tfar())) {
+    ray->u = 0.0f;
+    ray->v = 0.0f;
+    ray->tfar() = t0;
+    ray->instID = args->context->instID;
+    ray->geomID = sphere.geomID;
+    ray->primID = (unsigned int) item;
+    ray->Ng = ray->org+t0*ray->dir-sphere.p;
+  }
+  if ((ray->tnear() < t1) & (t1 < ray->tfar())) {
+    ray->u = 0.0f;
+    ray->v = 0.0f;
+    ray->tfar() = t1;
+    ray->instID = args->context->instID;
+    ray->geomID = sphere.geomID;
+    ray->primID = (unsigned int) item;
+    ray->Ng = ray->org+t1*ray->dir-sphere.p;
+  }
+#endif
+}
+
+void sphereOccludedFunc(const RTCOccludedFunctionNArguments* const args)
+{
+  int* valid = args->valid;
+  void* ptr  = args->geomUserPtr;
+  Ray *ray = (Ray*)args->ray;
+  unsigned int item = args->item;
+  
+  assert(args->N == 1);
+  const Sphere* spheres = (const Sphere*) ptr;
+  const Sphere& sphere = spheres[item];
+  
+  if (!valid[0])
+    return;
+  
+  const Vec3fa v = ray->org-sphere.p;
+  const float A = dot(ray->dir,ray->dir);
+  const float B = 2.0f*dot(v,ray->dir);
+  const float C = dot(v,v) - sqr(sphere.r);
+  const float D = B*B - 4.0f*A*C;
+  if (D < 0.0f) return;
+  const float Q = sqrt(D);
+  const float rcpA = rcp(A);
+  const float t0 = 0.5f*rcpA*(-B-Q);
+  const float t1 = 0.5f*rcpA*(-B+Q);
+#if 1
+  RTCHit hit;
+  hit.u = 0.0f;
+  hit.v = 0.0f;
+  hit.instID = args->context->instID;
+  hit.geomID = sphere.geomID;
+  hit.primID = item;
+  if ((ray->tnear() < t0) & (t0 < ray->tfar()))
+  {
+    int imask;
+    bool mask = 1;
+    {
+      imask = mask ? -1 : 0;
+    }
+    
+    const Vec3fa Ng = ray->org+t0*ray->dir-sphere.p;
+    hit.t = t0;
+    hit.Ngx = Ng.x;
+    hit.Ngy = Ng.y;
+    hit.Ngz = Ng.z;
+
+    RTCFilterFunctionNArguments fargs;
+    fargs.valid = (int*)&imask;
+    fargs.geomUserPtr = ptr;
+    fargs.context = args->context;
+    fargs.ray = args->ray;
+    fargs.potentialHit = (RTCHitN*)&hit;
+    fargs.N = 1;
+    rtcReportOcclusion(args,&fargs);
+
+    if (imask == -1)
+    {
+      ray->geomID = 0;
+    }
+  }
+
+  if ((ray->tnear() < t1) & (t1 < ray->tfar()))
+  {
+    int imask;
+    bool mask = 1;
+    {
+      imask = mask ? -1 : 0;
+    }
+    
+    const Vec3fa Ng = ray->org+t0*ray->dir-sphere.p;
+    hit.t = t1;
+    hit.Ngx = Ng.x;
+    hit.Ngy = Ng.y;
+    hit.Ngz = Ng.z;
+
+    RTCFilterFunctionNArguments fargs;
+    fargs.valid = (int*)&imask;
+    fargs.geomUserPtr = ptr;
+    fargs.context = args->context;
+    fargs.ray = args->ray;
+    fargs.potentialHit = (RTCHitN*)&hit;
+    fargs.N = 1;
+    rtcReportOcclusion(args,&fargs);
+
+    if (imask == -1)
+    {
+      ray->geomID = 0;
+    }
+
+  }
+
+#else
   if ((ray->tnear() < t0) & (t0 < ray->tfar())) {
     ray->geomID = 0;
   }
   if ((ray->tnear() < t1) & (t1 < ray->tfar())) {
     ray->geomID = 0;
   }
+#endif
 }
 
 void sphereIntersectFuncN(const RTCIntersectFunctionNArguments* const args)
@@ -705,10 +809,12 @@
 {
   int* valid = args->valid;
   const IntersectContext* context = (const IntersectContext*) args->context;
-  struct Ray* ray = (struct Ray*)args->ray;
+  struct Ray* ray    = (struct Ray*)args->ray;
   struct RTCHit* hit = (struct RTCHit*)args->potentialHit;
   const unsigned int N = args->N;
-                                  
+  assert(N == 1);
+
+
   /* avoid crashing when debug visualizations are used */
   if (context == nullptr)
     return;
@@ -996,7 +1102,9 @@
   rtcInitIntersectionContext(&context);
   
   /* initialize ray */
-  Ray ray(Vec3fa(camera.xfm.p), Vec3fa(normalize(x*camera.xfm.l.vx + y*camera.xfm.l.vy + camera.xfm.l.vz)), 0.0f, inf, 0.0f, -1,
+  Ray ray(Vec3fa(camera.xfm.p), 
+                     Vec3fa(normalize(x*camera.xfm.l.vx + y*camera.xfm.l.vy + camera.xfm.l.vz)), 
+                     0.0f, inf, 0.0f, -1,
                      RTC_INVALID_GEOMETRY_ID, RTC_INVALID_GEOMETRY_ID, RTC_INVALID_GEOMETRY_ID);
 
   /* intersect ray with scene */
