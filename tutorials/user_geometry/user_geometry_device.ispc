--- conflicted
+++ resolved
@@ -307,13 +307,7 @@
 {
   uniform int* uniform valid = args->valid;
   void* uniform ptr  = args->geomUserPtr;
-<<<<<<< HEAD
-  RTCRayN* uniform rays = args->ray;
-=======
-  varying Ray *uniform ray = (varying Ray*uniform)args->rays;
-  varying RTCHit* uniform hit = (varying RTCHit*uniform)args->potentialHit;
-
->>>>>>> 86c2b3bb
+  varying Ray *uniform ray = (varying Ray*uniform)args->ray;
   uniform unsigned int item = args->item;
   
   assert(args->N == programCount);
@@ -334,41 +328,85 @@
   const float t1 = 0.5f*rcpA*(-B+Q);
 
 #if 1
-    
-  hit->u = 0.0f;
-  hit->v = 0.0f;
-  hit->instID = args->context->instID;
-  hit->geomID = sphere.geomID;
-  hit->primID = item;
+  varying RTCHit hit;
+  hit.u = 0.0f;
+  hit.v = 0.0f;
+  hit.instID = args->context->instID;
+  hit.geomID = sphere.geomID;
+  hit.primID = item;
   if ((ray->tnear < t0) & (t0 < ray->tfar))
   {
-    const Vec3f Ng = ray->org+t0*ray->dir-sphere.p;
-    hit->t = t0;
-    hit->Ngx = Ng.x;
-    hit->Ngy = Ng.y;
-    hit->Ngz = Ng.z;
+    varying int imask;
     varying bool mask = __mask;
     unmasked {
-      valid[programIndex] = mask ? -1 : 0;
-    }
-    rtcReportIntersection(args,0,programCount);
+      imask = mask ? -1 : 0;
+    }
+    
+    const Vec3f Ng = ray->org+t0*ray->dir-sphere.p;
+    hit.t = t0;
+    hit.Ngx = Ng.x;
+    hit.Ngy = Ng.y;
+    hit.Ngz = Ng.z;
+
+    uniform RTCFilterFunctionNArguments fargs;
+    fargs.valid = (int* uniform)&imask;
+    fargs.geomUserPtr = ptr;
+    fargs.context = args->context;
+    fargs.ray = args->ray;
+    fargs.potentialHit = (RTCHitN* uniform)&hit;
+    fargs.N = programCount;
+    rtcReportIntersection(args,&fargs);
+
+    if (imask == -1)
+    {
+      ray->u = hit.u;
+      ray->v = hit.v;
+      ray->tfar = hit.t;
+      ray->instID = hit.instID;
+      ray->geomID = hit.geomID;
+      ray->primID = hit.primID;
+      ray->Ng.x = hit.Ngx;
+      ray->Ng.y = hit.Ngy;
+      ray->Ng.z = hit.Ngz;
+    }
   }
 
   if ((ray->tnear < t1) & (t1 < ray->tfar))
   {
-    const Vec3f Ng = ray->org+t1*ray->dir-sphere.p;
-    hit->t = t1;
-    hit->Ngx = Ng.x;
-    hit->Ngy = Ng.y;
-    hit->Ngz = Ng.z;
+    varying int imask;
     varying bool mask = __mask;
     unmasked {
-      valid[programIndex] = mask ? -1 : 0;
-    }
-
-    rtcReportIntersection(args,0,programCount);
-  }
-
+      imask = mask ? -1 : 0;
+    }
+    
+    const Vec3f Ng = ray->org+t0*ray->dir-sphere.p;
+    hit.t = t1;
+    hit.Ngx = Ng.x;
+    hit.Ngy = Ng.y;
+    hit.Ngz = Ng.z;
+
+    uniform RTCFilterFunctionNArguments fargs;
+    fargs.valid = (int* uniform)&imask;
+    fargs.geomUserPtr = ptr;
+    fargs.context = args->context;
+    fargs.ray = args->ray;
+    fargs.potentialHit = (RTCHitN* uniform)&hit;
+    fargs.N = programCount;
+    rtcReportIntersection(args,&fargs);
+
+    if (imask == -1)
+    {
+      ray->u = hit.u;
+      ray->v = hit.v;
+      ray->tfar = hit.t;
+      ray->instID = hit.instID;
+      ray->geomID = hit.geomID;
+      ray->primID = hit.primID;
+      ray->Ng.x = hit.Ngx;
+      ray->Ng.y = hit.Ngy;
+      ray->Ng.z = hit.Ngz;
+    }
+  }
 
 #else
   if ((ray->tnear < t0) & (t0 < ray->tfar)) {
@@ -396,12 +434,7 @@
 {
   uniform int* uniform valid = args->valid;
   void* uniform ptr  = args->geomUserPtr;
-<<<<<<< HEAD
-  RTCRayN* uniform rays = args->ray;
-=======
-  varying Ray *uniform ray = (varying Ray*uniform)args->rays;
-  varying RTCHit* uniform hit = (varying RTCHit*uniform)args->potentialHit;
->>>>>>> 86c2b3bb
+  varying Ray *uniform ray = (varying Ray*uniform)args->ray;
   uniform unsigned int item = args->item;
   
   assert(args->N == programCount);
@@ -422,38 +455,69 @@
   const float t0 = 0.5f*rcpA*(-B-Q);
   const float t1 = 0.5f*rcpA*(-B+Q);
 #if 1
-  hit->u = 0.0f;
-  hit->v = 0.0f;
-  hit->instID = args->context->instID;
-  hit->geomID = sphere.geomID;
-  hit->primID = item;
+  varying RTCHit hit;
+  hit.u = 0.0f;
+  hit.v = 0.0f;
+  hit.instID = args->context->instID;
+  hit.geomID = sphere.geomID;
+  hit.primID = item;
   if ((ray->tnear < t0) & (t0 < ray->tfar))
   {
-    const Vec3f Ng = ray->org+t0*ray->dir-sphere.p;
-    hit->t = t0;
-    hit->Ngx = Ng.x;
-    hit->Ngy = Ng.y;
-    hit->Ngz = Ng.z;
+    varying int imask;
     varying bool mask = __mask;
     unmasked {
-      valid[programIndex] = mask ? -1 : 0;
-    }
-    rtcReportOcclusion(args,0,programCount);
+      imask = mask ? -1 : 0;
+    }
+    
+    const Vec3f Ng = ray->org+t0*ray->dir-sphere.p;
+    hit.t = t0;
+    hit.Ngx = Ng.x;
+    hit.Ngy = Ng.y;
+    hit.Ngz = Ng.z;
+
+    uniform RTCFilterFunctionNArguments fargs;
+    fargs.valid = (int* uniform)&imask;
+    fargs.geomUserPtr = ptr;
+    fargs.context = args->context;
+    fargs.ray = args->ray;
+    fargs.potentialHit = (RTCHitN* uniform)&hit;
+    fargs.N = programCount;
+    rtcReportOcclusion(args,&fargs);
+
+    if (imask == -1)
+    {
+      ray->geomID = 0;
+    }
   }
 
   if ((ray->tnear < t1) & (t1 < ray->tfar))
   {
-    const Vec3f Ng = ray->org+t1*ray->dir-sphere.p;
-    hit->t = t1;
-    hit->Ngx = Ng.x;
-    hit->Ngy = Ng.y;
-    hit->Ngz = Ng.z;
+    varying int imask;
     varying bool mask = __mask;
     unmasked {
-      valid[programIndex] = mask ? -1 : 0;
-    }
-
-    rtcReportOcclusion(args,0,programCount);
+      imask = mask ? -1 : 0;
+    }
+    
+    const Vec3f Ng = ray->org+t0*ray->dir-sphere.p;
+    hit.t = t1;
+    hit.Ngx = Ng.x;
+    hit.Ngy = Ng.y;
+    hit.Ngz = Ng.z;
+
+    uniform RTCFilterFunctionNArguments fargs;
+    fargs.valid = (int* uniform)&imask;
+    fargs.geomUserPtr = ptr;
+    fargs.context = args->context;
+    fargs.ray = args->ray;
+    fargs.potentialHit = (RTCHitN* uniform)&hit;
+    fargs.N = programCount;
+    rtcReportOcclusion(args,&fargs);
+
+    if (imask == -1)
+    {
+      ray->geomID = 0;
+    }
+
   }
 
 #else
