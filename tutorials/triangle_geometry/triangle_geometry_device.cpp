--- conflicted
+++ resolved
@@ -117,15 +117,7 @@
   addGroundPlane(data.g_scene);
 
   /* commit changes to scene */
-<<<<<<< HEAD
   rtcCommitScene (data.g_scene);
-
-  /* set start render mode */
-  renderTile = renderTileStandard;
-  key_pressed_handler = device_key_pressed_default;
-=======
-  rtcCommitScene (g_scene);
->>>>>>> 890d8048
 }
 
 /* task that renders a single screen tile */
