// ======================================================================== //
// Copyright 2009-2017 Intel Corporation                                    //
//                                                                          //
// Licensed under the Apache License, Version 2.0 (the "License");          //
// you may not use this file except in compliance with the License.         //
// You may obtain a copy of the License at                                  //
//                                                                          //
//     http://www.apache.org/licenses/LICENSE-2.0                           //
//                                                                          //
// Unless required by applicable law or agreed to in writing, software      //
// distributed under the License is distributed on an "AS IS" BASIS,        //
// WITHOUT WARRANTIES OR CONDITIONS OF ANY KIND, either express or implied. //
// See the License for the specific language governing permissions and      //
// limitations under the License.                                           //
// ======================================================================== //

#define _CRT_SECURE_NO_WARNINGS

#include "verify.h"
#include "../common/scenegraph/scenegraph.h"
#include "../common/scenegraph/geometry_creation.h"
#include "../../common/algorithms/parallel_for.h"
#include <regex>
#include <stack>

#define random  use_random_function_of_test // do use random_int() and random_float() from Test class
#define drand48 use_random_function_of_test // do use random_int() and random_float() from Test class

#define DEFAULT_STACK_SIZE 4*1024*1024
#define TEXT_ALIGN 85
 
namespace embree
{
  /* error reporting function */
  void errorHandler(void* userPtr, const RTCError code, const char* str = nullptr)
  {
    if (code == RTC_ERROR_NONE)
      return;
    
    std::string descr = str ? ": " + std::string(str) : "";
    switch (code) {
    case RTC_ERROR_UNKNOWN          : throw std::runtime_error("RTC_ERROR_UNKNOWN"+descr);
    case RTC_ERROR_INVALID_ARGUMENT : throw std::runtime_error("RTC_ERROR_INVALID_ARGUMENT"+descr); break;
    case RTC_ERROR_INVALID_OPERATION: throw std::runtime_error("RTC_ERROR_INVALID_OPERATION"+descr); break;
    case RTC_ERROR_OUT_OF_MEMORY    : throw std::runtime_error("RTC_ERROR_OUT_OF_MEMORY"+descr); break;
    case RTC_ERROR_UNSUPPORTED_CPU  : throw std::runtime_error("RTC_ERROR_UNSUPPORTED_CPU"+descr); break;
    case RTC_ERROR_CANCELLED        : throw std::runtime_error("RTC_ERROR_CANCELLED"+descr); break;
    default                         : throw std::runtime_error("invalid error code"+descr); break;
    }
  }

  bool hasISA(const int isa) 
  {
    int cpu_features = getCPUFeatures();
    return (cpu_features & isa) == isa;
  }

  bool regex_match(std::string str, std::string regex)
  {
#if (defined(__INTEL_COMPILER) && (__INTEL_COMPILER < 1600)) // works around __ZTVNSt3__123__match_any_but_newlineIcEE link error
    return str == regex; 
#elif defined(__GNUC__) && !defined(__clang__) && (__GNUC__ <= 4) && (__GNUC_MINOR__ < 8) // workaround for older gcc version
    return str == regex; 
#else
    std::smatch match; std::regex regexpr(regex);
    return std::regex_match(str, match, regexpr);
#endif
  }

  void AssertNoError(RTCDevice device) 
  {
    RTCError error = rtcGetDeviceError(device);
    if (error != RTC_ERROR_NONE) 
      throw std::runtime_error("Error occured: "+string_of(error));
  }

  void AssertAnyError(RTCDevice device)
  {
    RTCError error = rtcGetDeviceError(device);
    if (error == RTC_ERROR_NONE) 
      throw std::runtime_error("Any error expected");
  }

  void AssertError(RTCDevice device, RTCError expectedError)
  {
    RTCError error = rtcGetDeviceError(device);
    if (error != expectedError) 
      throw std::runtime_error("Error "+string_of(expectedError)+" expected");
  }

  typedef SceneGraph::TriangleMeshNode::Triangle Triangle;

  void addRandomSubdivFeatures(RandomSampler& sampler, Ref<SceneGraph::SubdivMeshNode> mesh, size_t numEdgeCreases, size_t numVertexCreases, size_t numHoles)
  {
    std::vector<unsigned> offsets;
    std::vector<unsigned>& faces = mesh->verticesPerFace;
    std::vector<unsigned>& indices = mesh->position_indices;
    for (size_t i=0, j=0; i<mesh->verticesPerFace.size(); i++) {
      offsets.push_back(unsigned(j)); j+=mesh->verticesPerFace[i];
    } 
    
    for (size_t i=0; i<numEdgeCreases; i++) 
    {
      if (faces.size()) {
        int f = RandomSampler_getInt(sampler) % faces.size();
        int n = faces[f];
        int e = RandomSampler_getInt(sampler) % n;
        mesh->edge_creases.push_back(Vec2i(indices[offsets[f]+(e+0)%n],indices[offsets[f]+(e+1)%n]));
      } else {
        mesh->edge_creases.push_back(Vec2i(0,0));
      }
      mesh->edge_crease_weights.push_back(10.0f*RandomSampler_getFloat(sampler));
    }
    
    for (size_t i=0; i<numVertexCreases; i++) 
    {
      if (faces.size()) {
        size_t f = RandomSampler_getInt(sampler) % faces.size();
        size_t e = RandomSampler_getInt(sampler) % faces[f];
        mesh->vertex_creases.push_back(indices[offsets[f] + e]);
        mesh->vertex_crease_weights.push_back(10.0f*RandomSampler_getFloat(sampler));
      }
    }
    
    for (size_t i=0; i<numHoles; i++) {
      mesh->holes.push_back(RandomSampler_getInt(sampler) % faces.size());
    }
  }    

  struct Sphere
  {
    ALIGNED_CLASS;
  public:
    Sphere () : pos(zero), r(zero) {}
    Sphere (const Vec3fa& pos, float r) : pos(pos), r(r) {}
    __forceinline BBox3fa bounds() const { return BBox3fa(pos-Vec3fa(r),pos+Vec3fa(r)); }
  public:
    Vec3fa pos;
    float r;
  };

  void BoundsFunc(const struct RTCBoundsFunctionArguments* const args)
  {
    Sphere* sphere = (Sphere*) args->geomUserPtr;
    BBox3fa* bounds_o = (BBox3fa*)args->bounds_o;
    bounds_o->lower.x = sphere->pos.x-sphere->r;
    bounds_o->lower.y = sphere->pos.y-sphere->r;
    bounds_o->lower.z = sphere->pos.z-sphere->r;
    bounds_o->upper.x = sphere->pos.x+sphere->r;
    bounds_o->upper.y = sphere->pos.y+sphere->r;
    bounds_o->upper.z = sphere->pos.z+sphere->r;
  }

  void IntersectFuncN(const struct RTCIntersectFunctionNArguments* const args) {
  }

  void OccludedFuncN(const struct RTCOccludedFunctionNArguments* const args) {
  }

  struct VerifyScene : public RefCount
  {
    VerifyScene (const RTCDeviceRef& device, SceneFlags sflags)
      : device(device), scene(rtcNewScene(device))
    {
      rtcSetSceneFlags(scene,sflags.sflags);
      rtcSetSceneBuildQuality(scene,sflags.qflags);     
    }

    operator RTCScene() const {
      return scene;
    }
    
    unsigned addGeometry(const RTCBuildQuality quality, const Ref<SceneGraph::Node>& node)
    {
      nodes.push_back(node);
      
      if (Ref<SceneGraph::TriangleMeshNode> mesh = node.dynamicCast<SceneGraph::TriangleMeshNode>()) 
      {
        RTCGeometry geom = rtcNewGeometry (device, RTC_GEOMETRY_TYPE_TRIANGLE);
        AssertNoError(device);
        rtcSetGeometryBuildQuality(geom,quality);
        AssertNoError(device);
        rtcSetSharedGeometryBuffer(geom,RTC_BUFFER_TYPE_INDEX,0,RTC_FORMAT_UINT3,mesh->triangles.data(),0,sizeof(SceneGraph::TriangleMeshNode::Triangle),(unsigned int)mesh->triangles.size());
        for (size_t t=0; t<mesh->numTimeSteps(); t++)
          rtcSetSharedGeometryBuffer(geom,RTC_BUFFER_TYPE_VERTEX,t,RTC_FORMAT_FLOAT3,mesh->positions[t].data(),0,sizeof(SceneGraph::TriangleMeshNode::Vertex), (unsigned int)mesh->positions[t].size());
        AssertNoError(device);
        rtcCommitGeometry(geom);
        unsigned int geomID = rtcAttachGeometry(scene,geom);
        rtcReleaseGeometry(geom);
        return geomID;
      }
      else if (Ref<SceneGraph::QuadMeshNode> mesh = node.dynamicCast<SceneGraph::QuadMeshNode>())
      {
        RTCGeometry geom = rtcNewGeometry (device, RTC_GEOMETRY_TYPE_QUAD);
        AssertNoError(device);
        rtcSetGeometryBuildQuality(geom,quality);
        AssertNoError(device);
        rtcSetSharedGeometryBuffer(geom,RTC_BUFFER_TYPE_INDEX,0,RTC_FORMAT_UINT4,mesh->quads.data(),0,sizeof(SceneGraph::QuadMeshNode::Quad), (unsigned int)mesh->quads.size());
        for (size_t t=0; t<mesh->numTimeSteps(); t++)
          rtcSetSharedGeometryBuffer(geom,RTC_BUFFER_TYPE_VERTEX,t,RTC_FORMAT_FLOAT3,mesh->positions[t].data(),0,sizeof(SceneGraph::QuadMeshNode::Vertex), (unsigned int)mesh->positions[t].size());
        AssertNoError(device);
        rtcCommitGeometry(geom);
        unsigned int geomID = rtcAttachGeometry(scene,geom);
        rtcReleaseGeometry(geom);
        return geomID;
      } 
      else if (Ref<SceneGraph::SubdivMeshNode> mesh = node.dynamicCast<SceneGraph::SubdivMeshNode>())
      {
        RTCGeometry geom = rtcNewGeometry (device, RTC_GEOMETRY_TYPE_SUBDIVISION);
        AssertNoError(device);
        rtcSetGeometryBuildQuality(geom,quality);
        AssertNoError(device);
        rtcSetSharedGeometryBuffer(geom,RTC_BUFFER_TYPE_FACE, 0,RTC_FORMAT_UINT,mesh->verticesPerFace.data(),0,sizeof(int), (unsigned int)mesh->verticesPerFace.size());
        rtcSetSharedGeometryBuffer(geom,RTC_BUFFER_TYPE_INDEX,0,RTC_FORMAT_UINT,mesh->position_indices.data(),0,sizeof(int), (unsigned int)mesh->position_indices.size());
        for (size_t t=0; t<mesh->numTimeSteps(); t++)
          rtcSetSharedGeometryBuffer(geom,RTC_BUFFER_TYPE_VERTEX,t,RTC_FORMAT_FLOAT3,mesh->positions[t].data(),0,sizeof(SceneGraph::SubdivMeshNode::Vertex), (unsigned int)mesh->positions[t].size());
        if (mesh->edge_creases.size()) rtcSetSharedGeometryBuffer(geom,RTC_BUFFER_TYPE_EDGE_CREASE_INDEX,0,RTC_FORMAT_UINT2,mesh->edge_creases.data(),0,2*sizeof(int), (unsigned int)mesh->edge_creases.size());
        if (mesh->edge_crease_weights.size()) rtcSetSharedGeometryBuffer(geom,RTC_BUFFER_TYPE_EDGE_CREASE_WEIGHT,0,RTC_FORMAT_FLOAT,mesh->edge_crease_weights.data(),0,sizeof(float),(unsigned int)mesh->edge_crease_weights.size());
        if (mesh->vertex_creases.size()) rtcSetSharedGeometryBuffer(geom,RTC_BUFFER_TYPE_VERTEX_CREASE_INDEX,0,RTC_FORMAT_UINT,mesh->vertex_creases.data(),0,sizeof(int), (unsigned int)mesh->vertex_creases.size());
        if (mesh->vertex_crease_weights.size()) rtcSetSharedGeometryBuffer(geom,RTC_BUFFER_TYPE_VERTEX_CREASE_WEIGHT,0,RTC_FORMAT_FLOAT,mesh->vertex_crease_weights.data(),0,sizeof(float), (unsigned int)mesh->vertex_crease_weights.size());
        if (mesh->holes.size()) rtcSetSharedGeometryBuffer(geom,RTC_BUFFER_TYPE_HOLE,0,RTC_FORMAT_UINT,mesh->holes.data(),0,sizeof(int),(unsigned int)mesh->holes.size());
        rtcSetGeometryTessellationRate(geom,mesh->tessellationRate);
        rtcSetGeometrySubdivisionMode(geom,0,mesh->position_subdiv_mode);
        AssertNoError(device);
        rtcCommitGeometry(geom);
        unsigned int geomID = rtcAttachGeometry(scene,geom);
        rtcReleaseGeometry(geom);
        return geomID;
      }
      else if (Ref<SceneGraph::HairSetNode> mesh = node.dynamicCast<SceneGraph::HairSetNode>())
      {
        RTCGeometry geom = rtcNewGeometry (device, mesh->type);
        AssertNoError(device);
        rtcSetGeometrySubtype(geom,mesh->subtype);
        rtcSetGeometryBuildQuality(geom,quality);
        AssertNoError(device);
        for (size_t t=0; t<mesh->numTimeSteps(); t++)
          rtcSetSharedGeometryBuffer(geom,RTC_BUFFER_TYPE_VERTEX,t,RTC_FORMAT_FLOAT4,mesh->positions[t].data(),0,sizeof(SceneGraph::HairSetNode::Vertex), (unsigned int)mesh->positions[t].size());
        rtcSetSharedGeometryBuffer(geom,RTC_BUFFER_TYPE_INDEX,0,RTC_FORMAT_UINT,mesh->hairs.data(),0,sizeof(SceneGraph::HairSetNode::Hair), (unsigned int)mesh->hairs.size());
        AssertNoError(device);
        rtcCommitGeometry(geom);
        unsigned int geomID = rtcAttachGeometry(scene,geom);
        rtcReleaseGeometry(geom);
        return geomID;
      } 
      else {
        THROW_RUNTIME_ERROR("unknown node type");
      }
      return 0;
    }

    std::pair<unsigned,Ref<SceneGraph::Node>> addGeometry2(const RTCBuildQuality quality, const Ref<SceneGraph::Node>& node) {
      return std::make_pair(addGeometry(quality,node),node);
    }
    
    std::pair<unsigned,Ref<SceneGraph::Node>> addPlane (RandomSampler& sampler, const RTCBuildQuality quality, size_t num, const Vec3fa& p0, const Vec3fa& dx, const Vec3fa& dy) {
      return addGeometry2(quality,SceneGraph::createTrianglePlane(p0,dx,dy,num,num));
    }
    
    std::pair<unsigned,Ref<SceneGraph::Node>> addSubdivPlane (RandomSampler& sampler, RTCBuildQuality quality, size_t num, const Vec3fa& p0, const Vec3fa& dx, const Vec3fa& dy) {
      return addGeometry2(quality,SceneGraph::createSubdivPlane(p0,dx,dy,num,num,2.0f));
    }
    
    std::pair<unsigned,Ref<SceneGraph::Node>> addSphere (RandomSampler& sampler, RTCBuildQuality quality, const Vec3fa& pos, const float r, size_t numPhi, size_t maxTriangles = -1, const avector<Vec3fa>& motion_vector = avector<Vec3fa>())
    {
      Ref<SceneGraph::Node> node = SceneGraph::createTriangleSphere(pos,r,numPhi);
      if (motion_vector.size()) SceneGraph::set_motion_vector(node,motion_vector);
      if (maxTriangles != size_t(-1)) SceneGraph::resize_randomly(sampler,node,maxTriangles);
      return addGeometry2(quality,node);
    }

    std::pair<unsigned,Ref<SceneGraph::Node>> addQuadSphere (RandomSampler& sampler, RTCBuildQuality quality, const Vec3fa& pos, const float r, size_t numPhi, size_t maxQuads = -1, const avector<Vec3fa>& motion_vector = avector<Vec3fa>())
    {
      Ref<SceneGraph::Node> node = SceneGraph::createQuadSphere(pos,r,numPhi);
      if (motion_vector.size()) SceneGraph::set_motion_vector(node,motion_vector);
      if (maxQuads != size_t(-1)) SceneGraph::resize_randomly(sampler,node,maxQuads);
      return addGeometry2(quality,node);
    }

    std::pair<unsigned,Ref<SceneGraph::Node>> addSubdivSphere (RandomSampler& sampler, RTCBuildQuality quality, const Vec3fa& pos, const float r, size_t numPhi, float level, size_t maxFaces = -1, const avector<Vec3fa>& motion_vector = avector<Vec3fa>())
    {
      Ref<SceneGraph::Node> node = SceneGraph::createSubdivSphere(pos,r,numPhi,level);
      if (motion_vector.size()) SceneGraph::set_motion_vector(node,motion_vector);
      if (maxFaces != size_t(-1)) SceneGraph::resize_randomly(sampler,node,maxFaces);
      addRandomSubdivFeatures(sampler,node.dynamicCast<SceneGraph::SubdivMeshNode>(),10,10,0);
      return addGeometry2(quality,node);
    }
    
    std::pair<unsigned,Ref<SceneGraph::Node>> addSphereHair (RandomSampler& sampler, RTCBuildQuality quality, const Vec3fa& center, const float radius, const avector<Vec3fa>& motion_vector = avector<Vec3fa>())
    {
      Ref<SceneGraph::Node> node = SceneGraph::createSphereShapedHair(center,radius);
      if (motion_vector.size()) SceneGraph::set_motion_vector(node,motion_vector);
      return addGeometry2(quality,node);
    }
    
    std::pair<unsigned,Ref<SceneGraph::Node>> addHair (RandomSampler& sampler, RTCBuildQuality quality, const Vec3fa& pos, const float scale, const float r, size_t numHairs = 1, const avector<Vec3fa>& motion_vector = avector<Vec3fa>())
    {
      Ref<SceneGraph::Node> node = SceneGraph::createHairyPlane(RandomSampler_getInt(sampler),pos,Vec3fa(1,0,0),Vec3fa(0,0,1),scale,r,numHairs,RTC_GEOMETRY_SUBTYPE_RIBBON);
      if (motion_vector.size()) SceneGraph::set_motion_vector(node,motion_vector);
      return addGeometry2(quality,node);
    }

    std::pair<unsigned,Ref<SceneGraph::Node>> addUserGeometryEmpty (RandomSampler& sampler, RTCBuildQuality quality, Sphere* sphere)
    {
      RTCGeometry geom = rtcNewGeometry (device, RTC_GEOMETRY_TYPE_USER);
      rtcSetGeometryUserPrimitiveCount(geom,1);
      rtcSetGeometryBuildQuality(geom,quality);
      AssertNoError(device);
      rtcSetGeometryBoundsFunction(geom,BoundsFunc,nullptr);
      rtcSetGeometryUserData(geom,sphere);
      rtcSetGeometryIntersectFunction(geom,IntersectFuncN);
      rtcSetGeometryOccludedFunction(geom,OccludedFuncN);
      rtcCommitGeometry(geom);
      unsigned int geomID = rtcAttachGeometry(scene,geom);
      rtcReleaseGeometry(geom);
      return std::make_pair(geomID,Ref<SceneGraph::Node>(nullptr));
    }

    void resizeRandomly (std::pair<unsigned,Ref<SceneGraph::Node>> geom, RandomSampler& sampler)
    {
      if (Ref<SceneGraph::TriangleMeshNode> mesh = geom.second.dynamicCast<SceneGraph::TriangleMeshNode>())
      {
        rtcSetSharedGeometryBuffer(rtcGetGeometry(scene,geom.first),RTC_BUFFER_TYPE_INDEX,0,RTC_FORMAT_UINT3,mesh->triangles.data(),0,sizeof(SceneGraph::TriangleMeshNode::Triangle), RandomSampler_getInt(sampler) % (mesh->triangles.size()+1));
      }
      else if (Ref<SceneGraph::QuadMeshNode> mesh = geom.second.dynamicCast<SceneGraph::QuadMeshNode>())
      {
        rtcSetSharedGeometryBuffer(rtcGetGeometry(scene,geom.first),RTC_BUFFER_TYPE_INDEX,0,RTC_FORMAT_UINT4,mesh->quads.data(),0,sizeof(SceneGraph::QuadMeshNode::Quad), RandomSampler_getInt(sampler) % (mesh->quads.size()+1));
      } 
      else if (Ref<SceneGraph::SubdivMeshNode> mesh = geom.second.dynamicCast<SceneGraph::SubdivMeshNode>())
      {
        rtcSetSharedGeometryBuffer(rtcGetGeometry(scene,geom.first),RTC_BUFFER_TYPE_FACE,0,RTC_FORMAT_UINT,mesh->verticesPerFace.data(), 0,sizeof(int), RandomSampler_getInt(sampler) % (mesh->verticesPerFace.size()+1));
      }
      else if (Ref<SceneGraph::HairSetNode> mesh = geom.second.dynamicCast<SceneGraph::HairSetNode>())
      {
        rtcSetSharedGeometryBuffer(rtcGetGeometry(scene,geom.first),RTC_BUFFER_TYPE_INDEX,0,RTC_FORMAT_UINT,mesh->hairs.data(),0,sizeof(SceneGraph::HairSetNode::Hair), RandomSampler_getInt(sampler) % (mesh->hairs.size()+1));
      } 
    }

  public:
    const RTCDeviceRef& device;
    RTCSceneRef scene;
    std::vector<Ref<SceneGraph::Node>> nodes;
  };

  VerifyApplication::TestReturnValue VerifyApplication::Test::execute(VerifyApplication* state, bool silent)
  {
    if (!isEnabled())
      return SKIPPED;
    
    if (!silent) 
      std::cout << std::setw(TEXT_ALIGN) << name << " ..." << std::flush;
      
    TestReturnValue v = SKIPPED;
    try {
      v = run(state,silent);
    } catch (...) {
      v = FAILED;
    }
    TestReturnValue ev = ty != TEST_SHOULD_FAIL ? PASSED : FAILED;
    bool passed = v == ev || v == SKIPPED;

    if (silent) 
    {
      Lock<MutexSys> lock(state->mutex);
      if (v != SKIPPED) {
        if      (passed       ) std::cout << state->green ("+") << std::flush;
        else if (ignoreFailure) std::cout << state->yellow("!") << std::flush;
        else                    std::cout << state->red   ("-") << std::flush;
      }
    } 
    else
    {
      if      (v == SKIPPED ) std::cout << state->green (" [SKIPPED]") << std::endl << std::flush;
      else if (passed       ) std::cout << state->green (" [PASSED]" ) << std::endl << std::flush;
      else if (ignoreFailure) std::cout << state->yellow(" [FAILED] (ignored)") << std::endl << std::flush;
      else                    std::cout << state->red   (" [FAILED]" ) << std::endl << std::flush;
    }

    /* update passed/failed counters */
    state->numPassedTests += passed;
    if (ignoreFailure) state->numFailedAndIgnoredTests += !passed;
    else               state->numFailedTests           += !passed;
    
    /* do ignore failures for some specific tests */
    if (ignoreFailure) 
      passed = true;
    //assert(passed);
    return passed ? PASSED : FAILED;
  }

  double VerifyApplication::Benchmark::readDatabase(VerifyApplication* state)
  {
    std::fstream db;
    FileName base = state->database+FileName(name);
    db.open(base.addExt(".txt"), std::fstream::in);
    double start_value = higher_is_better ? double(neg_inf) : double(pos_inf);
    if (!db.is_open()) return start_value;

    double bestAvg = start_value;
    while (true) 
    {
      std::string line; std::getline(db,line);
      if (db.eof()) break;
      if (line == "") { bestAvg = start_value; continue; }
      std::stringstream linestream(line); 
      std::string hash; linestream >> hash;
      double avg; linestream >> avg;
      if (higher_is_better) {
        if (avg > bestAvg) bestAvg = avg;
      } else {
        if (avg < bestAvg) bestAvg = avg;
      }
    }
    db.close();
    return bestAvg;
  }

  void VerifyApplication::Benchmark::updateDatabase(VerifyApplication* state, Statistics stat, double bestAvg)
  {
    /* load git hash from file */
    std::fstream hashFile;
    std::string hash = "unknown";
    hashFile.open(FileName::executableFolder()+FileName("hash"), std::fstream::in);
    if (hashFile.is_open()) {
      hashFile >> hash;
      hashFile.close();
    }

    /* update database */
    std::fstream db;
    FileName base = state->database+FileName(name);
    db.open(base.addExt(".txt"), std::fstream::out | std::fstream::app);
    db << hash << " " << stat.getAvg() << " " << bestAvg << std::endl;
    db.close();
  }

  void VerifyApplication::Benchmark::plotDatabase(VerifyApplication* state)
  {
    std::fstream plot;
    FileName base = state->database+FileName(name);
    plot.open(base.addExt(".plot"), std::fstream::out | std::fstream::trunc);
    plot << "set terminal png size 2048,600 enhanced" << std::endl;
    plot << "set output \"" << base.addExt(".png") << "\"" << std::endl;
    plot << "set key inside right top vertical Right noreverse enhanced autotitles box linetype -1 linewidth 1.000" << std::endl;
    plot << "set samples 50, 50" << std::endl;
    //plot << "set title \"" << name << "\"" << std::endl; 
    //plot << "set xlabel \"" << name << "\""<< std::endl;
    plot << "set xtics axis rotate by 90" << std::endl;
    plot << "set ylabel \"" << unit << "\"" << std::endl;
    plot << "set yrange [0:]" << std::endl;
    plot << "plot \"" << FileName(name).addExt(".txt") << "\" using :2:xtic(1) title \"" << name << "\" with lines, \\" << std::endl; 
    plot << "     \"" << FileName(name).addExt(".txt") << "\" using :3         title \"best\" with lines" << std::endl;
    plot << std::endl;
    plot.close();
  }

  Statistics VerifyApplication::Benchmark::benchmark_loop(VerifyApplication* state)
  {
    //sleepSeconds(0.1);
    const size_t skipBenchmarkFrames = 1;
    const size_t numBenchmarkFrames = 8;
    FilteredStatistics stat(0.5f,0.0f);
    size_t numTotalFrames = skipBenchmarkFrames + numBenchmarkFrames;
    for (size_t i=0; i<skipBenchmarkFrames; i++) {
      benchmark(state);
    }  
    for (size_t i=skipBenchmarkFrames; i<numTotalFrames; i++) {
      stat.add(benchmark(state));
    }
    return stat.getStatistics();
  }

  VerifyApplication::TestReturnValue VerifyApplication::Benchmark::execute(VerifyApplication* state, bool silent) try
  {
    if (!isEnabled())
      return SKIPPED;

    if (!setup(state)) {
      cleanup(state);
      return SKIPPED;
    }
    
    /* print benchmark name */
    std::cout << std::setw(TEXT_ALIGN) << name << ": " << std::flush;
   
    /* read current best from database */
    double avgdb = 0.0f;
    if (state->database != "")
      avgdb = readDatabase(state);

    /* execute benchmark */
    Statistics curStat;
    Statistics bestStat;
    bool passed = false;
    
    /* retry if benchmark failed */
    //static size_t numRetries = 0;
    size_t i=0;
    for (; i<max_attempts && !passed; i++)
    {
      if (i != 0) {
        cleanup(state);
        //if (numRetries++ > 1000) break;
        //std::cout << state->yellow(" [RETRY]" ) << " (" << 100.0f*(curStat.getAvg()-avgdb)/avgdb << "%)" << std::flush;
        setup(state);
      }

      try {
        curStat = benchmark_loop(state);
        if (i == 0) bestStat = curStat;
        if (higher_is_better) {
          if (curStat.getAvg() > bestStat.getAvg()) bestStat = curStat;
        } else {
          if (curStat.getAvg() < bestStat.getAvg()) bestStat = curStat;
        }
      } catch (TestReturnValue v) {
        return v;
      }

      /* check against database to see if test passed */
      if (state->database != "") {
        if (higher_is_better)
          passed = !(curStat.getAvg()-avgdb < -state->benchmark_tolerance*avgdb); // !(a < b) on purpose for nan case
        else
          passed = !(curStat.getAvg()-avgdb > +state->benchmark_tolerance*avgdb); // !(a > b) on purpose for nan case
      }
      else
        passed = true;
    }

    if (state->database == "" || avgdb == double(neg_inf))
      avgdb = bestStat.getAvg();

    /* update database */
    if (state->database != "" && state->update_database)
      updateDatabase(state,bestStat,avgdb);
      
    /* print test result */
    std::cout << std::setw(8) << std::setprecision(3) << std::fixed << bestStat.getAvg() << " " << unit << " (+/-" << 100.0f*bestStat.getAvgSigma()/bestStat.getAvg() << "%)";
    if (passed) std::cout << state->green(" [PASSED]" ) << " (" << 100.0f*(bestStat.getAvg()-avgdb)/avgdb << "%) (" << i << " attempts)" << std::endl << std::flush;
    else        std::cout << state->red  (" [FAILED]" ) << " (" << 100.0f*(bestStat.getAvg()-avgdb)/avgdb << "%) (" << i << " attempts)" << std::endl << std::flush;
    if (state->database != "")
      plotDatabase(state);

    /* print dart measurement */
    if (state->cdash) 
    {
      //std::cout << "<DartMeasurement name=\"" + name + ".avg\" type=\"numeric/float\">" << bestStat.getAvg() << "</DartMeasurement>" << std::endl;
      //std::cout << "<DartMeasurement name=\"" + name + ".sigma\" type=\"numeric/float\">" << bestStat.getAvgSigma() << "</DartMeasurement>" << std::endl;

      /* send plot only when test failed */
      if (!passed)
      {
        FileName base = state->database+FileName(name);
        std::string command = std::string("cd ")+state->database.str()+std::string(" && gnuplot ") + FileName(name).addExt(".plot").str();
        if (system(command.c_str()) == 0)
          std::cout << "<DartMeasurementFile name=\"" << name << "\" type=\"image/png\">" << base.addExt(".png") << "</DartMeasurementFile>" << std::endl;
      }
    }   

    sleepSeconds(0.1);
    cleanup(state);

    /* update passed/failed counters */
    state->numPassedTests += passed;
    state->numFailedTests += !passed;
    return passed ? PASSED : FAILED;
  }
  catch (const std::exception& e)
  {
    std::cout << std::setw(TEXT_ALIGN) << name << ": " << std::flush;
    std::cout << state->red(" [FAILED] ") << "(" << e.what() << ")" << std::endl << std::flush;
    state->numFailedTests++;
    return VerifyApplication::FAILED;
  }
  catch (...)
  {
    std::cout << std::setw(TEXT_ALIGN) << name << ": " << std::flush;
    std::cout << state->red(" [FAILED] ") << " (unknown error)" << std::endl << std::flush;
    state->numFailedTests++;
    return VerifyApplication::FAILED;
  }

  VerifyApplication::TestReturnValue VerifyApplication::TestGroup::execute(VerifyApplication* state, bool silent_in)
  {
    if (!isEnabled())
      return SKIPPED;

    bool leaftest = state->flatten && !silent_in && silent;
    bool nextsilent = silent_in || (state->flatten && silent);
    if (leaftest) 
      std::cout << std::setw(TEXT_ALIGN) << name << " ..." << std::flush;
    
    std::atomic<int> passed(true);

#if defined(__WIN32__) && !defined(__X86_64__)
	/* deactivating parallel test execution on win32 platforms due to out-of-memory exceptions */
	parallel = false;
#endif

    if (state->parallel && parallel && leaftest) 
    {
      parallel_for(tests.size(),[&] (size_t i) {
          passed.fetch_and(tests[i]->execute(state,nextsilent) != FAILED);
        });
    } 
    else {
      for (auto& test : tests)
        passed.fetch_and(test->execute(state,nextsilent) != FAILED);
    }

    if (leaftest) {
      if (passed) std::cout << state->green(" [PASSED]") << std::endl << std::flush;
      else        std::cout << state->red  (" [FAILED]") << std::endl << std::flush;
    }

    return passed ? PASSED : FAILED;
  }

  /////////////////////////////////////////////////////////////////////////////////
  /////////////////////////////////////////////////////////////////////////////////
  /////////////////////////////////////////////////////////////////////////////////
  /////////////////////////////////////////////////////////////////////////////////

  struct DeviceCreationTest : public VerifyApplication::Test
  {
    DeviceCreationTest (std::string name)
      : VerifyApplication::Test(name,0,VerifyApplication::TEST_SHOULD_PASS) {}

    VerifyApplication::TestReturnValue run(VerifyApplication* state, bool silent)
    {
      RTCDevice device = rtcNewDevice("verbose=1");
      errorHandler(nullptr,rtcGetDeviceError(device));
      rtcReleaseDevice(device);
      return VerifyApplication::PASSED;
    }
  };

  struct EmbreeInternalTest : public VerifyApplication::Test
  {
    EmbreeInternalTest (std::string name, size_t testID)
      : VerifyApplication::Test(name,0,VerifyApplication::TEST_SHOULD_PASS), testID(testID) {}
  
    VerifyApplication::TestReturnValue run(VerifyApplication* state, bool silent)
    {
      RTCDeviceRef device = rtcNewDevice(state->rtcore.c_str());
      AssertNoError(device);
      return (VerifyApplication::TestReturnValue)rtcGetDeviceProperty(device,(RTCDeviceProperty)(3000000+testID));
    }

    size_t testID;
  };

  struct os_shrink_test : public VerifyApplication::Test
  {
    struct Allocation 
    {
      Allocation (size_t bytes) 
        : ptr(os_malloc(bytes,hugepages)), bytes(bytes) {}

      ~Allocation() {
        free();
      }

      void free() {
        if (!ptr) return;
        os_free(ptr,bytes,hugepages);
        ptr = nullptr;
      }

      size_t shrink() {
        if (!ptr) return 0;
        bytes = os_shrink(ptr,bytes/2,bytes,hugepages);
        return bytes;
      }

    private:
      void* ptr;
      size_t bytes;
      bool hugepages;
    };

    os_shrink_test ()
      : VerifyApplication::Test("os_shrink_test",ISA,VerifyApplication::TEST_SHOULD_PASS,false) {}
    
    VerifyApplication::TestReturnValue run(VerifyApplication* state, bool silent)
    {
      std::vector<std::unique_ptr<Allocation>> allocations;
      allocations.reserve(1024*1024);
      for (size_t i=0; i<1024*1024; i++) 
      {
        std::unique_ptr<Allocation> alloc(new Allocation(2*4096));
        if (allocations.size() > 1) allocations.back()->shrink();
        allocations.push_back(std::move(alloc)); 
        
      }
      allocations.clear();
      return VerifyApplication::PASSED;
    }
  };

  struct MultipleDevicesTest : public VerifyApplication::Test
  {
    MultipleDevicesTest (std::string name, int isa)
      : VerifyApplication::Test(name,isa,VerifyApplication::TEST_SHOULD_PASS) {}

    VerifyApplication::TestReturnValue run(VerifyApplication* state, bool silent)
    {
      std::string cfg = state->rtcore + ",isa="+stringOfISA(isa);
      RTCDevice device1 = rtcNewDevice(cfg.c_str());
      AssertNoError(device1);
      RTCDevice device2 = rtcNewDevice(cfg.c_str());
      AssertNoError(device2);
      RTCDevice device3 = rtcNewDevice(cfg.c_str());
      AssertNoError(device3);
      rtcReleaseDevice(device1);
      rtcReleaseDevice(device3);
      rtcReleaseDevice(device2);
      return VerifyApplication::PASSED;
    }
  };

  struct GetBoundsTest : public VerifyApplication::Test
  {
    GeometryType gtype;

    GetBoundsTest (std::string name, int isa, GeometryType gtype)
      : VerifyApplication::Test(name,isa,VerifyApplication::TEST_SHOULD_PASS), gtype(gtype) {}

    VerifyApplication::TestReturnValue run(VerifyApplication* state, bool silent)
    {
      std::string cfg = state->rtcore + ",isa="+stringOfISA(isa);
      RTCDeviceRef device = rtcNewDevice(cfg.c_str());
      errorHandler(nullptr,rtcGetDeviceError(device));
      VerifyScene scene(device,SceneFlags(RTC_SCENE_FLAG_NONE,RTC_BUILD_QUALITY_MEDIUM));
      AssertNoError(device);

      Ref<SceneGraph::Node> node = nullptr;
      switch (gtype) {
      case TRIANGLE_MESH   : node = SceneGraph::createTriangleSphere(zero,1.0f,50); break;
      case TRIANGLE_MESH_MB: node = SceneGraph::createTriangleSphere(zero,1.0f,5)->set_motion_vector(Vec3fa(1.0f)); break;
      case QUAD_MESH       : node = SceneGraph::createQuadSphere(zero,1.0f,50); break;
      case QUAD_MESH_MB    : node = SceneGraph::createQuadSphere(zero,1.0f,50)->set_motion_vector(Vec3fa(1.0f)); break;
        //case SUBDIV_MESH:
        //case SUBDIV_MESH_MB:
      default: return VerifyApplication::SKIPPED;
      }

      BBox3fa bounds0 = node->bounds();
      scene.addGeometry(RTC_BUILD_QUALITY_MEDIUM,node);
      AssertNoError(device);
      rtcCommitScene (scene);
      AssertNoError(device);
      BBox3fa bounds1;
      rtcGetSceneBounds(scene,(RTCBounds*)&bounds1);
      AssertNoError(device);
      return (VerifyApplication::TestReturnValue)(bounds0 == bounds1);
    }
  };
  
  struct GetLinearBoundsTest : public VerifyApplication::Test
  {
    GeometryType gtype;

    GetLinearBoundsTest (std::string name, int isa, GeometryType gtype)
      : VerifyApplication::Test(name,isa,VerifyApplication::TEST_SHOULD_PASS), gtype(gtype) {}

    VerifyApplication::TestReturnValue run(VerifyApplication* state, bool silent)
    {
      std::string cfg = state->rtcore + ",isa="+stringOfISA(isa);
      RTCDeviceRef device = rtcNewDevice(cfg.c_str());
      errorHandler(nullptr,rtcGetDeviceError(device));
      VerifyScene scene(device,SceneFlags(RTC_SCENE_FLAG_NONE,RTC_BUILD_QUALITY_MEDIUM));
      AssertNoError(device);

      Ref<SceneGraph::Node> node = nullptr;
      switch (gtype) {
      case TRIANGLE_MESH   : node = SceneGraph::createTriangleSphere(zero,1.0f,50); break;
      case TRIANGLE_MESH_MB: node = SceneGraph::createTriangleSphere(zero,1.0f,50)->set_motion_vector(Vec3fa(1.0f)); break;
      case QUAD_MESH       : node = SceneGraph::createQuadSphere(zero,1.0f,50); break;
      case QUAD_MESH_MB    : node = SceneGraph::createQuadSphere(zero,1.0f,50)->set_motion_vector(Vec3fa(1.0f)); break;
        //case SUBDIV_MESH:
        //case SUBDIV_MESH_MB:
      default: return VerifyApplication::SKIPPED;
      }

      LBBox3fa bounds0 = node->lbounds();
      scene.addGeometry(RTC_BUILD_QUALITY_MEDIUM,node);
      AssertNoError(device);
      rtcCommitScene (scene);
      AssertNoError(device);
      LBBox3fa bounds1;
      rtcGetSceneLinearBounds(scene,(RTCLinearBounds*)&bounds1);
      AssertNoError(device);
      return (VerifyApplication::TestReturnValue)(bounds0 == bounds1);
    }
  };

  struct GetUserDataTest : public VerifyApplication::Test
  {
    GetUserDataTest (std::string name, int isa)
      : VerifyApplication::Test(name,isa,VerifyApplication::TEST_SHOULD_PASS) {}
    
    VerifyApplication::TestReturnValue run(VerifyApplication* state, bool silent)
    {
      std::string cfg = state->rtcore + ",isa="+stringOfISA(isa);
      RTCDeviceRef device = rtcNewDevice(cfg.c_str());
      errorHandler(nullptr,rtcGetDeviceError(device));

      RTCGeometry geom0 = rtcNewGeometry (device, RTC_GEOMETRY_TYPE_TRIANGLE);
      rtcSetGeometryUserData(geom0,(void*)1);
      RTCGeometry geom1 = rtcNewGeometry (device, RTC_GEOMETRY_TYPE_QUAD);
      rtcSetGeometryUserData(geom1,(void*)2);
      RTCGeometry geom2 = rtcNewGeometry(device, RTC_GEOMETRY_TYPE_SUBDIVISION);
      rtcSetGeometryUserData(geom2,(void*)3);
      RTCGeometry geom3 = rtcNewGeometry (device, RTC_GEOMETRY_TYPE_CURVE_BEZIER);
      rtcSetGeometryUserData(geom3,(void*)4);
      RTCGeometry geom4 = rtcNewGeometry (device, RTC_GEOMETRY_TYPE_CURVE_BSPLINE);
      rtcSetGeometryUserData(geom4,(void*)5);
      RTCGeometry geom5 = rtcNewGeometry(device, RTC_GEOMETRY_TYPE_USER);
      rtcSetGeometryUserData(geom5,(void*)6);
      AssertNoError(device);
      
      if ((size_t)rtcGetGeometryUserData(geom0 ) !=  1) return VerifyApplication::FAILED;
      if ((size_t)rtcGetGeometryUserData(geom1 ) !=  2) return VerifyApplication::FAILED;
      if ((size_t)rtcGetGeometryUserData(geom2 ) !=  3) return VerifyApplication::FAILED;
      if ((size_t)rtcGetGeometryUserData(geom3 ) !=  4) return VerifyApplication::FAILED;
      if ((size_t)rtcGetGeometryUserData(geom4 ) !=  5) return VerifyApplication::FAILED;
      if ((size_t)rtcGetGeometryUserData(geom5 ) !=  6) return VerifyApplication::FAILED;
      AssertNoError(device);

      return VerifyApplication::PASSED;
    }
  };

  struct BufferStrideTest : public VerifyApplication::Test
  {
    GeometryType gtype;

    BufferStrideTest (std::string name, int isa, GeometryType gtype)
      : VerifyApplication::Test(name,isa,VerifyApplication::TEST_SHOULD_PASS), gtype(gtype) {}
    
    VerifyApplication::TestReturnValue run(VerifyApplication* state, bool silent)
    {
      std::string cfg = state->rtcore + ",isa="+stringOfISA(isa);
      RTCDeviceRef device = rtcNewDevice(cfg.c_str());
      errorHandler(nullptr,rtcGetDeviceError(device));
      RTCSceneRef scene = rtcNewScene(device);
      AssertNoError(device);

      RTCGeometry geom = nullptr;
      switch (gtype) {
      case TRIANGLE_MESH    : geom = rtcNewGeometry(device, RTC_GEOMETRY_TYPE_TRIANGLE); break;
      case TRIANGLE_MESH_MB : geom = rtcNewGeometry(device, RTC_GEOMETRY_TYPE_TRIANGLE); break;
      case QUAD_MESH        : geom = rtcNewGeometry(device, RTC_GEOMETRY_TYPE_QUAD); break;
      case QUAD_MESH_MB     : geom = rtcNewGeometry(device, RTC_GEOMETRY_TYPE_QUAD); break;
      case SUBDIV_MESH      : geom = rtcNewGeometry(device, RTC_GEOMETRY_TYPE_SUBDIVISION); break;
      case SUBDIV_MESH_MB   : geom = rtcNewGeometry(device, RTC_GEOMETRY_TYPE_SUBDIVISION); break;
      case HAIR_GEOMETRY    : geom = rtcNewGeometry(device, RTC_GEOMETRY_TYPE_CURVE_BEZIER); rtcSetGeometrySubtype(geom,RTC_GEOMETRY_SUBTYPE_RIBBON); break;
      case HAIR_GEOMETRY_MB : geom = rtcNewGeometry(device, RTC_GEOMETRY_TYPE_CURVE_BSPLINE); rtcSetGeometrySubtype(geom,RTC_GEOMETRY_SUBTYPE_RIBBON); break;
      case CURVE_GEOMETRY   : geom = rtcNewGeometry(device, RTC_GEOMETRY_TYPE_CURVE_BEZIER); rtcSetGeometrySubtype(geom,RTC_GEOMETRY_SUBTYPE_SURFACE); break;
      case CURVE_GEOMETRY_MB: geom = rtcNewGeometry(device, RTC_GEOMETRY_TYPE_CURVE_BSPLINE); rtcSetGeometrySubtype(geom,RTC_GEOMETRY_SUBTYPE_SURFACE); break;
      default               : throw std::runtime_error("unknown geometry type: "+to_string(gtype));
      }
      AssertNoError(device);

      RTCFormat indexFormat;
      RTCFormat vertexFormat;
      switch (gtype) {
      case TRIANGLE_MESH:
      case TRIANGLE_MESH_MB:
        indexFormat  = RTC_FORMAT_UINT3;
        vertexFormat = RTC_FORMAT_FLOAT3;
        break;

      case QUAD_MESH:
      case QUAD_MESH_MB:
        indexFormat  = RTC_FORMAT_UINT4;
        vertexFormat = RTC_FORMAT_FLOAT3;
        break;

      case SUBDIV_MESH:
      case SUBDIV_MESH_MB:
        indexFormat  = RTC_FORMAT_UINT;
        vertexFormat = RTC_FORMAT_FLOAT3;
        break;

      case HAIR_GEOMETRY:
      case HAIR_GEOMETRY_MB:
      case CURVE_GEOMETRY:
      case CURVE_GEOMETRY_MB:
        indexFormat  = RTC_FORMAT_UINT;
        vertexFormat = RTC_FORMAT_FLOAT4;
        break;

      default:
        indexFormat  = RTC_FORMAT_UNDEFINED;
        vertexFormat = RTC_FORMAT_UNDEFINED;
        break;
      }

      avector<char> indexBuffer(8+16*6*sizeof(int));
      avector<char> vertexBuffer(12+16*9*sizeof(float)+4);
      
      rtcSetSharedGeometryBuffer(geom,RTC_BUFFER_TYPE_INDEX,0,indexFormat,indexBuffer.data(),1,3*sizeof(int),16);
      AssertError(device,RTC_ERROR_INVALID_OPERATION);
      rtcSetSharedGeometryBuffer(geom,RTC_BUFFER_TYPE_VERTEX,0,vertexFormat,vertexBuffer.data(),1,3*sizeof(float),16);
      AssertError(device,RTC_ERROR_INVALID_OPERATION);

      rtcSetSharedGeometryBuffer(geom,RTC_BUFFER_TYPE_INDEX,0,indexFormat,indexBuffer.data(),0,3*sizeof(int)+3,16);
      AssertError(device,RTC_ERROR_INVALID_OPERATION);
      rtcSetSharedGeometryBuffer(geom,RTC_BUFFER_TYPE_VERTEX,0,vertexFormat,vertexBuffer.data(),0,3*sizeof(float)+3,16);
      AssertError(device,RTC_ERROR_INVALID_OPERATION);

      rtcSetSharedGeometryBuffer(geom,RTC_BUFFER_TYPE_INDEX,0,indexFormat,indexBuffer.data(),0,3*sizeof(int),16);
      AssertNoError(device);
      rtcSetSharedGeometryBuffer(geom,RTC_BUFFER_TYPE_VERTEX,0,vertexFormat,vertexBuffer.data(),0,3*sizeof(float),16);
      AssertNoError(device);

      rtcSetSharedGeometryBuffer(geom,RTC_BUFFER_TYPE_INDEX,0,indexFormat,indexBuffer.data(),8,6*sizeof(int),16);
      AssertNoError(device);
      rtcSetSharedGeometryBuffer(geom,RTC_BUFFER_TYPE_VERTEX,0,vertexFormat,vertexBuffer.data(),12,9*sizeof(float),16);
      AssertNoError(device);

      rtcSetSharedGeometryBuffer(geom,RTC_BUFFER_TYPE_INDEX,0,indexFormat,indexBuffer.data(),0,3*sizeof(int),16);
      AssertNoError(device);
      
      rtcSetSharedGeometryBuffer(geom,RTC_BUFFER_TYPE_VERTEX,0,vertexFormat,vertexBuffer.data(),0,4*sizeof(float),16);
      AssertNoError(device);
      
      return VerifyApplication::PASSED;
    }
  };

  /////////////////////////////////////////////////////////////////////////////////
  /////////////////////////////////////////////////////////////////////////////////
  /////////////////////////////////////////////////////////////////////////////////
  /////////////////////////////////////////////////////////////////////////////////

  struct EmptySceneTest : public VerifyApplication::Test
  {
    EmptySceneTest (std::string name, int isa, SceneFlags sflags)
      : VerifyApplication::Test(name,isa,VerifyApplication::TEST_SHOULD_PASS), sflags(sflags) {}

    VerifyApplication::TestReturnValue run(VerifyApplication* state, bool silent)
    {
      std::string cfg = state->rtcore + ",isa="+stringOfISA(isa);
      RTCDeviceRef device = rtcNewDevice(cfg.c_str());
      errorHandler(nullptr,rtcGetDeviceError(device));
      RTCSceneRef scene = rtcNewScene(device);
      rtcSetSceneFlags(scene,sflags.sflags);
      rtcSetSceneBuildQuality(scene,sflags.qflags);
      AssertNoError(device);
      rtcCommitScene (scene);
      AssertNoError(device);
      return VerifyApplication::PASSED;
    }

  public:
    SceneFlags sflags;
  };

  void rtcCommitAndAttachAndReleaseGeometry(RTCScene scene, RTCGeometry geometry, RTCBuildQuality quality)
  {
    rtcSetGeometryBuildQuality(geometry,quality);
    rtcCommitGeometry(geometry);
    rtcAttachGeometry(scene,geometry);
    rtcReleaseGeometry(geometry);
  }
  
  struct EmptyGeometryTest : public VerifyApplication::Test
  {
    SceneFlags sflags;
    RTCBuildQuality quality;

    EmptyGeometryTest (std::string name, int isa, SceneFlags sflags, RTCBuildQuality quality)
      : VerifyApplication::Test(name,isa,VerifyApplication::TEST_SHOULD_PASS), sflags(sflags), quality(quality) {}
    
    VerifyApplication::TestReturnValue run(VerifyApplication* state, bool silent)
    {
      std::string cfg = state->rtcore + ",isa="+stringOfISA(isa);
      RTCDeviceRef device = rtcNewDevice(cfg.c_str());
      errorHandler(nullptr,rtcGetDeviceError(device));
      RTCSceneRef scene = rtcNewScene(device);
      rtcSetSceneFlags(scene,sflags.sflags);
      rtcSetSceneBuildQuality(scene,sflags.qflags);     
      rtcCommitAndAttachAndReleaseGeometry(scene,rtcNewGeometry (device, RTC_GEOMETRY_TYPE_TRIANGLE),quality);
      //rtcCommitAndAttachAndReleaseGeometry(scene,rtcNewTriangleMesh (device,quality,2));
      rtcCommitAndAttachAndReleaseGeometry(scene,rtcNewGeometry (device, RTC_GEOMETRY_TYPE_QUAD),quality);
      //rtcCommitAndAttachAndReleaseGeometry(scene,rtcNewQuadMesh (device,quality,2));
      rtcCommitAndAttachAndReleaseGeometry(scene,rtcNewGeometry (device, RTC_GEOMETRY_TYPE_SUBDIVISION),quality);
      //rtcCommitAndAttachAndReleaseGeometry(scene,rtcNewSubdivisionMesh (device,quality,2));
      rtcCommitAndAttachAndReleaseGeometry(scene,rtcNewGeometry (device,RTC_GEOMETRY_TYPE_CURVE_BEZIER),quality);
      //rtcCommitAndAttachAndReleaseGeometry(scene,rtcNewCurveGeometry (device,RTC_GEOMETRY_SUBTYPE_RIBBON,RTC_GEOMETRY_TYPE_CURVE_BSPLINE,2),quality);
      rtcCommitAndAttachAndReleaseGeometry(scene,rtcNewGeometry (device,RTC_GEOMETRY_TYPE_USER),quality);
      //rtcCommitAndAttachAndReleaseGeometry(scene,rtcNewUserGeometry (device,2),quality);
      rtcCommitScene (scene);
      AssertNoError(device);
      return VerifyApplication::PASSED;
    }
  };

  struct ManyBuildTest : public VerifyApplication::Test
  {
    SceneFlags sflags;
    RTCBuildQuality quality; 
    
    ManyBuildTest (std::string name, int isa, SceneFlags sflags, RTCBuildQuality quality)
      : VerifyApplication::Test(name,isa,VerifyApplication::TEST_SHOULD_PASS,false), sflags(sflags), quality(quality) {}
    
    VerifyApplication::TestReturnValue run (VerifyApplication* state, bool silent)
    {
      std::string cfg = state->rtcore + ",isa="+stringOfISA(isa);
      RTCDeviceRef device = rtcNewDevice(cfg.c_str());
      errorHandler(nullptr,rtcGetDeviceError(device));
      rtcSetDeviceErrorFunction(device,errorHandler,nullptr);
      
      std::vector<Vec3f> p;
      p.reserve(4);
      p.push_back(Vec3f(0.0f, 0.0f, 0.0f));
      p.push_back(Vec3f(1.0f, 0.0f, 0.0f));
      p.push_back(Vec3f(0.0f, 0.5f, 1.0f));
      
      std::vector<uint32_t> indices;
      indices.push_back(0);
      indices.push_back(1);
      indices.push_back(2);
      
      const size_t numTriangles = 1;
      const size_t numVertices = 3;
      
      for (size_t i = 0; i < 1024*1024; ++i)
      {
        //if (i%100 == 0) PRINT(i);
        rtcSetDeviceProperty(nullptr,(RTCDeviceProperty) 1000000, i);
        
        RTCScene scene = rtcNewScene(device);
        rtcSetSceneFlags(scene,sflags.sflags);
        rtcSetSceneBuildQuality(scene,sflags.qflags);
                
        RTCGeometry geom = rtcNewGeometry(device, RTC_GEOMETRY_TYPE_TRIANGLE);
        rtcSetGeometryBuildQuality(geom,quality);
        rtcSetSharedGeometryBuffer(geom, RTC_BUFFER_TYPE_VERTEX, 0, RTC_FORMAT_FLOAT3, p.data(), 0, 3 * sizeof(float), numVertices);
        rtcSetSharedGeometryBuffer(geom, RTC_BUFFER_TYPE_INDEX, 0, RTC_FORMAT_UINT3, indices.data(), 0, 3 * sizeof(uint32_t), numTriangles);
        rtcCommitGeometry(geom);
        rtcAttachAndReleaseGeometry(scene,geom);
        
        rtcCommitScene(scene);
      }
      AssertNoError(device);

      return VerifyApplication::PASSED;
    }
  };

  struct BuildTest : public VerifyApplication::Test
  {
    SceneFlags sflags;
    RTCBuildQuality quality; 

    BuildTest (std::string name, int isa, SceneFlags sflags, RTCBuildQuality quality)
      : VerifyApplication::Test(name,isa,VerifyApplication::TEST_SHOULD_PASS), sflags(sflags), quality(quality) {}
    
    VerifyApplication::TestReturnValue run (VerifyApplication* state, bool silent)
    {
      std::string cfg = state->rtcore + ",isa="+stringOfISA(isa);
      RTCDeviceRef device = rtcNewDevice(cfg.c_str());
      errorHandler(nullptr,rtcGetDeviceError(device));
      VerifyScene scene(device,sflags);

      const Vec3fa center = zero;
      const float radius = 1.0f;
      const Vec3fa dx(1,0,0);
      const Vec3fa dy(0,1,0);
      scene.addGeometry(quality,SceneGraph::createTriangleSphere(center,radius,50));
      scene.addGeometry(quality,SceneGraph::createTriangleSphere(center,radius,50)->set_motion_vector(random_motion_vector(1.0f)));
      scene.addGeometry(quality,SceneGraph::createQuadSphere(center,radius,50));
      scene.addGeometry(quality,SceneGraph::createQuadSphere(center,radius,50)->set_motion_vector(random_motion_vector(1.0f)));
      scene.addGeometry(quality,SceneGraph::createSubdivSphere(center,radius,8,20));
      scene.addGeometry(quality,SceneGraph::createSubdivSphere(center,radius,8,20)->set_motion_vector(random_motion_vector(1.0f)));
      scene.addGeometry(quality,SceneGraph::createHairyPlane(RandomSampler_getInt(sampler),center,dx,dy,0.1f,0.01f,100,RTC_GEOMETRY_SUBTYPE_RIBBON));
      scene.addGeometry(quality,SceneGraph::createHairyPlane(RandomSampler_getInt(sampler),center,dx,dy,0.1f,0.01f,100,RTC_GEOMETRY_SUBTYPE_RIBBON)->set_motion_vector(random_motion_vector(1.0f)));
      rtcCommitScene (scene);
      AssertNoError(device);

      return VerifyApplication::PASSED;
    }
  };

  struct OverlappingGeometryTest : public VerifyApplication::Test
  {
    SceneFlags sflags;
    RTCBuildQuality quality; 
    size_t N;
    
    OverlappingGeometryTest (std::string name, int isa, SceneFlags sflags, RTCBuildQuality quality, size_t N)
      : VerifyApplication::Test(name,isa,VerifyApplication::TEST_SHOULD_PASS), sflags(sflags), quality(quality), N(N) {}
    
    VerifyApplication::TestReturnValue run(VerifyApplication* state, bool silent)
    {
      std::string cfg = state->rtcore + ",isa="+stringOfISA(isa);
      RTCDeviceRef device = rtcNewDevice(cfg.c_str());
      errorHandler(nullptr,rtcGetDeviceError(device));
      VerifyScene scene(device,sflags);
      AssertNoError(device);

      const Vec3fa p (0,0,0);
      const Vec3fa dx(1,0,0);
      const Vec3fa dy(0,1,0);
      
      Ref<SceneGraph::TriangleMeshNode> trimesh = SceneGraph::createTrianglePlane(p,dx,dy,1,1).dynamicCast<SceneGraph::TriangleMeshNode>();
      for (size_t i=0; i<N; i++) trimesh->triangles.push_back(trimesh->triangles.back());
      scene.addGeometry(quality,trimesh.dynamicCast<SceneGraph::Node>());

      Ref<SceneGraph::TriangleMeshNode> trimesh2 = SceneGraph::createTrianglePlane(p,dx,dy,1,1)->set_motion_vector(random_motion_vector(1.0f)).dynamicCast<SceneGraph::TriangleMeshNode>();
      for (size_t i=0; i<N; i++) trimesh2->triangles.push_back(trimesh2->triangles.back());
      scene.addGeometry(quality,trimesh2.dynamicCast<SceneGraph::Node>());

      Ref<SceneGraph::QuadMeshNode> quadmesh = SceneGraph::createQuadPlane(p,dx,dy,1,1).dynamicCast<SceneGraph::QuadMeshNode>();
      for (size_t i=0; i<N; i++) quadmesh->quads.push_back(quadmesh->quads.back());
      scene.addGeometry(quality,quadmesh.dynamicCast<SceneGraph::Node>());

      Ref<SceneGraph::QuadMeshNode> quadmesh2 = SceneGraph::createQuadPlane(p,dx,dy,1,1)->set_motion_vector(random_motion_vector(1.0f)).dynamicCast<SceneGraph::QuadMeshNode>();
      for (size_t i=0; i<N; i++) quadmesh2->quads.push_back(quadmesh2->quads.back());
      scene.addGeometry(quality,quadmesh2.dynamicCast<SceneGraph::Node>());

      Ref<SceneGraph::SubdivMeshNode> subdivmesh = new SceneGraph::SubdivMeshNode(nullptr,1);
      for (unsigned i=0; i<unsigned(N); i++) {
        subdivmesh->verticesPerFace.push_back(4);
        subdivmesh->position_indices.push_back(4*i+0);
        subdivmesh->position_indices.push_back(4*i+1);
        subdivmesh->position_indices.push_back(4*i+2);
        subdivmesh->position_indices.push_back(4*i+3);
        subdivmesh->positions[0].push_back(Vec3fa(0,0,0));
        subdivmesh->positions[0].push_back(Vec3fa(0,1,0));
        subdivmesh->positions[0].push_back(Vec3fa(1,1,0));
        subdivmesh->positions[0].push_back(Vec3fa(1,0,0));
      }
      scene.addGeometry(quality,subdivmesh.dynamicCast<SceneGraph::Node>());

      Ref<SceneGraph::SubdivMeshNode> subdivmesh2 = new SceneGraph::SubdivMeshNode(nullptr,1);
      for (unsigned i=0; i<unsigned(N); i++) {
        subdivmesh2->verticesPerFace.push_back(4);
        subdivmesh2->position_indices.push_back(4*i+0);
        subdivmesh2->position_indices.push_back(4*i+1);
        subdivmesh2->position_indices.push_back(4*i+2);
        subdivmesh2->position_indices.push_back(4*i+3);
        subdivmesh2->positions[0].push_back(Vec3fa(0,0,0));
        subdivmesh2->positions[0].push_back(Vec3fa(0,1,0));
        subdivmesh2->positions[0].push_back(Vec3fa(1,1,0));
        subdivmesh2->positions[0].push_back(Vec3fa(1,0,0));
      }
      subdivmesh2->set_motion_vector(random_motion_vector(1.0f));
      scene.addGeometry(quality,subdivmesh2.dynamicCast<SceneGraph::Node>());
      
      Ref<SceneGraph::HairSetNode> hairgeom = SceneGraph::createHairyPlane(RandomSampler_getInt(sampler),p,dx,dy,0.2f,0.01f,1,RTC_GEOMETRY_SUBTYPE_RIBBON).dynamicCast<SceneGraph::HairSetNode>();
      for (size_t i=0; i<N; i++) hairgeom->hairs.push_back(hairgeom->hairs.back());
      scene.addGeometry(quality,hairgeom.dynamicCast<SceneGraph::Node>());

      Ref<SceneGraph::HairSetNode> hairgeom2 = SceneGraph::createHairyPlane(RandomSampler_getInt(sampler),p,dx,dy,0.2f,0.01f,1,RTC_GEOMETRY_SUBTYPE_RIBBON)->set_motion_vector(random_motion_vector(1.0f)).dynamicCast<SceneGraph::HairSetNode>();
      for (size_t i=0; i<N; i++) hairgeom2->hairs.push_back(hairgeom2->hairs.back());
      scene.addGeometry(quality,hairgeom2.dynamicCast<SceneGraph::Node>());

      Ref<SceneGraph::Node> curvegeom = SceneGraph::convert_hair_to_curves(hairgeom.dynamicCast<SceneGraph::Node>());
      scene.addGeometry(quality,curvegeom);

      Ref<SceneGraph::Node> curvegeom2 = SceneGraph::convert_hair_to_curves(hairgeom2.dynamicCast<SceneGraph::Node>());
      scene.addGeometry(quality,curvegeom2);

      Ref<SceneGraph::Node> linegeom = SceneGraph::convert_bezier_to_lines(hairgeom.dynamicCast<SceneGraph::Node>());
      scene.addGeometry(quality,linegeom);

      Ref<SceneGraph::Node> linegeom2 = SceneGraph::convert_bezier_to_lines(hairgeom2.dynamicCast<SceneGraph::Node>());
      scene.addGeometry(quality,linegeom2);
      
      rtcCommitScene (scene);
      AssertNoError(device);
      return VerifyApplication::PASSED;
    }
  };

  static std::atomic<ssize_t> memory_consumption_bytes_used(0);

  struct MemoryConsumptionTest : public VerifyApplication::Test
  {
    GeometryType gtype;
    SceneFlags sflags;
    RTCBuildQuality quality;
    
    MemoryConsumptionTest (std::string name, int isa, GeometryType gtype, SceneFlags sflags, RTCBuildQuality quality)
      : VerifyApplication::Test(name,isa,VerifyApplication::TEST_SHOULD_PASS), gtype(gtype), sflags(sflags), quality(quality) {}

    static bool memoryMonitor(void* userPtr, const ssize_t bytes, const bool /*post*/)
    {
      memory_consumption_bytes_used += bytes;
      return true;
    }

    double expected_size_helper(VerifyApplication* state, size_t NN)
    {
      bool avx = (isa & AVX) == AVX;
      bool avx2 = (isa & AVX2) == AVX2;
      
      if (sflags.qflags == RTC_BUILD_QUALITY_LOW)
      {
        switch (gtype) {
        case TRIANGLE_MESH: return avx ? 131.0f*NN : 117.0f*NN; // triangle4
        default: return inf;
        }
      }
      else
      {
        switch (gtype)
        {
        case TRIANGLE_MESH: switch (sflags.sflags) {
          case RTC_SCENE_FLAG_NONE: return avx ?  70.0f*NN :  63.0f*NN; // triangle4
          case RTC_SCENE_FLAG_ROBUST : return avx ?  70.0f*NN :  63.0f*NN; // triangle4v
          case RTC_SCENE_FLAG_COMPACT: return avx ?  35.0f*NN :  35.0f*NN; // triangle4i
          default: return inf;
          }
          
          
        case TRIANGLE_MESH_MB: switch (sflags.sflags) {
          case RTC_SCENE_FLAG_NONE: return avx2 ? 55.0f*NN : 45.0f*NN; // triangle4imb
          case RTC_SCENE_FLAG_ROBUST : return avx2 ? 55.0f*NN : 45.0f*NN; // triangle4imb
          case RTC_SCENE_FLAG_COMPACT: return avx2 ? 45.0f*NN : 45.0f*NN; // triangle4imb
          default: return inf;
          }
          
        case QUAD_MESH: switch (sflags.sflags) {
          case RTC_SCENE_FLAG_NONE: return avx ? 85.0f*NN : 79.0f*NN; // quad4v
          case RTC_SCENE_FLAG_ROBUST : return avx ? 85.0f*NN : 79.0f*NN; // quad4v
          case RTC_SCENE_FLAG_COMPACT: return avx ? 41.0f*NN : 41.0f*NN; // quad4i
          default: return inf;
          }
        case QUAD_MESH_MB: switch (sflags.sflags) {
          case RTC_SCENE_FLAG_NONE: return avx ? 68.0f*NN : 53.0f*NN; // quad4imb
          case RTC_SCENE_FLAG_ROBUST : return avx ? 68.0f*NN : 53.0f*NN; // quad4imb
          case RTC_SCENE_FLAG_COMPACT: return avx ? 53.0f*NN : 53.0f*NN; // quad4imb
          default: return inf;
          }
          
        case HAIR_GEOMETRY: switch (sflags.sflags) {
          case RTC_SCENE_FLAG_NONE: return avx2 ?  222.0f*NN : 165.0f*NN; // bezier1v
          case RTC_SCENE_FLAG_ROBUST : return avx2 ?  222.0f*NN : 165.0f*NN; // bezier1v
          case RTC_SCENE_FLAG_COMPACT: return avx2 ?  105.0f*NN : 105.0f*NN; // bezier1i
          default: return inf;
          }
          
        case HAIR_GEOMETRY_MB: switch (sflags.sflags) {
          case RTC_SCENE_FLAG_NONE: return avx2 ?  386.0f*NN : 190.0f*NN; // bezier1i // FIXME: 386 are very loose bounds
          case RTC_SCENE_FLAG_ROBUST : return avx2 ?  386.0f*NN : 190.0f*NN; // bezier1i // FIXME: 386 are very loose bounds 
          case RTC_SCENE_FLAG_COMPACT: return avx2 ?  190.0f*NN : 190.0f*NN; // bezier1i
          default: return inf;
          }
          
        case LINE_GEOMETRY: switch (sflags.sflags) {
          case RTC_SCENE_FLAG_NONE: return avx ? 32.0f*NN : 26.0f*NN; // line4i
          case RTC_SCENE_FLAG_ROBUST : return avx ? 32.0f*NN : 26.0f*NN; // line4i
          case RTC_SCENE_FLAG_COMPACT: return avx ? 26.0f*NN : 26.0f*NN; // line4i
          default: return inf;
          }
          
        case LINE_GEOMETRY_MB: switch (sflags.sflags) {
          case RTC_SCENE_FLAG_NONE: return avx ? 45.0f*NN : 36.0f*NN; // line4i
          case RTC_SCENE_FLAG_ROBUST : return avx ? 45.0f*NN : 36.0f*NN; // line4i
          case RTC_SCENE_FLAG_COMPACT: return avx ? 36.0f*NN : 36.0f*NN; // line4i
          default: return inf;
          }
          
        default: return inf;
        }
      }
    }
    
    double expected_size(VerifyApplication* state, size_t NN)
    {
      double bytes_expected = expected_size_helper(state,NN);
      bool use_single_mode = false; //bytes_expected < 100000;
      double mainBlockSize = clamp(bytes_expected/20,1024.0,double(2*1024*1024-64));
      double threadLocalBlockSize = clamp(bytes_expected/20,double(1024),double(PAGE_SIZE));
      double expected = bytes_expected + ceil(bytes_expected/mainBlockSize)*128 + ceil(bytes_expected/threadLocalBlockSize)*128 + mainBlockSize;
      if (use_single_mode == false) expected += mainBlockSize;
      return expected;
    }

    std::pair<ssize_t,ssize_t> run_build(VerifyApplication* state, size_t N, unsigned numThreads)
    {
      std::string cfg = state->rtcore + ",isa="+stringOfISA(isa) + ",threads="+std::to_string((long long)numThreads);
      RTCDeviceRef device = rtcNewDevice(cfg.c_str());
      errorHandler(nullptr,rtcGetDeviceError(device));
      memory_consumption_bytes_used = 0;
      rtcSetDeviceMemoryMonitorFunction(device,memoryMonitor,nullptr);
      VerifyScene scene(device,sflags);
      AssertNoError(device);
      
      int numPhi = (size_t) ceilf(sqrtf(N/4.0f));
      ssize_t NN = 0;

      float plen = sqrtf(N/100000.0f);
      Vec3fa planeX = plen*normalize(Vec3fa(1,1,0));
      Vec3fa planeY = plen*normalize(Vec3fa(0,1,1));
      
      Ref<SceneGraph::Node> mesh;
      int i = 0;
      switch (gtype) {
      case TRIANGLE_MESH:    
      case TRIANGLE_MESH_MB: mesh = SceneGraph::createTriangleSphere(zero,float(i+1),numPhi); break;
      case QUAD_MESH:        
      case QUAD_MESH_MB:     mesh = SceneGraph::createQuadSphere(zero,float(i+1),numPhi); break;
      case SUBDIV_MESH:      
      case SUBDIV_MESH_MB:   mesh = SceneGraph::createSubdivSphere(zero,float(i+1),8,float(numPhi)/8.0f); break;
      case HAIR_GEOMETRY:    
      case HAIR_GEOMETRY_MB: mesh = SceneGraph::createHairyPlane(i,Vec3fa(float(i)),planeX,planeY,0.01f,0.00001f,4*numPhi*numPhi,RTC_GEOMETRY_SUBTYPE_RIBBON); break;
      case LINE_GEOMETRY:    
      case LINE_GEOMETRY_MB: mesh = SceneGraph::createHairyPlane(i,Vec3fa(float(i)),planeX,planeY,0.01f,0.00001f,4*numPhi*numPhi/3,RTC_GEOMETRY_SUBTYPE_RIBBON); break;
      default:               throw std::runtime_error("invalid geometry for benchmark");
      }
      
      switch (gtype) {
      case LINE_GEOMETRY:    
      case LINE_GEOMETRY_MB: mesh = SceneGraph::convert_bezier_to_lines(mesh); break;
      default: break;
      }
      
      switch (gtype) {
      case TRIANGLE_MESH_MB: 
      case QUAD_MESH_MB:     
      case SUBDIV_MESH_MB:   
      case HAIR_GEOMETRY_MB: 
      case LINE_GEOMETRY_MB: mesh = mesh->set_motion_vector(random_motion_vector2(0.0001f)); break;
      default: break;
      }
      NN = mesh->numPrimitives(); 
      scene.addGeometry(quality,mesh);
      rtcCommitScene (scene);
      AssertNoError(device);
      
      return std::make_pair(NN,memory_consumption_bytes_used.load());
    }
    
    VerifyApplication::TestReturnValue run(VerifyApplication* state, bool silent)
    {
      VerifyApplication::TestReturnValue ret = VerifyApplication::PASSED;

      size_t maxN = 0;
      switch (gtype) {
      case LINE_GEOMETRY:    
      case LINE_GEOMETRY_MB: 
      case HAIR_GEOMETRY:
      case HAIR_GEOMETRY_MB: maxN = 250000; break;
      default: maxN = 1000000; break;
      }
      
      for (size_t N=128; N<maxN; N = (size_t)((float)N * 1.5f)) 
      {
        auto bytes_one_thread  = run_build(state,N,1);
        auto bytes_all_threads = run_build(state,N,0);
        double bytes_expected = expected_size(state,bytes_one_thread.first);
        double expected_to_single = double(bytes_one_thread.second)/double(bytes_expected);
        double single_to_threaded = double(bytes_all_threads.second)/double(bytes_one_thread.second);
     
        const bool failed0 = expected_to_single > 1.0f;
        const bool failed1 = (sflags.qflags == RTC_BUILD_QUALITY_LOW) ? single_to_threaded > 1.35f : single_to_threaded > 1.12f;

        if (failed0 || failed1) {
          std::cout << state->red ("-") << std::flush;
          ret = VerifyApplication::FAILED;
        } else {
          std::cout << state->green ("+") << std::flush;
        }

        if (failed0 || failed1)
        {
          double num_primitives = (double)bytes_one_thread.first;
          std::cout << "N = " << num_primitives << ", n = " << ceilf(sqrtf(N/4.0f)) << ", "
            "expected = " << bytes_expected/num_primitives << " B, " << 
            "1 thread = " << bytes_one_thread.second/num_primitives << " B (" << 100.0f*expected_to_single << " %)" << (failed0 ? state->red(" [FAILED]") : "") << ", " << 
            "all_threads = " << bytes_all_threads.second/num_primitives << " B (" << 100.0f*single_to_threaded << " %)" << (failed1 ? state->red(" [FAILED]") : "") << std::endl;
        }
      }
      return ret;
    }
  };
    
  struct NewDeleteGeometryTest : public VerifyApplication::Test
  {
    SceneFlags sflags;

    NewDeleteGeometryTest (std::string name, int isa, SceneFlags sflags)
      : VerifyApplication::Test(name,isa,VerifyApplication::TEST_SHOULD_PASS), sflags(sflags) {}
    
    VerifyApplication::TestReturnValue run(VerifyApplication* state, bool silent)
    {
      std::string cfg = state->rtcore + ",isa="+stringOfISA(isa);
      RTCDeviceRef device = rtcNewDevice(cfg.c_str());
      errorHandler(nullptr,rtcGetDeviceError(device));
      VerifyScene scene(device,sflags);
      AssertNoError(device);
      unsigned int geom[128];
      for (size_t i=0; i<128; i++) geom[i] = -1;
      Sphere spheres[128];
      memset(spheres,0,sizeof(spheres));
      
      for (size_t i=0; i<size_t(50*state->intensity); i++) 
      {
        for (size_t j=0; j<10; j++) {
          int index = random_int()%128;
          Vec3fa pos = 100.0f*random_Vec3fa();
          if (geom[index] == -1) {
            switch (random_int()%9) {
            case 0: geom[index] = scene.addSphere(sampler,RTC_BUILD_QUALITY_MEDIUM,pos,2.0f,10).first; break;
            case 1: geom[index] = scene.addSphere(sampler,RTC_BUILD_QUALITY_MEDIUM,pos,2.0f,10,-1,random_motion_vector(1.0f)).first; break;
            case 2: geom[index] = scene.addQuadSphere(sampler,RTC_BUILD_QUALITY_MEDIUM,pos,2.0f,10).first; break;
            case 3: geom[index] = scene.addQuadSphere(sampler,RTC_BUILD_QUALITY_MEDIUM,pos,2.0f,10,-1,random_motion_vector(1.0f)).first; break;
            case 4: geom[index] = scene.addHair  (sampler,RTC_BUILD_QUALITY_MEDIUM,pos,1.0f,2.0f,10).first; break;
            case 5: geom[index] = scene.addHair  (sampler,RTC_BUILD_QUALITY_MEDIUM,pos,1.0f,2.0f,10,random_motion_vector(1.0f)).first; break;
            case 6: geom[index] = scene.addSubdivSphere(sampler,RTC_BUILD_QUALITY_MEDIUM,pos,2.0f,4,4).first; break;
            case 7: geom[index] = scene.addSubdivSphere(sampler,RTC_BUILD_QUALITY_MEDIUM,pos,2.0f,4,4,-1,random_motion_vector(1.0f)).first; break;
            case 8: 
              spheres[index] = Sphere(pos,2.0f);
              geom[index] = scene.addUserGeometryEmpty(sampler,RTC_BUILD_QUALITY_MEDIUM,&spheres[index]).first; break;
            }
            AssertNoError(device);
          }
          else { 
            rtcDetachGeometry(scene,geom[index]);     
            AssertNoError(device);
            geom[index] = -1; 
          }
        }
        rtcCommitScene(scene);
        AssertNoError(device);
        rtcCommitScene(scene);
        AssertNoError(device);
        if (i%2 == 0) std::cout << "." << std::flush;
      }
      
      /* now delete all geometries */
      for (size_t i=0; i<128; i++) 
        if (geom[i] != -1) rtcDetachGeometry(scene,geom[i]);
      rtcCommitScene(scene);
      AssertNoError(device);

      rtcCommitScene (scene);
      AssertNoError(device);

      return VerifyApplication::PASSED;
    }
  };

  struct UserGeometryIDTest : public VerifyApplication::Test
  {
    SceneFlags sflags;

    UserGeometryIDTest (std::string name, int isa, SceneFlags sflags)
      : VerifyApplication::Test(name,isa,VerifyApplication::TEST_SHOULD_PASS), sflags(sflags) {}
    
    VerifyApplication::TestReturnValue run(VerifyApplication* state, bool silent)
    {
      std::string cfg = state->rtcore + ",isa="+stringOfISA(isa);
      RTCDeviceRef device = rtcNewDevice(cfg.c_str());
      errorHandler(nullptr,rtcGetDeviceError(device));
      VerifyScene scene(device,sflags);
      AssertNoError(device);

      int geom[128];
      for (size_t i=0; i<128; i++) geom[i] = -1;
      
      for (size_t i=0; i<size_t(50*state->intensity); i++) 
      {
        for (size_t j=0; j<10; j++) 
        {
          int index = random_int()%128;
          if (geom[index] == -1) {
            if (random_bool()) {
              RTCGeometry hgeom = rtcNewGeometry(device, RTC_GEOMETRY_TYPE_TRIANGLE);
              rtcCommitGeometry(hgeom);
              unsigned int geomID = rtcAttachAndReleaseGeometry(scene,hgeom);
              geom[geomID] = geomID;
              AssertNoError(device);
            } else {
              RTCGeometry hgeom = rtcNewGeometry(device, RTC_GEOMETRY_TYPE_TRIANGLE);
              rtcCommitGeometry(hgeom);
              unsigned int geomID = rtcAttachAndReleaseGeometry(scene,hgeom);
              geom[geomID] = geomID;
              AssertNoError(device);
            }
          } else {
             if (random_bool()) {
               rtcDetachGeometry(scene,geom[index]);     
               AssertNoError(device);
               geom[index] = -1; 
             }
          }
        }
        rtcCommitScene(scene);
        AssertNoError(device);
      }
      return VerifyApplication::PASSED;
    }
  };

  struct EnableDisableGeometryTest : public VerifyApplication::Test
  {
    SceneFlags sflags;

    EnableDisableGeometryTest (std::string name, int isa, SceneFlags sflags)
      : VerifyApplication::Test(name,isa,VerifyApplication::TEST_SHOULD_PASS), sflags(sflags) {}
    
    VerifyApplication::TestReturnValue run(VerifyApplication* state, bool silent)
    {
      RTCIntersectContext context;
      rtcInitIntersectContext(&context);
  
      std::string cfg = state->rtcore + ",isa="+stringOfISA(isa);
      RTCDeviceRef device = rtcNewDevice(cfg.c_str());
      errorHandler(nullptr,rtcGetDeviceError(device));
      VerifyScene scene(device,sflags);
      AssertNoError(device);
      unsigned geom0 = scene.addSphere      (sampler,RTC_BUILD_QUALITY_MEDIUM,Vec3fa(-1,0,-1),1.0f,50).first;
      unsigned geom1 = scene.addQuadSphere  (sampler,RTC_BUILD_QUALITY_MEDIUM,Vec3fa(-1,0,+1),1.0f,50).first;
      unsigned geom2 = scene.addSubdivSphere(sampler,RTC_BUILD_QUALITY_MEDIUM,Vec3fa(+1,0,-1),1.0f,5,4).first;
      unsigned geom3 = scene.addHair        (sampler,RTC_BUILD_QUALITY_MEDIUM,Vec3fa(+1,0,+1),1.0f,1.0f,1).first;
      RTCGeometry hgeom0 = rtcGetGeometry(scene,geom0);
      RTCGeometry hgeom1 = rtcGetGeometry(scene,geom1);
      RTCGeometry hgeom2 = rtcGetGeometry(scene,geom2);
      RTCGeometry hgeom3 = rtcGetGeometry(scene,geom3);
      AssertNoError(device);
      
      for (size_t i=0; i<16; i++) 
      {
        bool enabled0 = i & 1, enabled1 = i & 2, enabled2 = i & 4, enabled3 = i & 8;
        if (enabled0) rtcEnableGeometry(hgeom0); else rtcDisableGeometry(hgeom0); AssertNoError(device);
        if (enabled1) rtcEnableGeometry(hgeom1); else rtcDisableGeometry(hgeom1); AssertNoError(device);
        if (enabled2) rtcEnableGeometry(hgeom2); else rtcDisableGeometry(hgeom2); AssertNoError(device);
        if (enabled3) rtcEnableGeometry(hgeom3); else rtcDisableGeometry(hgeom3); AssertNoError(device);
        rtcCommitScene (scene);
        AssertNoError(device);
        {
          RTCRay ray0 = makeRay(Vec3fa(-1,10,-1),Vec3fa(0,-1,0));
          RTCRay ray1 = makeRay(Vec3fa(-1,10,+1),Vec3fa(0,-1,0)); 
          RTCRay ray2 = makeRay(Vec3fa(+1,10,-1),Vec3fa(0,-1,0)); 
          RTCRay ray3 = makeRay(Vec3fa(+1,10,+1),Vec3fa(0,-1,0)); 
          rtcIntersect1(scene,&context,&ray0);
          rtcIntersect1(scene,&context,&ray1);
          rtcIntersect1(scene,&context,&ray2);
          rtcIntersect1(scene,&context,&ray3);
          bool ok0 = enabled0 ? ray0.geomID == 0 : ray0.geomID == RTC_INVALID_GEOMETRY_ID;
          bool ok1 = enabled1 ? ray1.geomID == 1 : ray1.geomID == RTC_INVALID_GEOMETRY_ID;
          bool ok2 = enabled2 ? ray2.geomID == 2 : ray2.geomID == RTC_INVALID_GEOMETRY_ID;
          bool ok3 = enabled3 ? ray3.geomID == 3 : ray3.geomID == RTC_INVALID_GEOMETRY_ID;
          if (!ok0 || !ok1 || !ok2 || !ok3) return VerifyApplication::FAILED;
        }
      }
      AssertNoError(device);

      return VerifyApplication::PASSED;
    }
  };
  
  struct UpdateTest : public VerifyApplication::IntersectTest
  {
    SceneFlags sflags;
    RTCBuildQuality quality;

    UpdateTest (std::string name, int isa, SceneFlags sflags, RTCBuildQuality quality, IntersectMode imode, IntersectVariant ivariant)
      : VerifyApplication::IntersectTest(name,isa,imode,ivariant,VerifyApplication::TEST_SHOULD_PASS), sflags(sflags), quality(quality) {}
    
    static void move_mesh(RTCGeometry mesh, size_t numVertices, Vec3fa& pos) 
    {
<<<<<<< HEAD
      Vec3fa* vertices = (Vec3fa*) rtcGetGeometryBufferData(mesh,RTC_BUFFER_TYPE_VERTEX,0);
      for (size_t i=0; i<numVertices; i++)
        vertices[i] += Vec3fa(pos);
=======
      Vec3fa* vertices = (Vec3fa*) rtcGetBufferData(mesh,RTC_VERTEX_BUFFER); 
      for (size_t i=0; i<numVertices; i++) vertices[i] += Vec3fa(pos);
>>>>>>> 760a1287
      rtcCommitGeometry(mesh);
    }

    VerifyApplication::TestReturnValue run(VerifyApplication* state, bool silent)
    {
      std::string cfg = state->rtcore + ",isa="+stringOfISA(isa);
      RTCDeviceRef device = rtcNewDevice(cfg.c_str());
      errorHandler(nullptr,rtcGetDeviceError(device));
      if (!supportsIntersectMode(device,imode))
        return VerifyApplication::SKIPPED;
      
      VerifyScene scene(device,sflags);
      AssertNoError(device);
      size_t numPhi = 10;
      size_t numVertices = 2*numPhi*(numPhi+1);
      Vec3fa pos0 = Vec3fa(-10,0,-10);
      Vec3fa pos1 = Vec3fa(-10,0,+10);
      Vec3fa pos2 = Vec3fa(+10,0,-10);
      Vec3fa pos3 = Vec3fa(+10,0,+10);
      unsigned geom0 = scene.addSphere      (sampler,quality,pos0,1.0f,numPhi).first;
      unsigned geom1 = scene.addQuadSphere  (sampler,quality,pos1,1.0f,numPhi).first;
      unsigned geom2 = scene.addSubdivSphere(sampler,quality,pos2,1.0f,numPhi,4).first;
      unsigned geom3 = scene.addSphereHair  (sampler,quality,pos3,1.0f).first;
      RTCGeometry hgeom0 = rtcGetGeometry(scene,geom0);
      RTCGeometry hgeom1 = rtcGetGeometry(scene,geom1);
      RTCGeometry hgeom2 = rtcGetGeometry(scene,geom2);
      RTCGeometry hgeom3 = rtcGetGeometry(scene,geom3);
      AssertNoError(device);
      
      for (size_t i=0; i<16; i++) 
      {
        bool move0 = i & 1, move1 = i & 2, move2 = i & 4, move3 = i & 8;
        Vec3fa ds(2,0.1f,2,0.0f);
        if (move0) { move_mesh(hgeom0,numVertices,ds); pos0 += ds; }
        if (move1) { move_mesh(hgeom1,numVertices,ds); pos1 += ds; }
        if (move2) { move_mesh(hgeom2,numVertices,ds); pos2 += ds; }
        if (move3) { move_mesh(hgeom3,4,ds); pos3 += ds; }
        rtcCommitScene (scene);
        AssertNoError(device);

        RTCRay ray0 = makeRay(pos0+Vec3fa(0,10,0),Vec3fa(0,-1,0)); // hits geomID == 0
        RTCRay ray1 = makeRay(pos1+Vec3fa(0,10,0),Vec3fa(0,-1,0)); // hits geomID == 1
        RTCRay ray2 = makeRay(pos2+Vec3fa(0,10,0),Vec3fa(0,-1,0)); // hits geomID == 2
        RTCRay ray3 = makeRay(pos3+Vec3fa(0,10,0),Vec3fa(0,-1,0)); // hits geomID == 3
        RTCRay testRays[4] = { ray0, ray1, ray2, ray3 };

        const unsigned int maxRays = 100;
        RTCRay rays[maxRays];
        for (unsigned int numRays=1; numRays<maxRays; numRays++) {
          for (size_t i=0; i<numRays; i++) rays[i] = testRays[i%4];
          IntersectWithMode(imode,ivariant,scene,rays,numRays);
          for (size_t i=0; i<numRays; i++)
            if (rays[i].geomID == RTC_INVALID_GEOMETRY_ID)
              return VerifyApplication::FAILED;
        }
      }
      AssertNoError(device);

      return VerifyApplication::PASSED;
    }
  };

  struct GarbageGeometryTest : public VerifyApplication::Test
  {
    GarbageGeometryTest (std::string name, int isa)
      : VerifyApplication::Test(name,isa,VerifyApplication::TEST_SHOULD_PASS) {}
    
    VerifyApplication::TestReturnValue run(VerifyApplication* state, bool silent)
    {
      std::string cfg = state->rtcore + "isa="+stringOfISA(isa);
      RTCDeviceRef device = rtcNewDevice(cfg.c_str());
      errorHandler(nullptr,rtcGetDeviceError(device));

      for (size_t i=0; i<size_t(1000*state->intensity); i++)
      {
        RandomSampler_init(sampler,int(i*23565));
        if (i%20 == 0) std::cout << "." << std::flush;

        SceneFlags sflags = getSceneFlags(i); 
        VerifyScene scene(device,sflags);
        AssertNoError(device);
        
        for (size_t j=0; j<20; j++) 
        {
          size_t numPrimitives = random_int()%256;
          switch (random_int()%8) {
          case 0: scene.addGeometry(RTC_BUILD_QUALITY_MEDIUM,SceneGraph::createGarbageTriangleMesh(random_int(),numPrimitives,false)); break;
          case 1: scene.addGeometry(RTC_BUILD_QUALITY_MEDIUM,SceneGraph::createGarbageTriangleMesh(random_int(),numPrimitives,true )); break;
          case 2: scene.addGeometry(RTC_BUILD_QUALITY_MEDIUM,SceneGraph::createGarbageQuadMesh(random_int(),numPrimitives,false)); break;
          case 3: scene.addGeometry(RTC_BUILD_QUALITY_MEDIUM,SceneGraph::createGarbageQuadMesh(random_int(),numPrimitives,true )); break;
          case 4: scene.addGeometry(RTC_BUILD_QUALITY_MEDIUM,SceneGraph::createGarbageHair(random_int(),numPrimitives,false)); break;
          case 5: scene.addGeometry(RTC_BUILD_QUALITY_MEDIUM,SceneGraph::createGarbageHair(random_int(),numPrimitives,true )); break;
          case 6: scene.addGeometry(RTC_BUILD_QUALITY_MEDIUM,SceneGraph::createGarbageLineSegments(random_int(),numPrimitives,false)); break;
          case 7: scene.addGeometry(RTC_BUILD_QUALITY_MEDIUM,SceneGraph::createGarbageLineSegments(random_int(),numPrimitives,true )); break;
            //case 8: scene.addGeometry(RTC_BUILD_QUALITY_MEDIUM,SceneGraph::createGarbageSubdivMesh(random_int(),numPrimitives,false)); break; // FIXME: not working yet
            //case 9: scene.addGeometry(RTC_BUILD_QUALITY_MEDIUM,SceneGraph::createGarbageSubdivMesh(random_int(),numPrimitives,true )); break;
          }
          AssertNoError(device);
        }
        
        rtcCommitScene(scene);
        AssertNoError(device);
      }
      AssertNoError(device);

      return VerifyApplication::PASSED;
    }
  };

  /////////////////////////////////////////////////////////////////////////////////
  /////////////////////////////////////////////////////////////////////////////////
  /////////////////////////////////////////////////////////////////////////////////
  /////////////////////////////////////////////////////////////////////////////////

  const size_t num_interpolation_vertices = 16;
  const size_t num_interpolation_quad_faces = 9;
  const size_t num_interpolation_triangle_faces = 18;

  __aligned(16) float interpolation_vertices[num_interpolation_vertices*3] = {
    -1.0f, -1.0f, 0.0f,
    0.0f, -1.0f, 0.0f, 
    +1.0f, -1.0f, 0.0f,
    +2.0f, -1.0f, 0.0f,
    
    -1.0f,  0.0f, 0.0f,
    0.0f,  0.0f, 0.0f,
    +1.0f,  0.0f, 0.0f,
    +2.0f,  0.0f, 0.0f,

    -1.0f, +1.0f, 0.0f,
    0.0f, +1.0f, 0.0f,
    +1.0f, +1.0f, 0.0f,
    +2.0f, +1.0f, 0.0f,

    -1.0f, +2.0f, 0.0f,
    0.0f, +2.0f, 0.0f,
    +1.0f, +2.0f, 0.0f,
    +2.0f, +2.0f, 0.0f,
  };

  __aligned(16) int interpolation_quad_indices[num_interpolation_quad_faces*4] = {
    0, 1, 5, 4,
    1, 2, 6, 5,
    2, 3, 7, 6,
    4, 5, 9, 8, 
    5, 6, 10, 9,
    6, 7, 11, 10,
    8, 9, 13, 12,
    9, 10, 14, 13,
    10, 11, 15, 14
  };

  __aligned(16) int interpolation_triangle_indices[num_interpolation_triangle_faces*3] = {
    0, 1, 5,  0, 5, 4,
    1, 2, 6,  1, 6, 5,
    2, 3, 7,  2, 7, 6,
    4, 5, 9,  4, 9, 8, 
    5, 6, 10,  5, 10, 9,
    6, 7, 11,  6, 11, 10,
    8, 9, 13,   8, 13, 12,
    9, 10, 14,   9, 14, 13,
    10, 11, 15,  10, 15, 14
  };

  __aligned(16) int interpolation_quad_faces[num_interpolation_quad_faces] = {
    4, 4, 4, 4, 4, 4, 4, 4, 4
  };

  __aligned(16) float interpolation_vertex_crease_weights[2] = {
    inf, inf
  };

  __aligned(16) unsigned int interpolation_vertex_crease_indices[2] = {
    12, 15
  };

  __aligned(16) float interpolation_edge_crease_weights[3] = {
    inf, inf, inf
  };

  __aligned(16) unsigned int interpolation_edge_crease_indices[6] = 
  {
    8,9, 9,10, 10,11
  };

  struct InterpolateSubdivTest : public VerifyApplication::Test
  {
    unsigned int N;
    
    InterpolateSubdivTest (std::string name, int isa, unsigned int N)
      : VerifyApplication::Test(name,isa,VerifyApplication::TEST_SHOULD_PASS), N(N) {}

    bool checkInterpolation2D(RTCGeometry geom, int primID, float u, float v, int v0, RTCBufferType bufferType, unsigned int bufferSlot, float* data, unsigned int N, unsigned int N_total)
    {
      assert(N < 256);
      bool passed = true;
      float P[256], dPdu[256], dPdv[256];
      rtcInterpolate1(geom,primID,u,v,bufferType,bufferSlot,P,dPdu,dPdv,N);
      
      for (size_t i=0; i<N; i++) {
        float p0 = (1.0f/6.0f)*(1.0f*data[(v0-4-1)*N_total+i] + 4.0f*data[(v0-4+0)*N_total+i] + 1.0f*data[(v0-4+1)*N_total+i]);
        float p1 = (1.0f/6.0f)*(1.0f*data[(v0+0-1)*N_total+i] + 4.0f*data[(v0+0+0)*N_total+i] + 1.0f*data[(v0+0+1)*N_total+i]);
        float p2 = (1.0f/6.0f)*(1.0f*data[(v0+4-1)*N_total+i] + 4.0f*data[(v0+4+0)*N_total+i] + 1.0f*data[(v0+4+1)*N_total+i]);
        float p = (1.0f/6.0f)*(1.0f*p0+4.0f*p1+1.0f*p2);
        passed &= fabsf(p-P[i]) < 1E-4f;
      }
      return passed;
    }
    
    bool checkInterpolation1D(RTCGeometry geom, int primID, float u, float v, int v0, int v1, int v2, RTCBufferType bufferType, unsigned int bufferSlot, float* data, unsigned int N, unsigned int N_total)
    {
      assert(N < 256);
      bool passed = true;
      float P[256], dPdu[256], dPdv[256];
      rtcInterpolate1(geom,primID,u,v,bufferType,bufferSlot,P,dPdu,dPdv,(unsigned int)N);
      
      for (size_t i=0; i<N; i++) {
        float v = (1.0f/6.0f)*(1.0f*data[v0*N_total+i] + 4.0f*data[v1*N_total+i] + 1.0f*data[v2*N_total+i]);
        passed &= fabsf(v-P[i]) < 0.001f;
      }
      return passed;
    }
    
    bool checkInterpolationSharpVertex(RTCGeometry geom, int primID, float u, float v, int v0, RTCBufferType bufferType, unsigned int bufferSlot, float* data, size_t N, size_t N_total)
    {
      assert(N < 256);
      bool passed = true;
      float P[256], dPdu[256], dPdv[256];
      rtcInterpolate1(geom,primID,u,v,bufferType,bufferSlot,P,dPdu,dPdv,(unsigned int)N);
      
      for (size_t i=0; i<N; i++) {
        float v = data[v0*N_total+i];
        passed &= fabs(v-P[i]) < 1E-3f;
      }
      return passed;
    }
    
    bool checkSubdivInterpolation(const RTCDeviceRef& device, RTCGeometry geom, RTCBufferType bufferType, unsigned int bufferSlot, float* vertices0, unsigned int N, unsigned int N_total)
    {
      rtcSetGeometrySubdivisionMode(geom,0,RTC_SUBDIVISION_MODE_SMOOTH_BOUNDARY);
      AssertNoError(device);
      rtcCommitGeometry(geom);
      AssertNoError(device);
      bool passed = true;
      passed &= checkInterpolation1D(geom,0,0.0f,0.0f,4,0,1,bufferType,bufferSlot,vertices0,N,N_total);
      passed &= checkInterpolation1D(geom,2,1.0f,0.0f,2,3,7,bufferType,bufferSlot,vertices0,N,N_total);
      
      passed &= checkInterpolation2D(geom,3,1.0f,0.0f,5,bufferType,bufferSlot,vertices0,N,N_total);
      passed &= checkInterpolation2D(geom,1,1.0f,1.0f,6,bufferType,bufferSlot,vertices0,N,N_total);
      
      //passed &= checkInterpolation1D(geom,3,1.0f,1.0f,8,9,10,bufferType,bufferSlot,vertices0,N,N_total);
      //passed &= checkInterpolation1D(geom,7,1.0f,0.0f,9,10,11,bufferType,bufferSlot,vertices0,N,N_total);
      
      passed &= checkInterpolationSharpVertex(geom,6,0.0f,1.0f,12,bufferType,bufferSlot,vertices0,N,N_total);
      passed &= checkInterpolationSharpVertex(geom,8,1.0f,1.0f,15,bufferType,bufferSlot,vertices0,N,N_total);
      
      rtcSetGeometrySubdivisionMode(geom,0,RTC_SUBDIVISION_MODE_PIN_CORNERS);
      rtcCommitGeometry(geom);
      AssertNoError(device);
      
      passed &= checkInterpolationSharpVertex(geom,0,0.0f,0.0f,0,bufferType,bufferSlot,vertices0,N,N_total);
      passed &= checkInterpolationSharpVertex(geom,2,1.0f,0.0f,3,bufferType,bufferSlot,vertices0,N,N_total);
      return passed;
    }
    
    VerifyApplication::TestReturnValue run(VerifyApplication* state, bool silent)
    {
      std::string cfg = state->rtcore + ",isa="+stringOfISA(isa);
      RTCDeviceRef device = rtcNewDevice(cfg.c_str());
      errorHandler(nullptr,rtcGetDeviceError(device));
      size_t M = num_interpolation_vertices*N+16; // padds the arrays with some valid data
      
      RTCGeometry geom = rtcNewGeometry(device, RTC_GEOMETRY_TYPE_SUBDIVISION);
      AssertNoError(device);
      
      rtcSetSharedGeometryBuffer(geom, RTC_BUFFER_TYPE_INDEX,                0, RTC_FORMAT_UINT,  interpolation_quad_indices,          0, sizeof(unsigned int),   num_interpolation_quad_faces*4);
      rtcSetSharedGeometryBuffer(geom, RTC_BUFFER_TYPE_FACE,                 0, RTC_FORMAT_UINT,  interpolation_quad_faces,            0, sizeof(unsigned int),   num_interpolation_quad_faces);
      rtcSetSharedGeometryBuffer(geom, RTC_BUFFER_TYPE_EDGE_CREASE_INDEX,    0, RTC_FORMAT_UINT2, interpolation_edge_crease_indices,   0, 2*sizeof(unsigned int), 3);
      rtcSetSharedGeometryBuffer(geom, RTC_BUFFER_TYPE_EDGE_CREASE_WEIGHT,   0, RTC_FORMAT_FLOAT, interpolation_edge_crease_weights,   0, sizeof(float),          3);
      rtcSetSharedGeometryBuffer(geom, RTC_BUFFER_TYPE_VERTEX_CREASE_INDEX,  0, RTC_FORMAT_UINT,  interpolation_vertex_crease_indices, 0, sizeof(unsigned int),   2);
      rtcSetSharedGeometryBuffer(geom, RTC_BUFFER_TYPE_VERTEX_CREASE_WEIGHT, 0, RTC_FORMAT_FLOAT, interpolation_vertex_crease_weights, 0, sizeof(float),          2);
      AssertNoError(device);
      
      std::vector<float> vertices0(M);
      for (size_t i=0; i<M; i++) vertices0[i] = random_float();
      rtcSetSharedGeometryBuffer(geom, RTC_BUFFER_TYPE_VERTEX, 0, RTC_FORMAT_FLOAT3, vertices0.data(), 0, N*sizeof(float), num_interpolation_vertices);
      AssertNoError(device);
      
      /*std::vector<float> vertices1(M);
        for (size_t i=0; i<M; i++) vertices1[i] = random_float();
        rtcSetSharedGeometryBuffer(geom, RTC_BUFFER_TYPE_VERTEX, 1, RTC_FORMAT_FLOAT3, vertices1.data(), 0, N*sizeof(float), num_interpolation_vertices);
        AssertNoError(device);*/
      
      std::vector<float> user_vertices0(M);
      for (size_t i=0; i<M; i++) user_vertices0[i] = random_float();
      rtcSetSharedGeometryBuffer(geom, RTC_BUFFER_TYPE_VERTEX_ATTRIBUTE, 0, RTCFormat(RTC_FORMAT_FLOAT+N), user_vertices0.data(), 0, N*sizeof(float), num_interpolation_vertices);
      AssertNoError(device);
      
      std::vector<float> user_vertices1(M);
      for (size_t i=0; i<M; i++) user_vertices1[i] = random_float();
      rtcSetSharedGeometryBuffer(geom, RTC_BUFFER_TYPE_VERTEX_ATTRIBUTE, 1, RTCFormat(RTC_FORMAT_FLOAT+N), user_vertices1.data(), 0, N*sizeof(float), num_interpolation_vertices);
      AssertNoError(device);
      
      bool passed = true;
      if (N >= 3) {
        passed &= checkSubdivInterpolation(device,geom,RTC_BUFFER_TYPE_VERTEX,0,vertices0.data(),3,N);
        //passed &= checkSubdivInterpolation(device,geom,RTC_BUFFER_TYPE_VERTEX,1,vertices1.data(),3,N);
      }
      passed &= checkSubdivInterpolation(device,geom,RTC_BUFFER_TYPE_VERTEX_ATTRIBUTE,0,user_vertices0.data(),N,N);
      passed &= checkSubdivInterpolation(device,geom,RTC_BUFFER_TYPE_VERTEX_ATTRIBUTE,1,user_vertices1.data(),N,N);
      
      passed &= checkSubdivInterpolation(device,geom,RTC_BUFFER_TYPE_VERTEX,0,vertices0.data(),1,N);
      //passed &= checkSubdivInterpolation(device,geom,RTC_BUFFER_TYPE_VERTEX,1,vertices1.data(),1,N);
      passed &= checkSubdivInterpolation(device,geom,RTC_BUFFER_TYPE_VERTEX_ATTRIBUTE,0,user_vertices0.data(),1,N);
      passed &= checkSubdivInterpolation(device,geom,RTC_BUFFER_TYPE_VERTEX_ATTRIBUTE,1,user_vertices1.data(),1,N);

      rtcReleaseGeometry(geom);
      AssertNoError(device);

      return (VerifyApplication::TestReturnValue) passed;
    }
  };

  struct InterpolateTrianglesTest : public VerifyApplication::Test
  {
    size_t N;
    
    InterpolateTrianglesTest (std::string name, int isa, size_t N)
      : VerifyApplication::Test(name,isa,VerifyApplication::TEST_SHOULD_PASS), N(N) {}
    
    bool checkTriangleInterpolation(RTCGeometry geom, int primID, float u, float v, int v0, int v1, int v2, RTCBufferType bufferType, unsigned int bufferSlot, float* data, size_t N, size_t N_total)
    {
      assert(N<256);
      bool passed = true;
      float P[256], dPdu[256], dPdv[256];
      rtcInterpolate1(geom,primID,u,v,bufferType,bufferSlot,P,dPdu,dPdv,(unsigned int)N);
      
      for (size_t i=0; i<N; i++) {
        float p0 = data[v0*N_total+i];
        float p1 = data[v1*N_total+i];
        float p2 = data[v2*N_total+i];
        float p = (1.0f-u-v)*p0 + u*p1 + v*p2;
        passed &= fabs(p-P[i]) < 1E-4f;
      }
      return passed;
    }
    
    bool checkTriangleInterpolation(RTCGeometry geom, RTCBufferType bufferType, unsigned int bufferSlot, float* vertices0, size_t N, size_t N_total)
    {
      bool passed = true;
      passed &= checkTriangleInterpolation(geom,0,0.0f,0.0f,0,1,5,bufferType,bufferSlot,vertices0,N,N_total);
      passed &= checkTriangleInterpolation(geom,0,0.5f,0.5f,0,1,5,bufferType,bufferSlot,vertices0,N,N_total);
      passed &= checkTriangleInterpolation(geom,17,0.0f,0.0f,10,15,14,bufferType,bufferSlot,vertices0,N,N_total);
      passed &= checkTriangleInterpolation(geom,17,0.5f,0.5f,10,15,14,bufferType,bufferSlot,vertices0,N,N_total);
      return passed;
    }

    VerifyApplication::TestReturnValue run(VerifyApplication* state, bool silent)
    {
      std::string cfg = state->rtcore + ",isa="+stringOfISA(isa);
      RTCDeviceRef device = rtcNewDevice(cfg.c_str());
      errorHandler(nullptr,rtcGetDeviceError(device));

      size_t M = num_interpolation_vertices*N+16; // padds the arrays with some valid data
      
      RTCGeometry geom = rtcNewGeometry(device, RTC_GEOMETRY_TYPE_TRIANGLE);
      AssertNoError(device);
      
      rtcSetSharedGeometryBuffer(geom, RTC_BUFFER_TYPE_INDEX, 0, RTC_FORMAT_UINT3, interpolation_triangle_indices, 0, 3*sizeof(unsigned int), num_interpolation_triangle_faces*3);
      AssertNoError(device);
      
      std::vector<float> vertices0(M);
      for (size_t i=0; i<M; i++) vertices0[i] = random_float();
      rtcSetSharedGeometryBuffer(geom, RTC_BUFFER_TYPE_VERTEX, 0, RTC_FORMAT_FLOAT3, vertices0.data(), 0, N*sizeof(float), num_interpolation_vertices);
      AssertNoError(device);
      
      /*std::vector<float> vertices1(M);
        for (size_t i=0; i<M; i++) vertices1[i] = random_float();
        rtcSetSharedGeometryBuffer(geom, RTC_BUFFER_TYPE_VERTEX, 1, RTC_FORMAT_FLOAT3, vertices1.data(), 0, N*sizeof(float), num_interpolation_vertices);
        AssertNoError(device);*/
      
      std::vector<float> user_vertices0(M);
      for (size_t i=0; i<M; i++) user_vertices0[i] = random_float();
      rtcSetSharedGeometryBuffer(geom, RTC_BUFFER_TYPE_VERTEX_ATTRIBUTE, 0, RTCFormat(RTC_FORMAT_FLOAT+N), user_vertices0.data(), 0, N*sizeof(float), num_interpolation_vertices);
      AssertNoError(device);
      
      std::vector<float> user_vertices1(M);
      for (size_t i=0; i<M; i++) user_vertices1[i] = random_float();
      rtcSetSharedGeometryBuffer(geom, RTC_BUFFER_TYPE_VERTEX_ATTRIBUTE, 1, RTCFormat(RTC_FORMAT_FLOAT+N), user_vertices1.data(), 0, N*sizeof(float), num_interpolation_vertices);
      AssertNoError(device);
      
      rtcDisableGeometry(geom);
      AssertNoError(device);
      rtcCommitGeometry(geom);
      AssertNoError(device);
      
      bool passed = true;
      if (N >= 3) {
        passed &= checkTriangleInterpolation(geom,RTC_BUFFER_TYPE_VERTEX,0,vertices0.data(),3,N);
        //passed &= checkTriangleInterpolation(geom,RTC_BUFFER_TYPE_VERTEX,1,vertices1.data(),3,N);
      }
      passed &= checkTriangleInterpolation(geom,RTC_BUFFER_TYPE_VERTEX_ATTRIBUTE,0,user_vertices0.data(),N,N);
      passed &= checkTriangleInterpolation(geom,RTC_BUFFER_TYPE_VERTEX_ATTRIBUTE,1,user_vertices1.data(),N,N);
      
      passed &= checkTriangleInterpolation(geom,RTC_BUFFER_TYPE_VERTEX,0,vertices0.data(),1,N);
      //passed &= checkTriangleInterpolation(geom,RTC_BUFFER_TYPE_VERTEX,1,vertices1.data(),1,N);
      passed &= checkTriangleInterpolation(geom,RTC_BUFFER_TYPE_VERTEX_ATTRIBUTE,0,user_vertices0.data(),1,N);
      passed &= checkTriangleInterpolation(geom,RTC_BUFFER_TYPE_VERTEX_ATTRIBUTE,1,user_vertices1.data(),1,N);

      rtcReleaseGeometry(geom);
      AssertNoError(device);

      return (VerifyApplication::TestReturnValue) passed;
    }
  };
  
  const size_t num_interpolation_hair_vertices = 13;
  const size_t num_interpolation_hairs = 4;

  __aligned(16) int interpolation_hair_indices[num_interpolation_hairs] = {
    0, 3, 6, 9
  };

  struct InterpolateHairTest : public VerifyApplication::Test
  {
    size_t N;
    
    InterpolateHairTest (std::string name, int isa, size_t N)
      : VerifyApplication::Test(name,isa,VerifyApplication::TEST_SHOULD_PASS), N(N) {}
    
    bool checkHairInterpolation(RTCGeometry geom, int primID, float u, float v, int v0, RTCBufferType bufferType, unsigned int bufferSlot, float* data, size_t N, size_t N_total)
    {
      assert(N<256);
      bool passed = true;
      float P[256], dPdu[256], dPdv[256];
      rtcInterpolate1(geom,primID,u,v,bufferType,bufferSlot,P,dPdu,dPdv,(unsigned int)N);
      
      for (size_t i=0; i<N; i++) {
        const float p00 = data[(v0+0)*N_total+i];
        const float p01 = data[(v0+1)*N_total+i];
        const float p02 = data[(v0+2)*N_total+i];
        const float p03 = data[(v0+3)*N_total+i];
        const float t0 = 1.0f - u, t1 = u;
        const float p10 = p00 * t0 + p01 * t1;
        const float p11 = p01 * t0 + p02 * t1;
        const float p12 = p02 * t0 + p03 * t1;
        const float p20 = p10 * t0 + p11 * t1;
        const float p21 = p11 * t0 + p12 * t1;
        const float p30 = p20 * t0 + p21 * t1;
        passed &= fabs(p30-P[i]) < 1E-4f;
      }
      return passed;
    }
    
    bool checkHairInterpolation(RTCGeometry geom, RTCBufferType bufferType, unsigned int bufferSlot, float* vertices0, size_t N, size_t N_total)
    {
      bool passed = true;
      passed &= checkHairInterpolation(geom,0,0.0f,0.0f,0,bufferType,bufferSlot,vertices0,N,N_total);
      passed &= checkHairInterpolation(geom,1,0.5f,0.0f,3,bufferType,bufferSlot,vertices0,N,N_total);
      passed &= checkHairInterpolation(geom,2,0.0f,0.0f,6,bufferType,bufferSlot,vertices0,N,N_total);
      passed &= checkHairInterpolation(geom,3,0.2f,0.0f,9,bufferType,bufferSlot,vertices0,N,N_total);
      return passed;
    }
    
    VerifyApplication::TestReturnValue run(VerifyApplication* state, bool silent)
    {
      std::string cfg = state->rtcore + ",isa="+stringOfISA(isa);
      RTCDeviceRef device = rtcNewDevice(cfg.c_str());
      errorHandler(nullptr,rtcGetDeviceError(device));

      size_t M = num_interpolation_hair_vertices*N+16; // padds the arrays with some valid data
      
      RTCGeometry geom = rtcNewGeometry(device, RTC_GEOMETRY_TYPE_CURVE_BEZIER);
      AssertNoError(device);
      
      rtcSetSharedGeometryBuffer(geom, RTC_BUFFER_TYPE_INDEX, 0, RTC_FORMAT_UINT, interpolation_hair_indices, 0, sizeof(unsigned int), num_interpolation_hairs);
      AssertNoError(device);
      
      std::vector<float> vertices0(M);
      for (size_t i=0; i<M; i++) vertices0[i] = random_float();
      rtcSetSharedGeometryBuffer(geom, RTC_BUFFER_TYPE_VERTEX, 0, RTC_FORMAT_FLOAT4, vertices0.data(), 0, N*sizeof(float), num_interpolation_hair_vertices);
      AssertNoError(device);
      
      /*std::vector<float> vertices1(M);
        for (size_t i=0; i<M; i++) vertices1[i] = random_float();
        rtcSetSharedGeometryBuffer(geom, RTC_BUFFER_TYPE_VERTEX, 1, RTC_FORMAT_FLOAT4, vertices1.data(), 0, N*sizeof(float), num_interpolation_hair_vertices);
        AssertNoError(device);*/
      
      std::vector<float> user_vertices0(M);
      for (size_t i=0; i<M; i++) user_vertices0[i] = random_float();
      rtcSetSharedGeometryBuffer(geom, RTC_BUFFER_TYPE_VERTEX_ATTRIBUTE, 0, RTCFormat(RTC_FORMAT_FLOAT+N), user_vertices0.data(), 0, N*sizeof(float), num_interpolation_hair_vertices);
      AssertNoError(device);
      
      std::vector<float> user_vertices1(M);
      for (size_t i=0; i<M; i++) user_vertices1[i] = random_float();
      rtcSetSharedGeometryBuffer(geom, RTC_BUFFER_TYPE_VERTEX_ATTRIBUTE, 1, RTCFormat(RTC_FORMAT_FLOAT+N), user_vertices1.data(), 0, N*sizeof(float), num_interpolation_hair_vertices);
      AssertNoError(device);
      
      rtcDisableGeometry(geom);
      AssertNoError(device);
      rtcCommitGeometry(geom);
      AssertNoError(device);
      
      bool passed = true;
      if (N >= 4) {
        passed &= checkHairInterpolation(geom,RTC_BUFFER_TYPE_VERTEX,0,vertices0.data(),4,N);
        //passed &= checkHairInterpolation(geom,RTC_BUFFER_TYPE_VERTEX,1,vertices1.data(),4,N);
      }
      passed &= checkHairInterpolation(geom,RTC_BUFFER_TYPE_VERTEX_ATTRIBUTE,0,user_vertices0.data(),N,N);
      passed &= checkHairInterpolation(geom,RTC_BUFFER_TYPE_VERTEX_ATTRIBUTE,1,user_vertices1.data(),N,N);
      
      passed &= checkHairInterpolation(geom,RTC_BUFFER_TYPE_VERTEX,0,vertices0.data(),1,N);
      //passed &= checkHairInterpolation(geom,RTC_BUFFER_TYPE_VERTEX,1,vertices1.data(),1,N);
      passed &= checkHairInterpolation(geom,RTC_BUFFER_TYPE_VERTEX_ATTRIBUTE,0,user_vertices0.data(),1,N);
      passed &= checkHairInterpolation(geom,RTC_BUFFER_TYPE_VERTEX_ATTRIBUTE,1,user_vertices1.data(),1,N);

      rtcReleaseGeometry(geom);
      AssertNoError(device);

      return (VerifyApplication::TestReturnValue) passed;
    }
  };

  /////////////////////////////////////////////////////////////////////////////////
  /////////////////////////////////////////////////////////////////////////////////
  /////////////////////////////////////////////////////////////////////////////////
  /////////////////////////////////////////////////////////////////////////////////

  struct TriangleHitTest : public VerifyApplication::IntersectTest
  {
    SceneFlags sflags; 
    RTCBuildQuality quality; 

    TriangleHitTest (std::string name, int isa, SceneFlags sflags, RTCBuildQuality quality, IntersectMode imode, IntersectVariant ivariant)
      : VerifyApplication::IntersectTest(name,isa,imode,ivariant,VerifyApplication::TEST_SHOULD_PASS), sflags(sflags), quality(quality) {}

    inline Vec3fa uniformSampleTriangle(const Vec3fa &a, const Vec3fa &b, const Vec3fa &c, float &u, float& v)
    {
      const float su = sqrtf(u);
      v *= su;
      u = 1.0f-su;
      if (u < 0.001f || v < 0.001f || (u+v) > 0.999f) { u = 0.333f; v = 0.333f; } // avoid hitting edges
      return c + u * (a-c) + v * (b-c);
    }

    VerifyApplication::TestReturnValue run(VerifyApplication* state, bool silent)
    {
      std::string cfg = state->rtcore + ",isa="+stringOfISA(isa);
      RTCDeviceRef device = rtcNewDevice(cfg.c_str());
      errorHandler(nullptr,rtcGetDeviceError(device));
      if (!supportsIntersectMode(device,imode))
        return VerifyApplication::SKIPPED;
     
      Vec3f vertices[4] = {
        Vec3f(0.0f,0.0f,0.0f),
        Vec3f(1.0f,0.0f,0.0f),
        Vec3f(0.0f,1.0f,0.0f),
        Vec3f(zero) // dummy vertex for 16 byte padding
      };
      Triangle triangles[1] = {
        Triangle(0,1,2)
      };
      RTCSceneRef scene = rtcNewScene(device);
      rtcSetSceneFlags(scene,sflags.sflags);
      rtcSetSceneBuildQuality(scene,sflags.qflags);
      
      RTCGeometry geom = rtcNewGeometry (device, RTC_GEOMETRY_TYPE_TRIANGLE);
      rtcSetGeometryBuildQuality(geom,quality);
      rtcSetSharedGeometryBuffer(geom, RTC_BUFFER_TYPE_VERTEX, 0, RTC_FORMAT_FLOAT3, vertices , 0, sizeof(Vec3f), 3);
      rtcSetSharedGeometryBuffer(geom, RTC_BUFFER_TYPE_INDEX , 0, RTC_FORMAT_UINT3,  triangles, 0, sizeof(Triangle), 1);
      rtcCommitGeometry(geom);
      rtcAttachAndReleaseGeometry(scene,geom);
      rtcCommitScene (scene);
      AssertNoError(device);

      float u[256], v[256];
      RTCRay rays[256];
      for (size_t i=0; i<256; i++)
      {
        u[i] = random_float(); 
        v[i] = random_float();
        Vec3fa from(0.0f,0.0f,-1.0f);
        Vec3fa to = uniformSampleTriangle(vertices[1],vertices[2],vertices[0],u[i],v[i]);
        rays[i] = makeRay(from,to-from);
      }
      IntersectWithMode(imode,ivariant,scene,rays,256);

      for (size_t i=0; i<256; i++)
      {
        if (rays[i].geomID != 0) return VerifyApplication::FAILED;
        
        if (ivariant & VARIANT_OCCLUDED) continue;

        if (rays[i].primID != 0) return VerifyApplication::FAILED;
        if (abs(rays[i].u - u[i]) > 16.0f*float(ulp)) return VerifyApplication::FAILED;
        if (abs(rays[i].v - v[i]) > 16.0f*float(ulp)) return VerifyApplication::FAILED;
        if (abs(rays[i].tfar - 1.0f) > 16.0f*float(ulp)) return VerifyApplication::FAILED;
        const Vec3fa org(rays[i].org_x,rays[i].org_y,rays[i].org_z);
        const Vec3fa dir(rays[i].dir_x,rays[i].dir_y,rays[i].dir_z);
        const Vec3fa ht  = org + rays[i].tfar*dir;
        const Vec3fa huv = vertices[0] + rays[i].u*(vertices[1]-vertices[0]) + rays[i].v*(vertices[2]-vertices[0]);
        if (reduce_max(abs(ht-huv)) > 16.0f*float(ulp)) return VerifyApplication::FAILED;
        const Vec3fa Ng = Vec3fa(rays[i].Ng_x,rays[i].Ng_y,rays[i].Ng_z);
        if (reduce_max(abs(Ng - Vec3fa(0.0f,0.0f,1.0f))) > 16.0f*float(ulp)) return VerifyApplication::FAILED;
      }
      AssertNoError(device);

      return VerifyApplication::PASSED;
    }
  };

  struct QuadHitTest : public VerifyApplication::IntersectTest
  {
    SceneFlags sflags; 
    RTCBuildQuality quality; 

    QuadHitTest (std::string name, int isa, SceneFlags sflags, RTCBuildQuality quality, IntersectMode imode, IntersectVariant ivariant)
      : VerifyApplication::IntersectTest(name,isa,imode,ivariant,VerifyApplication::TEST_SHOULD_PASS), sflags(sflags), quality(quality) {}

    VerifyApplication::TestReturnValue run(VerifyApplication* state, bool silent)
    {
      std::string cfg = state->rtcore + ",isa="+stringOfISA(isa);
      RTCDeviceRef device = rtcNewDevice(cfg.c_str());
      errorHandler(nullptr,rtcGetDeviceError(device));
      if (!supportsIntersectMode(device,imode))
        return VerifyApplication::SKIPPED;
     
      Vec3f vertices[5] = {
        Vec3f(0.0f,0.0f,0.0f),
        Vec3f(1.0f,0.0f,0.0f),
        Vec3f(1.0f,1.0f,0.0f),
        Vec3f(0.0f,1.0f,0.0f),
        Vec3f(zero) // dummy vertex for 16 byte padding
      };
      int quads[4] = {
        0,1,2,3
      };
      RTCSceneRef scene = rtcNewScene(device);
      rtcSetSceneFlags(scene,sflags.sflags);
      rtcSetSceneBuildQuality(scene,sflags.qflags);
      
      RTCGeometry geom = rtcNewGeometry (device, RTC_GEOMETRY_TYPE_QUAD);
      rtcSetGeometryBuildQuality(geom, quality);
      rtcSetSharedGeometryBuffer(geom, RTC_BUFFER_TYPE_VERTEX, 0, RTC_FORMAT_FLOAT3, vertices , 0, sizeof(Vec3f), 4);
      rtcSetSharedGeometryBuffer(geom, RTC_BUFFER_TYPE_INDEX , 0, RTC_FORMAT_UINT4,  quads, 0, 4*sizeof(int), 1);
      rtcCommitGeometry(geom);
      rtcAttachAndReleaseGeometry(scene,geom);
      rtcCommitScene (scene);
      AssertNoError(device);

      float u[256], v[256];
      RTCRay rays[256];
      for (size_t i=0; i<256; i++)
      {
        u[i] = random_float(); 
        v[i] = random_float();
        if (u[i] < 0.001f || v[i] < 0.001f || u[i] > 0.999f || v[i] > 0.999f) { u[i] = 0.333f; v[i] = 0.333f; } // avoid hitting edges
        Vec3fa from(0.0f,0.0f,-1.0f);
        Vec3fa to = vertices[0] + u[i]*(vertices[1]-vertices[0]) + v[i]*(vertices[3]-vertices[0]);
        rays[i] = makeRay(from,to-from);
      }
      IntersectWithMode(imode,ivariant,scene,rays,256);

      for (size_t i=0; i<256; i++)
      {
        if (rays[i].geomID != 0) return VerifyApplication::FAILED;
        if (ivariant & VARIANT_OCCLUDED) continue;
        if (rays[i].primID != 0) return VerifyApplication::FAILED;
        if (abs(rays[i].u - u[i]) > 16.0f*float(ulp)) return VerifyApplication::FAILED;
        if (abs(rays[i].v - v[i]) > 16.0f*float(ulp)) return VerifyApplication::FAILED;
        if (abs(rays[i].tfar - 1.0f) > 16.0f*float(ulp)) return VerifyApplication::FAILED;

        const Vec3fa org(rays[i].org_x,rays[i].org_y,rays[i].org_z);
        const Vec3fa dir(rays[i].dir_x,rays[i].dir_y,rays[i].dir_z);
        const Vec3fa ht  = org + rays[i].tfar*dir;
        const Vec3fa huv = vertices[0] + rays[i].u*(vertices[1]-vertices[0]) + rays[i].v*(vertices[3]-vertices[0]);
        if (reduce_max(abs(ht-huv)) > 16.0f*float(ulp)) return VerifyApplication::FAILED;
        const Vec3fa Ng = Vec3fa(rays[i].Ng_x,rays[i].Ng_y,rays[i].Ng_z);
        if (reduce_max(abs(Ng - Vec3fa(0.0f,0.0f,1.0f))) > 16.0f*float(ulp)) return VerifyApplication::FAILED;
      }
      AssertNoError(device);
      
      return VerifyApplication::PASSED;
    }
  };
  
  struct RayMasksTest : public VerifyApplication::IntersectTest
  {
    SceneFlags sflags; 
    RTCBuildQuality quality; 

    RayMasksTest (std::string name, int isa, SceneFlags sflags, RTCBuildQuality quality, IntersectMode imode, IntersectVariant ivariant)
      : VerifyApplication::IntersectTest(name,isa,imode,ivariant,VerifyApplication::TEST_SHOULD_PASS), sflags(sflags), quality(quality) {}

    VerifyApplication::TestReturnValue run(VerifyApplication* state, bool silent)
    {
      std::string cfg = state->rtcore + ",isa="+stringOfISA(isa);
      RTCDeviceRef device = rtcNewDevice(cfg.c_str());
      errorHandler(nullptr,rtcGetDeviceError(device));
      if (!supportsIntersectMode(device,imode))
        return VerifyApplication::SKIPPED;

      bool passed = true;
      Vec3fa pos0 = Vec3fa(-10,0,-10);
      Vec3fa pos1 = Vec3fa(-10,0,+10);
      Vec3fa pos2 = Vec3fa(+10,0,-10);
      Vec3fa pos3 = Vec3fa(+10,0,+10);
      
      VerifyScene scene(device,sflags);
      unsigned int geom0 = scene.addSphere      (sampler,quality,pos0,1.0f,50).first;
      unsigned int geom1 = scene.addQuadSphere  (sampler,quality,pos1,1.0f,50).first; 
      unsigned int geom2 = scene.addSubdivSphere(sampler,quality,pos2,1.0f,5,4).first;
      unsigned int geom3 = scene.addHair        (sampler,quality,pos3,1.0f,1.0f,1).first;
      RTCGeometry hgeom0 = rtcGetGeometry(scene,geom0);
      RTCGeometry hgeom1 = rtcGetGeometry(scene,geom1);
      RTCGeometry hgeom2 = rtcGetGeometry(scene,geom2);
      RTCGeometry hgeom3 = rtcGetGeometry(scene,geom3);
      rtcSetGeometryMask(hgeom0,1);
      rtcSetGeometryMask(hgeom1,2);
      rtcSetGeometryMask(hgeom2,4);
      rtcSetGeometryMask(hgeom3,8);
      rtcCommitScene (scene);
      AssertNoError(device);
      
      for (unsigned i=0; i<16; i++) 
      {
        unsigned mask0 = i;
        unsigned mask1 = i+1;
        unsigned mask2 = i+2;
        unsigned mask3 = i+3;
        unsigned masks[4] = { mask0, mask1, mask2, mask3 };
        RTCRay ray0 = makeRay(pos0+Vec3fa(0,10,0),Vec3fa(0,-1,0)); ray0.mask = mask0;
        RTCRay ray1 = makeRay(pos1+Vec3fa(0,10,0),Vec3fa(0,-1,0)); ray1.mask = mask1;
        RTCRay ray2 = makeRay(pos2+Vec3fa(0,10,0),Vec3fa(0,-1,0)); ray2.mask = mask2;
        RTCRay ray3 = makeRay(pos3+Vec3fa(0,10,0),Vec3fa(0,-1,0)); ray3.mask = mask3;
        RTCRay rays[4] = { ray0, ray1, ray2, ray3 };
        IntersectWithMode(imode,ivariant,scene,rays,4);
        for (size_t j=0; j<4; j++)
          passed &= masks[j] & (1<<j) ? rays[j].geomID != RTC_INVALID_GEOMETRY_ID : rays[j].geomID == RTC_INVALID_GEOMETRY_ID;
      }
      AssertNoError(device);

      return (VerifyApplication::TestReturnValue) passed;
    }
  };

  struct BackfaceCullingTest : public VerifyApplication::IntersectTest
  {
    SceneFlags sflags;
    RTCBuildQuality quality;
    GeometryType gtype;

    BackfaceCullingTest (std::string name, int isa, SceneFlags sflags, RTCBuildQuality quality, GeometryType gtype, IntersectMode imode, IntersectVariant ivariant)
      : VerifyApplication::IntersectTest(name,isa,imode,ivariant,VerifyApplication::TEST_SHOULD_PASS), sflags(sflags), quality(quality), gtype(gtype) {}
    
    VerifyApplication::TestReturnValue run(VerifyApplication* state, bool silent)
    {
      std::string cfg = state->rtcore + ",isa="+stringOfISA(isa);
      RTCDeviceRef device = rtcNewDevice(cfg.c_str());
      errorHandler(nullptr,rtcGetDeviceError(device));
      if (!supportsIntersectMode(device,imode))
        return VerifyApplication::SKIPPED;
       
      /* create triangle that is front facing for a right handed 
         coordinate system if looking along the z direction */
      VerifyScene scene(device,sflags);
      AssertNoError(device);
      const Vec3fa p0 = Vec3fa(0.0f);
      const Vec3fa dx = Vec3fa(0.0f,1.0f,0.0f);
      const Vec3fa dy = Vec3fa(1.0f,0.0f,0.0f);
      switch (gtype) {
      case TRIANGLE_MESH:    scene.addGeometry(RTC_BUILD_QUALITY_MEDIUM,SceneGraph::createTrianglePlane(p0,dx,dy,1,1)); break;
      case TRIANGLE_MESH_MB: scene.addGeometry(RTC_BUILD_QUALITY_MEDIUM,SceneGraph::createTrianglePlane(p0,dx,dy,1,1)->set_motion_vector(zero)); break;
      case QUAD_MESH:        scene.addGeometry(RTC_BUILD_QUALITY_MEDIUM,SceneGraph::createQuadPlane(p0,dx,dy,1,1)); break;
      case QUAD_MESH_MB:     scene.addGeometry(RTC_BUILD_QUALITY_MEDIUM,SceneGraph::createQuadPlane(p0,dx,dy,1,1)->set_motion_vector(zero)); break;
      case SUBDIV_MESH:      scene.addGeometry(RTC_BUILD_QUALITY_MEDIUM,SceneGraph::createSubdivPlane(p0,dx,dy,1,1,4.0f)); break;
      case SUBDIV_MESH_MB:   scene.addGeometry(RTC_BUILD_QUALITY_MEDIUM,SceneGraph::createSubdivPlane(p0,dx,dy,1,1,4.0f)->set_motion_vector(zero)); break;
      default:               throw std::runtime_error("unsupported geometry type: "+to_string(gtype)); 
      }
      
      AssertNoError(device);
      rtcCommitScene (scene);
      AssertNoError(device);

      const size_t numRays = 1000;
      RTCRay rays[numRays];
      bool passed = true;

      for (size_t i=0; i<numRays; i++) {
        const float rx = random_float();
        const float ry = random_float();
        if (i%2) rays[i] = makeRay(Vec3fa(rx,ry,+1),Vec3fa(0,0,-1)); 
        else     rays[i] = makeRay(Vec3fa(rx,ry,-1),Vec3fa(0,0,+1)); 
      }
      
      IntersectWithMode(imode,ivariant,scene,rays,numRays);
      
      for (size_t i=0; i<numRays; i++) 
      {
        Vec3fa dir(rays[i].dir_x,rays[i].dir_y,rays[i].dir_z);
        Vec3fa Ng (rays[i].Ng_x, rays[i].Ng_y, rays[i].Ng_z);
        if (i%2) passed &= rays[i].geomID == RTC_INVALID_GEOMETRY_ID;
        else {
          passed &= rays[i].geomID == 0;
          if (ivariant & VARIANT_INTERSECT)
            passed &= dot(dir,Ng) < 0.0f;
        }
      }
      AssertNoError(device);

      return (VerifyApplication::TestReturnValue) passed;
    }
  };

  struct IntersectionFilterTest : public VerifyApplication::IntersectTest
  {
    SceneFlags sflags;
    RTCBuildQuality quality;
    bool subdiv;

    IntersectionFilterTest (std::string name, int isa, SceneFlags sflags, RTCBuildQuality quality, bool subdiv, IntersectMode imode, IntersectVariant ivariant)
      : VerifyApplication::IntersectTest(name,isa,imode,ivariant,VerifyApplication::TEST_SHOULD_PASS), sflags(sflags), quality(quality), subdiv(subdiv) {}
    
    // static void intersectionFilter1(void* userGeomPtr, RTCRay& ray) 
    // {
    //   if ((size_t)userGeomPtr != 123) 
    //     return;
      
    //   if (ray.primID & 2)
    //     ray.geomID = RTC_INVALID_GEOMETRY_ID;
    // }
    
    // static void intersectionFilter4(const void* valid_i, void* userGeomPtr, RTCRay4& ray) 
    // {
    //   if ((size_t)userGeomPtr != 123) 
    //     return;
      
    //   int* valid = (int*)valid_i;
    //   for (size_t i=0; i<4; i++)
    //     if (valid[i] == -1)
    //       if (ray.primID[i] & 2) 
    //         ray.geomID[i] = RTC_INVALID_GEOMETRY_ID;
    // }
    
    // static void intersectionFilter8(const void* valid_i, void* userGeomPtr, RTCRay8& ray) 
    // {
    //   if ((size_t)userGeomPtr != 123) 
    //     return;
      
    //   int* valid = (int*)valid_i;
    //   for (size_t i=0; i<8; i++)
    //     if (valid[i] == -1)
    //       if (ray.primID[i] & 2) 
    //         ray.geomID[i] = RTC_INVALID_GEOMETRY_ID;
    // }
    
    // static void intersectionFilter16(const void* valid_i, void* userGeomPtr, RTCRay16& ray) 
    // {
    //   if ((size_t)userGeomPtr != 123) 
    //     return;
      
    //   int* valid = (int*)valid_i;
    //   for (size_t i=0; i<16; i++)
    //     if (valid[i] == -1)
    //       if (ray.primID[i] & 2) 
    //         ray.geomID[i] = RTC_INVALID_GEOMETRY_ID;
    // }
    
    static void intersectionFilterN(const RTCFilterFunctionNArguments* const args)
    {
      if ((size_t)args->geomUserPtr != 123) 
        return;

      for (unsigned int i=0; i<args->N; i++)
      {
	if (args->valid[i] != -1) continue;

        /* reject hit */
        //PRINT( RTCHitN_primID(potentialHit,N,i) & 2 );
        if (RTCHitN_primID(args->potentialHit,args->N,i) & 2) {
          args->valid[i] = 0;
        }

        /* accept hit */
        else {
          /*
          RTCRayN_instID(ray,N,i) = RTCHitN_instID(potentialHit,N,i);
          RTCRayN_geomID(ray,N,i) = RTCHitN_geomID(potentialHit,N,i);
          RTCRayN_primID(ray,N,i) = RTCHitN_primID(potentialHit,N,i);
          RTCRayN_u(ray,N,i) = RTCHitN_u(potentialHit,N,i);
          RTCRayN_v(ray,N,i) = RTCHitN_v(potentialHit,N,i);
          RTCRayN_tfar(ray,N,i) = RTCHitN_t(potentialHit,N,i);
          
          RTCRayN_Ng_x(ray,N,i) = RTCHitN_Ng_x(potentialHit,N,i);
          RTCRayN_Ng_y(ray,N,i) = RTCHitN_Ng_y(potentialHit,N,i);
          RTCRayN_Ng_z(ray,N,i) = RTCHitN_Ng_z(potentialHit,N,i);
          */
        }
      }
    }

    VerifyApplication::TestReturnValue run(VerifyApplication* state, bool silent)
    {
      std::string cfg = state->rtcore + ",isa="+stringOfISA(isa);
      RTCDeviceRef device = rtcNewDevice(cfg.c_str());
      errorHandler(nullptr,rtcGetDeviceError(device));
      if (!supportsIntersectMode(device,imode))
        return VerifyApplication::SKIPPED;

      VerifyScene scene(device,sflags);
      Vec3fa p0(-0.75f,-0.25f,-10.0f), dx(4,0,0), dy(0,4,0);
      unsigned int geomID0 = 0;
      if (subdiv) geomID0 = scene.addSubdivPlane (sampler,quality, 4, p0, dx, dy).first;
      else        geomID0 = scene.addPlane       (sampler,quality, 4, p0, dx, dy).first;
      RTCGeometry geom0 = rtcGetGeometry(scene,geomID0);
      rtcSetGeometryUserData(geom0,(void*)123);
      
      // if (imode == MODE_INTERSECT1 ) {
      //   rtcSetGeometryIntersectFilterFunction(geom0,intersectionFilter1);
      //   rtcSetGeometryOccludedFilterFunction   (geom0,intersectionFilter1);
      // }
      // else if (imode == MODE_INTERSECT4 ) {
      //   rtcSetIntersectionFilterFunction4(geom0,intersectionFilter4);
      //   rtcSetOcclusionFilterFunction4   (geom0,intersectionFilter4);
      // }
      // else if (imode == MODE_INTERSECT8 ) {
      //   rtcSetIntersectionFilterFunction8(geom0,intersectionFilter8);
      //   rtcSetOcclusionFilterFunction8   (geom0,intersectionFilter8);
      // }
      // else if (imode == MODE_INTERSECT16) {
      //   rtcSetIntersectionFilterFunction16(geom0,intersectionFilter16);
      //   rtcSetOcclusionFilterFunction16   (geom0,intersectionFilter16);
      // }
      // else {
        rtcSetGeometryIntersectFilterFunction (geom0,intersectionFilterN);
        rtcSetGeometryOccludedFilterFunction (geom0,intersectionFilterN);
        //}
      rtcCommitScene (scene);
      AssertNoError(device);
      
      RTCRay rays[16];
      for (unsigned int iy=0; iy<4; iy++) 
      {
        for (unsigned int ix=0; ix<4; ix++) 
        {
          unsigned int primID = iy*4+ix;
          if (!subdiv) primID *= 2;
          rays[iy*4+ix] = makeRay(Vec3fa(float(ix),float(iy),0.0f),Vec3fa(0,0,-1));
        }
      }
      IntersectWithMode(imode,ivariant,scene,rays,16);
      
      bool passed = true;
      for (unsigned int iy=0; iy<4; iy++) 
      {
        for (unsigned int ix=0; ix<4; ix++) 
        {
          unsigned int primID = iy*4+ix;
          if (!subdiv) primID *= 2;
          RTCRay& ray = rays[iy*4+ix];
          bool ok = (primID & 2) ? (ray.geomID == RTC_INVALID_GEOMETRY_ID) : (ray.geomID == 0);
          if (!ok) { passed = false; }
        }
      }
      AssertNoError(device);

      return (VerifyApplication::TestReturnValue) passed;
    }
  };
    
  struct InactiveRaysTest : public VerifyApplication::IntersectTest
  {
    SceneFlags sflags;
    RTCBuildQuality quality;

    static const size_t N = 10;
    static const size_t maxStreamSize = 100;
    
    InactiveRaysTest (std::string name, int isa, SceneFlags sflags, RTCBuildQuality quality, IntersectMode imode, IntersectVariant ivariant)
      : VerifyApplication::IntersectTest(name,isa,imode,ivariant,VerifyApplication::TEST_SHOULD_PASS), sflags(sflags), quality(quality) {}
   
    VerifyApplication::TestReturnValue run(VerifyApplication* state, bool silent)
    {
      std::string cfg = state->rtcore + ",isa="+stringOfISA(isa);
      RTCDeviceRef device = rtcNewDevice(cfg.c_str());
      errorHandler(nullptr,rtcGetDeviceError(device));
      if (!supportsIntersectMode(device,imode))
        return VerifyApplication::SKIPPED;

      Vec3fa pos = zero;
      VerifyScene scene(device,sflags);
      scene.addSphere(sampler,RTC_BUILD_QUALITY_MEDIUM,pos,2.0f,50); // FIXME: use different geometries too
      rtcCommitScene (scene);
      AssertNoError(device);

      RTCRay invalid_ray; clearRay(invalid_ray);
      invalid_ray.tnear = pos_inf;
      invalid_ray.tfar  = neg_inf;
      invalid_ray = invalid_ray;
      
      size_t numFailures = 0;
      for (size_t i=0; i<size_t(N*state->intensity); i++) 
      {
        for (unsigned int M=1; M<maxStreamSize; M++)
        {
          bool valid[maxStreamSize];
          __aligned(16) RTCRay rays[maxStreamSize];
          for (unsigned int j=0; j<M; j++) 
          {
            if (rand()%2) {
              valid[j] = true;
              Vec3fa org = 2.0f*random_Vec3fa()-Vec3fa(1.0f);
              Vec3fa dir = 2.0f*random_Vec3fa()-Vec3fa(1.0f);
              rays[j] = makeRay(pos+org,dir); 
            } else {
              valid[j] = false;
              rays[j] = invalid_ray;
            }
          }
          IntersectWithMode(imode,ivariant,scene,rays,M);
          for (size_t j=0; j<M; j++) {
            if (valid[j]) continue;
            numFailures += neq_ray_special(rays[j],invalid_ray);
          }
        }
      }
      AssertNoError(device);
      return (VerifyApplication::TestReturnValue) (numFailures == 0);
    }
  };

  struct WatertightTest : public VerifyApplication::IntersectTest
  {
    ALIGNED_STRUCT;
    SceneFlags sflags;
    std::string model;
    Vec3fa pos;
    static const size_t N = 10;
    static const size_t maxStreamSize = 100;
    
    WatertightTest (std::string name, int isa, SceneFlags sflags, IntersectMode imode, std::string model, const Vec3fa& pos)
      : VerifyApplication::IntersectTest(name,isa,imode,VARIANT_INTERSECT,VerifyApplication::TEST_SHOULD_PASS), sflags(sflags), model(model), pos(pos) {}
    
    VerifyApplication::TestReturnValue run(VerifyApplication* state, bool silent)
    {
      std::string cfg = state->rtcore + ",isa="+stringOfISA(isa);
      RTCDeviceRef device = rtcNewDevice(cfg.c_str());
      errorHandler(nullptr,rtcGetDeviceError(device));
      if (!supportsIntersectMode(device,imode))
        return VerifyApplication::SKIPPED;

      avector<Vec3fa> motion_vector;
      motion_vector.push_back(Vec3fa(0.0f));
      motion_vector.push_back(Vec3fa(0.0f));

      VerifyScene scene(device,sflags);
      size_t size = state->intensity < 1.0f ? 50 : 500;
      if      (model == "sphere.triangles") scene.addGeometry(RTC_BUILD_QUALITY_MEDIUM,SceneGraph::createTriangleSphere(pos,2.0f,size));
      else if (model == "sphere.quads"    ) scene.addGeometry(RTC_BUILD_QUALITY_MEDIUM,SceneGraph::createQuadSphere    (pos,2.0f,size));
      else if (model == "sphere.subdiv"   ) scene.addGeometry(RTC_BUILD_QUALITY_MEDIUM,SceneGraph::createSubdivSphere  (pos,2.0f,4,64));
      else if (model == "plane.triangles" ) scene.addGeometry(RTC_BUILD_QUALITY_MEDIUM,SceneGraph::createTrianglePlane (Vec3fa(pos.x,-6.0f,-6.0f),Vec3fa(0.0f,0.0f,12.0f),Vec3fa(0.0f,12.0f,0.0f),size,size));
      else if (model == "plane.quads"     ) scene.addGeometry(RTC_BUILD_QUALITY_MEDIUM,SceneGraph::createQuadPlane     (Vec3fa(pos.x,-6.0f,-6.0f),Vec3fa(0.0f,0.0f,12.0f),Vec3fa(0.0f,12.0f,0.0f),size,size));
      else if (model == "plane.subdiv"    ) scene.addGeometry(RTC_BUILD_QUALITY_MEDIUM,SceneGraph::createSubdivPlane   (Vec3fa(pos.x,-6.0f,-6.0f),Vec3fa(0.0f,0.0f,12.0f),Vec3fa(0.0f,12.0f,0.0f),size,size,2));
      else if (model == "sphere.triangles_mb") scene.addGeometry(RTC_BUILD_QUALITY_MEDIUM,SceneGraph::createTriangleSphere(pos,2.0f,size)->set_motion_vector(motion_vector));
      else if (model == "sphere.quads_mb"    ) scene.addGeometry(RTC_BUILD_QUALITY_MEDIUM,SceneGraph::createQuadSphere    (pos,2.0f,size)->set_motion_vector(motion_vector));
      else if (model == "plane.triangles_mb" ) scene.addGeometry(RTC_BUILD_QUALITY_MEDIUM,SceneGraph::createTrianglePlane (Vec3fa(pos.x,-6.0f,-6.0f),Vec3fa(0.0f,0.0f,12.0f),Vec3fa(0.0f,12.0f,0.0f),size,size)->set_motion_vector(motion_vector));
      else if (model == "plane.quads_mb"     ) scene.addGeometry(RTC_BUILD_QUALITY_MEDIUM,SceneGraph::createQuadPlane     (Vec3fa(pos.x,-6.0f,-6.0f),Vec3fa(0.0f,0.0f,12.0f),Vec3fa(0.0f,12.0f,0.0f),size,size)->set_motion_vector(motion_vector));
      bool plane = model.compare(0,5,"plane") == 0;
      rtcCommitScene (scene);
      AssertNoError(device);
      
      size_t numTests = 0;
      size_t numFailures = 0;
      for (auto ivariant : state->intersectVariants)
      for (size_t i=0; i<size_t(N*state->intensity); i++) 
      {
        for (unsigned int M=1; M<maxStreamSize; M++)
        {
          __aligned(16) RTCRay rays[maxStreamSize];
          for (size_t j=0; j<M; j++) 
          {
            if (plane) {
              Vec3fa dir = 2.0f*random_Vec3fa() - Vec3fa(1.0f); dir.x = 1.0f;
              rays[j] = makeRay(Vec3fa(pos.x-3.0f,0.0f,0.0f),dir); 
            } else {
              Vec3fa org = 2.0f*random_Vec3fa() - Vec3fa(1.0f);
              Vec3fa dir = 2.0f*random_Vec3fa() - Vec3fa(1.0f);
              rays[j] = makeRay(pos+org,dir); 
            }
          }
          IntersectWithMode(imode,ivariant,scene,rays,M);
          for (unsigned int j=0; j<M; j++) {
            numTests++;
            numFailures += rays[j].geomID == RTC_INVALID_GEOMETRY_ID;            
          }
        }
      }
      AssertNoError(device);

      double failRate = double(numFailures) / double(numTests);
      bool failed = failRate > 0.00002;
      if (!silent) { printf(" (%f%%)", 100.0f*failRate); fflush(stdout); }
      return (VerifyApplication::TestReturnValue)(!failed);
    }
  };

  struct SmallTriangleHitTest : public VerifyApplication::IntersectTest
  {
    ALIGNED_STRUCT;
    SceneFlags sflags;
    Vec3fa pos;
    float radius;
    static const size_t N = 10000;
    static const size_t maxStreamSize = 100;
    
    SmallTriangleHitTest (std::string name, int isa, SceneFlags sflags, IntersectMode imode, const Vec3fa& pos, const float radius)
      : VerifyApplication::IntersectTest(name,isa,imode,VARIANT_INTERSECT,VerifyApplication::TEST_SHOULD_PASS), sflags(sflags), pos(pos), radius(radius) {}
    
    VerifyApplication::TestReturnValue run(VerifyApplication* state, bool silent)
    {
      std::string cfg = state->rtcore + ",isa="+stringOfISA(isa);
      RTCDeviceRef device = rtcNewDevice(cfg.c_str());
      errorHandler(nullptr,rtcGetDeviceError(device));
      if (!supportsIntersectMode(device,imode))
        return VerifyApplication::SKIPPED;

      VerifyScene scene(device,sflags);
      LinearSpace3fa space(Vec3fa(1.0f,0.0f,0.0f),Vec3fa(0.0f,1.0f,0.0f),Vec3fa(0.0f,0.0f,1.0f));
      space *= LinearSpace3fa::rotate(Vec3fa(4.0f,7.0f,-1.0f),4.34f);
      const Vec3fa dx = 100.0f*normalize(space.vx);
      const Vec3fa dy = 100.0f*normalize(space.vy);
      const Vec3fa p = pos-0.5f*(dx+dy);
      Ref<SceneGraph::TriangleMeshNode> plane = SceneGraph::createTrianglePlane (p,dx,dy,100,100).dynamicCast<SceneGraph::TriangleMeshNode>();
      scene.addGeometry(RTC_BUILD_QUALITY_MEDIUM,plane.dynamicCast<SceneGraph::Node>());
      rtcCommitScene (scene);
      AssertNoError(device);
      
      size_t numTests = 0;
      size_t numFailures = 0;
      //for (auto ivariant : state->intersectVariants)
      IntersectVariant ivariant = VARIANT_INTERSECT_INCOHERENT;
      size_t numRays = size_t(N*state->intensity);
      for (size_t i=0; i<numRays; i+=maxStreamSize) 
      {
        unsigned int M = (unsigned int)min(maxStreamSize,numRays-i);
        unsigned int primIDs[maxStreamSize];
        __aligned(16) RTCRay rays[maxStreamSize];
        for (size_t j=0; j<M; j++) 
        {
          Vec3fa org = pos + radius*(2.0f*random_Vec3fa() - Vec3fa(1.0f));
          unsigned int primID = random_int() % plane->triangles.size();
          Vec3fa v0 = plane->positions[0][plane->triangles[primID].v0];
          Vec3fa v1 = plane->positions[0][plane->triangles[primID].v1];
          Vec3fa v2 = plane->positions[0][plane->triangles[primID].v2];
          Vec3fa c = (v0+v1+v2)/3.0f;
          primIDs[j] = primID;
          rays[j] = makeRay(org,c-org); 
        }
        IntersectWithMode(imode,ivariant,scene,rays,M);
        for (size_t j=0; j<M; j++) {
          Vec3fa dir(rays[j].dir_x,rays[j].dir_y,rays[j].dir_z);
          //if (abs(dot(normalize(dir),space.vz)) < 0.9f) continue;
          numTests++;
          numFailures += rays[j].primID != primIDs[j];
        }
      }
      AssertNoError(device);

      double failRate = double(numFailures) / double(numTests);
      bool failed = failRate > 0.00002;
      if (!silent) { printf(" (%f%%)", 100.0f*failRate); fflush(stdout); }
      return (VerifyApplication::TestReturnValue)(!failed);
    }
  };

  struct RayAlignmentTest : public VerifyApplication::IntersectTest
  {
    ALIGNED_STRUCT;
    SceneFlags sflags;
    std::string model;
    static const size_t N = 10;
    static const size_t maxStreamSize = 100;
    
    RayAlignmentTest (std::string name, int isa, SceneFlags sflags, IntersectMode imode, std::string model)
      : VerifyApplication::IntersectTest(name,isa,imode,VARIANT_INTERSECT,VerifyApplication::TEST_SHOULD_PASS), sflags(sflags), model(model) {}
    
    VerifyApplication::TestReturnValue run(VerifyApplication* state, bool silent)
    {
      std::string cfg = state->rtcore + ",isa="+stringOfISA(isa);
      RTCDeviceRef device = rtcNewDevice(cfg.c_str());
      errorHandler(nullptr,rtcGetDeviceError(device));
      if (!supportsIntersectMode(device,imode))
        return VerifyApplication::SKIPPED;

      VerifyScene scene(device,sflags);
      if      (model == "sphere.triangles") scene.addGeometry(RTC_BUILD_QUALITY_MEDIUM,SceneGraph::createTriangleSphere(zero,2.0f,50));
      else if (model == "sphere.quads"    ) scene.addGeometry(RTC_BUILD_QUALITY_MEDIUM,SceneGraph::createQuadSphere    (zero,2.0f,50));
      else if (model == "sphere.subdiv"   ) scene.addGeometry(RTC_BUILD_QUALITY_MEDIUM,SceneGraph::createSubdivSphere  (zero,2.0f,4,4));
      // FIXME: test more geometry types
      rtcCommitScene (scene);
      AssertNoError(device);
      
      for (auto ivariant : state->intersectVariants)
      for (size_t i=0; i<size_t(N*state->intensity); i++) 
      {
        for (unsigned int M=1; M<maxStreamSize; M++)
        {
          size_t alignment = alignment_of(imode);
          __aligned(64) char data[maxStreamSize*sizeof(RTCRay)]; 
          RTCRay* rays = (RTCRay*) &data[alignment];
          for (size_t j=0; j<M; j++) 
          {
            Vec3fa org = 2.0f*random_Vec3fa() - Vec3fa(1.0f);
            Vec3fa dir = 2.0f*random_Vec3fa() - Vec3fa(1.0f);
            rays[j] = makeRay(org,dir); 
          }
          IntersectWithMode(imode,ivariant,scene,rays,M);
        }
      }
      AssertNoError(device);

      return VerifyApplication::PASSED;
    }
  };
  
  struct NaNTest : public VerifyApplication::IntersectTest
  {
    SceneFlags sflags;
    RTCBuildQuality quality;
    
    NaNTest (std::string name, int isa, SceneFlags sflags, RTCBuildQuality quality, IntersectMode imode, IntersectVariant ivariant)
      : VerifyApplication::IntersectTest(name,isa,imode,ivariant,VerifyApplication::TEST_SHOULD_PASS), sflags(sflags), quality(quality)  {}
    
    VerifyApplication::TestReturnValue run(VerifyApplication* state, bool silent)
    {
      std::string cfg = state->rtcore + ",isa="+stringOfISA(isa);
      RTCDeviceRef device = rtcNewDevice(cfg.c_str());
      errorHandler(nullptr,rtcGetDeviceError(device));
      if (!supportsIntersectMode(device,imode))
        return VerifyApplication::SKIPPED;

      bool ok = false;
      for (size_t i=0; i<10 && !ok; i++)
      {
        const size_t numRays = 1000;
        RTCRay rays[numRays];
        VerifyScene scene(device,sflags);
        scene.addSphere(sampler,quality,zero,2.0f,100);
        scene.addHair  (sampler,quality,zero,1.0f,1.0f,100);
        rtcCommitScene (scene);
        
        double c0 = getSeconds();
        for (size_t i=0; i<numRays; i++) {
          Vec3fa org = 2.0f*random_Vec3fa() - Vec3fa(1.0f);
          Vec3fa dir = 2.0f*random_Vec3fa() - Vec3fa(1.0f);
          rays[i] = makeRay(org,dir); 
        }
        IntersectWithMode(imode,ivariant,scene,rays,numRays);
        
        double c1 = getSeconds();
        for (size_t i=0; i<numRays; i++) {
          Vec3fa org = 2.0f*random_Vec3fa() - Vec3fa(1.0f);
          Vec3fa dir = 2.0f*random_Vec3fa() - Vec3fa(1.0f);
          rays[i] = makeRay(org+Vec3fa(nan),dir); 
        }
        IntersectWithMode(imode,ivariant,scene,rays,numRays);
        
        double c2 = getSeconds();
        for (size_t i=0; i<numRays; i++) {
          Vec3fa org = 2.0f*random_Vec3fa() - Vec3fa(1.0f);
          Vec3fa dir = 2.0f*random_Vec3fa() - Vec3fa(1.0f);
          rays[i] = makeRay(org+Vec3fa(nan),dir+Vec3fa(nan)); 
        }
        IntersectWithMode(imode,ivariant,scene,rays,numRays);
        
        double c3 = getSeconds();
        for (size_t i=0; i<numRays; i++) {
          Vec3fa org = 2.0f*random_Vec3fa() - Vec3fa(1.0f);
          Vec3fa dir = 2.0f*random_Vec3fa() - Vec3fa(1.0f);
          rays[i] = makeRay(org,dir,nan,nan); 
        }
        IntersectWithMode(imode,ivariant,scene,rays,numRays);
        
        double c4 = getSeconds();
        double d1 = c1-c0;
        double d2 = c2-c1;
        double d3 = c3-c2;
        double d4 = c4-c3;
        AssertNoError(device);        
        
        ok = (d2 < 2.5*d1) && (d3 < 2.5*d1) && (d4 < 2.5*d1);
        double f = max(d2/d1,d3/d1,d4/d1);
        if (!silent) { printf(" (%3.2fx)",f); fflush(stdout); }
      }
      return (VerifyApplication::TestReturnValue) ok;
    }
  };
    
  struct InfTest : public VerifyApplication::IntersectTest
  {
    SceneFlags sflags;
    RTCBuildQuality quality;
    
    InfTest (std::string name, int isa, SceneFlags sflags, RTCBuildQuality quality, IntersectMode imode, IntersectVariant ivariant)
      : VerifyApplication::IntersectTest(name,isa,imode,ivariant,VerifyApplication::TEST_SHOULD_PASS), sflags(sflags), quality(quality) {}
   
    VerifyApplication::TestReturnValue run(VerifyApplication* state, bool silent)
    {
      std::string cfg = state->rtcore + ",isa="+stringOfISA(isa);
      RTCDeviceRef device = rtcNewDevice(cfg.c_str());
      errorHandler(nullptr,rtcGetDeviceError(device));
      if (!supportsIntersectMode(device,imode))
        return VerifyApplication::SKIPPED;

      const size_t numRays = 1000;
      RTCRay rays[numRays];
      VerifyScene scene(device,sflags);
      scene.addSphere(sampler,quality,zero,2.0f,100);
      scene.addHair  (sampler,quality,zero,1.0f,1.0f,100);
      rtcCommitScene (scene);
      AssertNoError(device);

      bool ok = false;
      for (size_t i=0; i<10 && !ok; i++)
      {
        double c0 = getSeconds();
        for (size_t i=0; i<numRays; i++) {
          Vec3fa org = 2.0f*random_Vec3fa() - Vec3fa(1.0f);
          Vec3fa dir = 2.0f*random_Vec3fa() - Vec3fa(1.0f);
          rays[i] = makeRay(org,dir); 
        }
        IntersectWithMode(imode,ivariant,scene,rays,numRays);
        
        double c1 = getSeconds();
        for (size_t i=0; i<numRays; i++) {
          Vec3fa org = 2.0f*random_Vec3fa() - Vec3fa(1.0f);
          Vec3fa dir = 2.0f*random_Vec3fa() - Vec3fa(1.0f);
          rays[i] = makeRay(org+Vec3fa(inf),dir); 
        }
        IntersectWithMode(imode,ivariant,scene,rays,numRays);
        
        double c2 = getSeconds();
        for (size_t i=0; i<numRays; i++) {
          Vec3fa org = 2.0f*random_Vec3fa() - Vec3fa(1.0f);
          Vec3fa dir = 2.0f*random_Vec3fa() - Vec3fa(1.0f);
          rays[i] = makeRay(org,dir+Vec3fa(inf)); 
        }
        IntersectWithMode(imode,ivariant,scene,rays,numRays);
        
        double c3 = getSeconds();
        for (size_t i=0; i<numRays; i++) {
          Vec3fa org = 2.0f*random_Vec3fa() - Vec3fa(1.0f);
          Vec3fa dir = 2.0f*random_Vec3fa() - Vec3fa(1.0f);
          rays[i] = makeRay(org+Vec3fa(inf),dir+Vec3fa(inf)); 
        }
        IntersectWithMode(imode,ivariant,scene,rays,numRays);
        
        double c4 = getSeconds();
        for (size_t i=0; i<numRays; i++) {
          Vec3fa org = 2.0f*random_Vec3fa() - Vec3fa(1.0f);
          Vec3fa dir = 2.0f*random_Vec3fa() - Vec3fa(1.0f);
          rays[i] = makeRay(org,dir,-0.0f,inf); 
        }
        IntersectWithMode(imode,ivariant,scene,rays,numRays);
        
        double c5 = getSeconds();      
        double d1 = c1-c0;
        double d2 = c2-c1;
        double d3 = c3-c2;
        double d4 = c4-c3;
        double d5 = c5-c4;
        AssertNoError(device);
        
        ok = (d2 < 2.5*d1) && (d3 < 2.5*d1) && (d4 < 2.5*d1) && (d5 < 2.5*d1);
        double f = max(d2/d1,d3/d1,d4/d1,d5/d1);
        if (!silent) { printf(" (%3.2fx)",f); fflush(stdout); }
      }
      return (VerifyApplication::TestReturnValue) ok;
    }
  };

  /////////////////////////////////////////////////////////////////////////////////
  /////////////////////////////////////////////////////////////////////////////////
  /////////////////////////////////////////////////////////////////////////////////
  /////////////////////////////////////////////////////////////////////////////////

  void shootRandomRays (int hash, std::vector<IntersectMode>& intersectModes, std::vector<IntersectVariant>& intersectVariants, const VerifyScene& scene)
  {
    RandomSampler sampler;
    RandomSampler_init(sampler,hash);

    const size_t numRays = 100;
    for (auto imode : intersectModes)
    {
      for (auto ivariant : intersectVariants)
      {
        if (!has_variant(imode,ivariant)) continue;

        RTCRay rays[numRays];
        for (size_t i=0; i<numRays; i++) {
          Vec3fa org = 2.0f*RandomSampler_get3D(sampler) - Vec3fa(1.0f);
          Vec3fa dir = 2.0f*RandomSampler_get3D(sampler) - Vec3fa(1.0f);
          rays[i] = makeRay(org,dir); 
        }
        IntersectWithMode(imode,ivariant,scene,rays,numRays);
      }
    }
  }

  struct RegressionTask
  {
    RegressionTask (VerifyApplication::Test* test, unsigned int sceneIndex, unsigned int sceneCount, unsigned int threadCount, bool cancelBuild)
      : sceneIndex(sceneIndex), sceneCount(sceneCount), test(test), scene(nullptr), numActiveThreads(0), cancelBuild(cancelBuild), errorCounter(0) 
    { 
      barrier.init(threadCount); 
      RandomSampler_init(sampler,0);
    }

    unsigned int sceneIndex;
    unsigned int sceneCount;
    VerifyApplication::Test* test;
    VerifyApplication* state;
    Ref<VerifyScene> scene;
    BarrierSys barrier;
    volatile unsigned int numActiveThreads;
    bool cancelBuild;
    std::atomic<size_t> errorCounter;
    RandomSampler sampler;
  };

  struct ThreadRegressionTask
  {
    ThreadRegressionTask (unsigned int threadIndex, unsigned int threadCount,
                          VerifyApplication* state, RTCDeviceRef& device, std::vector<IntersectMode>& intersectModes, RegressionTask* task)
      : threadIndex(threadIndex), threadCount(threadCount), state(state), device(device), intersectModes(intersectModes), task(task) {}

    unsigned int threadIndex;
    unsigned int threadCount;
    VerifyApplication* state;
    RTCDeviceRef& device;
    std::vector<IntersectMode>& intersectModes;
    RegressionTask* task;
  };

  size_t monitorProgressBreak = 0;
  std::atomic<size_t> monitorProgressInvokations(0);
  std::atomic<size_t> monitorProgressBreakExecuted(0);

  bool monitorProgressFunction(void* ptr, double dn) 
  {
    size_t n = monitorProgressInvokations++;
    if (n == monitorProgressBreak) {
      monitorProgressBreakExecuted++;
      return false;
    }
    return true;
  }

  void rtcore_regression_static_thread(void* ptr)
  {
    ThreadRegressionTask* thread = (ThreadRegressionTask*) ptr;
    RegressionTask* task = thread->task;
    if (thread->threadIndex > 0) 
    {
      for (unsigned int i=0; i<task->sceneCount; i++) 
      {
	task->barrier.wait();
	if (thread->threadIndex < task->numActiveThreads) 
	{
          rtcCommitJoinScene(*task->scene);
	  //if (rtcGetDeviceError(thread->device) != RTC_ERROR_NONE) task->errorCounter++;;
          if (rtcGetDeviceError(thread->device) != RTC_ERROR_NONE) {
            task->errorCounter++;
          }
          else {
            shootRandomRays(i,thread->intersectModes,thread->state->intersectVariants,*task->scene);
          }
	}
        task->barrier.wait();
      }
      delete thread; thread = nullptr;
      return;
    }

    if (rtcGetDeviceError(thread->device) != RTC_ERROR_NONE) task->errorCounter++;;
    bool hasError = false;

    for (unsigned int i=0; i<task->sceneCount; i++) 
    {
      RandomSampler_init(task->sampler,task->sceneIndex*13565+i*3242);
      if (i%5 == 0) std::cout << "." << std::flush;

      SceneFlags sflags = getSceneFlags(i);
      task->scene = new VerifyScene(thread->device,sflags);
      if (rtcGetDeviceError(thread->device) != RTC_ERROR_NONE) task->errorCounter++;;
      if (task->cancelBuild) rtcSetSceneProgressMonitorFunction(*task->scene,monitorProgressFunction,nullptr);
      std::vector<std::unique_ptr<Sphere>> spheres;
      
      for (unsigned int j=0; j<10; j++) 
      {
        Vec3fa pos = 100.0f*RandomSampler_get3D(task->sampler);
	int type = RandomSampler_getInt(task->sampler)%9;
        switch (RandomSampler_getInt(task->sampler)%16) {
        case 0: pos = Vec3fa(nan); break;
        case 1: pos = Vec3fa(inf); break;
        case 2: pos = Vec3fa(1E30f); break;
        default: break;
        };
	size_t numPhi = RandomSampler_getInt(task->sampler)%50;
	if (type == 2) numPhi = RandomSampler_getInt(task->sampler)%10;
        size_t numTriangles = 2*2*numPhi*(numPhi-1);
	numTriangles = RandomSampler_getInt(task->sampler)%(numTriangles+1);
        switch (type) {
        case 0: task->scene->addSphere(task->sampler,RTC_BUILD_QUALITY_MEDIUM,pos,2.0f,numPhi,numTriangles); break;
	case 1: task->scene->addSphere(task->sampler,RTC_BUILD_QUALITY_MEDIUM,pos,2.0f,numPhi,numTriangles,task->test->random_motion_vector(1.0f)); break;
        case 2: task->scene->addQuadSphere(task->sampler,RTC_BUILD_QUALITY_MEDIUM,pos,2.0f,numPhi,numTriangles); break;
	case 3: task->scene->addQuadSphere(task->sampler,RTC_BUILD_QUALITY_MEDIUM,pos,2.0f,numPhi,numTriangles,task->test->random_motion_vector(1.0f)); break;
	case 4: task->scene->addSubdivSphere(task->sampler,RTC_BUILD_QUALITY_MEDIUM,pos,2.0f,numPhi,4,numTriangles); break;
        case 5: task->scene->addSubdivSphere(task->sampler,RTC_BUILD_QUALITY_MEDIUM,pos,2.0f,numPhi,4,numTriangles,task->test->random_motion_vector(1.0f)); break;
	case 6: task->scene->addHair  (task->sampler,RTC_BUILD_QUALITY_MEDIUM,pos,1.0f,2.0f,numTriangles); break;
	case 7: task->scene->addHair  (task->sampler,RTC_BUILD_QUALITY_MEDIUM,pos,1.0f,2.0f,numTriangles,task->test->random_motion_vector(1.0f)); break; 

        case 8: {
	  std::unique_ptr<Sphere> sphere(new Sphere(pos,2.0f));  
	  task->scene->addUserGeometryEmpty(task->sampler,RTC_BUILD_QUALITY_MEDIUM,sphere.get());
          spheres.push_back(std::move(sphere));
          break;
        }
	}
        //if (rtcGetDeviceError(thread->device) != RTC_ERROR_NONE) task->errorCounter++;;
        if (rtcGetDeviceError(thread->device) != RTC_ERROR_NONE) {
          task->errorCounter++;
          hasError = true;
          break;
        }
      }
      
      if (thread->threadCount) {
	task->numActiveThreads = max(unsigned(1),RandomSampler_getInt(task->sampler) % thread->threadCount);
	task->barrier.wait();
        rtcCommitJoinScene(*task->scene);
      } else {
        if (!hasError) {
          rtcCommitScene(*task->scene);
        }
      }
      //if (rtcGetDeviceError(thread->device) != RTC_ERROR_NONE) task->errorCounter++;;

      if (rtcGetDeviceError(thread->device) != RTC_ERROR_NONE) {
        task->errorCounter++;
      }
      else {
        if (!hasError) {
          shootRandomRays(i,thread->intersectModes,thread->state->intersectVariants,*task->scene);
        }
      }

      if (thread->threadCount) 
	task->barrier.wait();

      task->scene = nullptr;
      if (rtcGetDeviceError(thread->device) != RTC_ERROR_NONE) task->errorCounter++;
    }

    delete thread; thread = nullptr;
    return;
  }

  void rtcore_regression_dynamic_thread(void* ptr)
  {
    ThreadRegressionTask* thread = (ThreadRegressionTask*) ptr;
    RegressionTask* task = thread->task;
    if (thread->threadIndex > 0) 
    {
      for (unsigned int i=0; i<task->sceneCount; i++) 
      {
	task->barrier.wait();
	if (thread->threadIndex < task->numActiveThreads) 
	{
          rtcCommitJoinScene(*task->scene);
	  //if (rtcGetDeviceError(thread->device) != RTC_ERROR_NONE) task->errorCounter++;;
          if (rtcGetDeviceError(thread->device) != RTC_ERROR_NONE) {
            task->errorCounter++;
          }
          else {
            shootRandomRays(i,thread->intersectModes,thread->state->intersectVariants,*task->scene);
          }
	}
	task->barrier.wait();
      }
      delete thread; thread = nullptr;
      return;
    }
    task->scene = new VerifyScene(thread->device,SceneFlags(RTC_SCENE_FLAG_DYNAMIC,RTC_BUILD_QUALITY_LOW));
    if (rtcGetDeviceError(thread->device) != RTC_ERROR_NONE) task->errorCounter++;;
    if (task->cancelBuild) rtcSetSceneProgressMonitorFunction(*task->scene,monitorProgressFunction,nullptr);
    const size_t numSlots = 20;
    const size_t numIterations = 2*numSlots;
    std::pair<int,Ref<SceneGraph::Node>> geom[numSlots];
    int types[numSlots];
    RTCBuildQuality quality[numSlots];
    Sphere spheres[numSlots];
    size_t numVertices[numSlots];
    for (size_t i=0; i<numSlots; i++)  {
      geom[i].first = -1;
      geom[i].second = nullptr;
      types[i] = 0;
      numVertices[i] = 0;
    }

    bool hasError = false;

    for (unsigned int i=0; i<task->sceneCount; i++) 
    {
      srand(task->sceneIndex*23565+i*2242);
      if (i%20 == 0) std::cout << "." << std::flush;

      for (unsigned int j=0; j<numIterations; j++) 
      {
        int index = RandomSampler_getInt(task->sampler)%numSlots;
        if (geom[index].first == -1) 
        {
          int type = RandomSampler_getInt(task->sampler)%21;
          Vec3fa pos = 100.0f*RandomSampler_get3D(task->sampler);
          switch (RandomSampler_getInt(task->sampler)%16) {
          case 0: pos = Vec3fa(nan); break;
          case 1: pos = Vec3fa(inf); break;
          case 2: pos = Vec3fa(1E30f); break;
          default: break;
          };
          size_t numPhi = RandomSampler_getInt(task->sampler)%100;
	  if (type >= 12 || type <= 17) numPhi = RandomSampler_getInt(task->sampler)%10;
#if defined(__WIN32__)          
          numPhi = RandomSampler_getInt(task->sampler) % 4;
#endif

          size_t numTriangles = 2*2*numPhi*(numPhi-1);
          numTriangles = RandomSampler_getInt(task->sampler)%(numTriangles+1);
          types[index] = type;
          numVertices[index] = 2*numPhi*(numPhi+1);
          switch (type) {
          case 0: geom[index] = task->scene->addSphere(task->sampler,RTC_BUILD_QUALITY_MEDIUM,pos,2.0f,numPhi,numTriangles); quality[index] = RTC_BUILD_QUALITY_MEDIUM; break;
          case 1: geom[index] = task->scene->addSphere(task->sampler,RTC_BUILD_QUALITY_REFIT,pos,2.0f,numPhi,numTriangles); quality[index] = RTC_BUILD_QUALITY_REFIT; break;
          case 2: geom[index] = task->scene->addSphere(task->sampler,RTC_BUILD_QUALITY_LOW,pos,2.0f,numPhi,numTriangles); quality[index] = RTC_BUILD_QUALITY_LOW; break;

          case 3: geom[index] = task->scene->addSphere(task->sampler,RTC_BUILD_QUALITY_MEDIUM,pos,2.0f,numPhi,numTriangles,task->test->random_motion_vector(1.0f)); quality[index] = RTC_BUILD_QUALITY_MEDIUM; break;
          case 4: geom[index] = task->scene->addSphere(task->sampler,RTC_BUILD_QUALITY_REFIT,pos,2.0f,numPhi,numTriangles,task->test->random_motion_vector(1.0f)); quality[index] = RTC_BUILD_QUALITY_REFIT; break;
          case 5: geom[index] = task->scene->addSphere(task->sampler,RTC_BUILD_QUALITY_LOW,pos,2.0f,numPhi,numTriangles,task->test->random_motion_vector(1.0f)); quality[index] = RTC_BUILD_QUALITY_LOW; break;

          case 6: geom[index] = task->scene->addQuadSphere(task->sampler,RTC_BUILD_QUALITY_MEDIUM,pos,2.0f,numPhi,numTriangles); quality[index] = RTC_BUILD_QUALITY_MEDIUM; break;
          case 7: geom[index] = task->scene->addQuadSphere(task->sampler,RTC_BUILD_QUALITY_REFIT,pos,2.0f,numPhi,numTriangles); quality[index] = RTC_BUILD_QUALITY_REFIT; break;
          case 8: geom[index] = task->scene->addQuadSphere(task->sampler,RTC_BUILD_QUALITY_LOW,pos,2.0f,numPhi,numTriangles); quality[index] = RTC_BUILD_QUALITY_LOW; break;

          case 9: geom[index] = task->scene->addQuadSphere(task->sampler,RTC_BUILD_QUALITY_MEDIUM,pos,2.0f,numPhi,numTriangles,task->test->random_motion_vector(1.0f)); quality[index] = RTC_BUILD_QUALITY_MEDIUM; break;
          case 10: geom[index] = task->scene->addQuadSphere(task->sampler,RTC_BUILD_QUALITY_REFIT,pos,2.0f,numPhi,numTriangles,task->test->random_motion_vector(1.0f)); quality[index] = RTC_BUILD_QUALITY_REFIT; break;
          case 11: geom[index] = task->scene->addQuadSphere(task->sampler,RTC_BUILD_QUALITY_LOW,pos,2.0f,numPhi,numTriangles,task->test->random_motion_vector(1.0f)); quality[index] = RTC_BUILD_QUALITY_LOW; break;

          case 12: geom[index] = task->scene->addSubdivSphere(task->sampler,RTC_BUILD_QUALITY_MEDIUM,pos,2.0f,numPhi,4,numTriangles); quality[index] = RTC_BUILD_QUALITY_MEDIUM; break;
	  case 13: geom[index] = task->scene->addSubdivSphere(task->sampler,RTC_BUILD_QUALITY_REFIT,pos,2.0f,numPhi,4,numTriangles); quality[index] = RTC_BUILD_QUALITY_REFIT; break;
	  case 14: geom[index] = task->scene->addSubdivSphere(task->sampler,RTC_BUILD_QUALITY_LOW,pos,2.0f,numPhi,4,numTriangles); quality[index] = RTC_BUILD_QUALITY_LOW; break;

          case 15: geom[index] = task->scene->addSubdivSphere(task->sampler,RTC_BUILD_QUALITY_MEDIUM,pos,2.0f,numPhi,4,numTriangles,task->test->random_motion_vector(1.0f)); quality[index] = RTC_BUILD_QUALITY_MEDIUM; break;
	  case 16: geom[index] = task->scene->addSubdivSphere(task->sampler,RTC_BUILD_QUALITY_REFIT,pos,2.0f,numPhi,4,numTriangles,task->test->random_motion_vector(1.0f)); quality[index] = RTC_BUILD_QUALITY_REFIT; break;
	  case 17: geom[index] = task->scene->addSubdivSphere(task->sampler,RTC_BUILD_QUALITY_LOW,pos,2.0f,numPhi,4,numTriangles,task->test->random_motion_vector(1.0f)); quality[index] = RTC_BUILD_QUALITY_LOW; break;

          case 18: spheres[index] = Sphere(pos,2.0f); geom[index] = task->scene->addUserGeometryEmpty(task->sampler,RTC_BUILD_QUALITY_MEDIUM,&spheres[index]); quality[index] = RTC_BUILD_QUALITY_MEDIUM; break;
          case 19: spheres[index] = Sphere(pos,2.0f); geom[index] = task->scene->addUserGeometryEmpty(task->sampler,RTC_BUILD_QUALITY_REFIT,&spheres[index]); quality[index] = RTC_BUILD_QUALITY_REFIT; break;
          case 20: spheres[index] = Sphere(pos,2.0f); geom[index] = task->scene->addUserGeometryEmpty(task->sampler,RTC_BUILD_QUALITY_LOW,&spheres[index]); quality[index] = RTC_BUILD_QUALITY_LOW; break;
          }; 
	  //if (rtcGetDeviceError(thread->device) != RTC_ERROR_NONE) task->errorCounter++;;
          if (rtcGetDeviceError(thread->device) != RTC_ERROR_NONE) {
            task->errorCounter++;
            hasError = true;
            break;
          }
        }
        else 
        {
          switch (types[index]) {
          case 18:
          case 19:
          case 20:
          {
            rtcDetachGeometry(*task->scene,geom[index].first);     
	    if (rtcGetDeviceError(thread->device) != RTC_ERROR_NONE) task->errorCounter++;;
            geom[index].first = -1; 
            geom[index].second = nullptr; 
            break;
          }
          case 0:
          case 1: 
          case 2:
          case 3:
          case 4: 
          case 5:
          case 6:
	  case 7: 
          case 8:
          case 9:
          case 10:
          case 11:
          case 12:
          case 13:
          case 14:
          case 15:
          case 16:
          case 17:
          {
            int op = RandomSampler_getInt(task->sampler)%4;
            switch (op) {
            case 0: {
              rtcDetachGeometry(*task->scene,geom[index].first);     
	      if (rtcGetDeviceError(thread->device) != RTC_ERROR_NONE) task->errorCounter++;;
              geom[index].first = -1; 
              geom[index].second = nullptr; 
              break;
            }
            case 1: {
              RTCGeometry hgeom = rtcGetGeometry(*task->scene,geom[index].first);
<<<<<<< HEAD
              Vec3fa* vertices = (Vec3fa*) rtcGetGeometryBufferData(hgeom, RTC_BUFFER_TYPE_VERTEX, 0);
=======
              Vec3fa* vertices = (Vec3fa*) rtcGetBufferData(hgeom,RTC_VERTEX_BUFFER);
>>>>>>> 760a1287
              if (vertices) { 
                for (size_t i=0; i<numVertices[index]; i++) vertices[i] += Vec3fa(0.1f);
              }
              switch (types[index])
              {
              case 4: case 5: case 10: case 11:
                RTCGeometry hgeom = rtcGetGeometry(*task->scene, geom[index].first);
<<<<<<< HEAD
                Vec3fa* vertices = (Vec3fa*)rtcGetGeometryBufferData(hgeom, RTC_BUFFER_TYPE_VERTEX, 1);
=======
                Vec3fa* vertices = (Vec3fa*)rtcGetBufferData(hgeom, RTC_VERTEX_BUFFER1);
>>>>>>> 760a1287
                if (vertices) {
                  for (size_t i = 0; i < numVertices[index]; i++) vertices[i] += Vec3fa(0.1f);
                }
              }
              rtcCommitGeometry(hgeom);
              break;
            }
            case 2: {
              switch (types[index])
              {
              case 2:
              case 5:
              case 8:
              case 11:
              case 14:
                if (quality[index] != RTC_BUILD_QUALITY_REFIT) {
                  RTCGeometry hgeom = rtcGetGeometry(*task->scene, geom[index].first);
                  task->scene->resizeRandomly(geom[index],task->sampler);
                  rtcCommitGeometry(hgeom);
                }
                break;
              }
            }
            case 3: {
              RTCGeometry hgeom = rtcGetGeometry(*task->scene, geom[index].first);
              RTCBuildQuality q = (RTCBuildQuality) (RandomSampler_getInt(task->sampler)%4);
              rtcSetGeometryBuildQuality(hgeom,q);
              quality[index] = q;
              rtcCommitGeometry(hgeom);
            }
            }
            break;
          }
          }
        }       
      }

      if (thread->threadCount) {
	task->numActiveThreads = max(unsigned(1),RandomSampler_getInt(task->sampler) % thread->threadCount);
	task->barrier.wait();
        rtcCommitJoinScene(*task->scene);
      } else {
        if (!hasError) 
          rtcCommitScene(*task->scene);
      }
      //if (rtcGetDeviceError(thread->device) != RTC_ERROR_NONE) task->errorCounter++;;

      if (rtcGetDeviceError(thread->device) != RTC_ERROR_NONE)
        task->errorCounter++;
      else
        if (!hasError)
          shootRandomRays(i,thread->intersectModes,thread->state->intersectVariants,*task->scene);

      if (thread->threadCount) 
	task->barrier.wait();
    }

    task->scene = nullptr;
    if (rtcGetDeviceError(thread->device) != RTC_ERROR_NONE) task->errorCounter++;;

    delete thread; thread = nullptr;
    return;
  }

  struct IntensiveRegressionTest : public VerifyApplication::Test
  {
    thread_func func;
    int mode;
    float intensity;
    std::vector<IntersectMode> intersectModes;
    std::vector<thread_t> threads;
    
    IntensiveRegressionTest (std::string name, int isa, thread_func func, int mode, float intensity)
      : VerifyApplication::Test(name,isa,VerifyApplication::TEST_SHOULD_PASS), func(func), mode(mode), intensity(intensity) {}
    
    VerifyApplication::TestReturnValue run(VerifyApplication* state, bool silent)
    {
      std::string cfg = state->rtcore + ",isa="+stringOfISA(isa);
      RTCDeviceRef device = rtcNewDevice(cfg.c_str());
      errorHandler(nullptr,rtcGetDeviceError(device));

      /* only test supported intersect modes */
      if (rtcGetDeviceProperty(device,RTC_DEVICE_PROPERTY_INTERSECT1_SUPPORTED)) intersectModes.push_back(MODE_INTERSECT1);
      if (rtcGetDeviceProperty(device,RTC_DEVICE_PROPERTY_INTERSECT4_SUPPORTED)) intersectModes.push_back(MODE_INTERSECT4);
      if (rtcGetDeviceProperty(device,RTC_DEVICE_PROPERTY_INTERSECT8_SUPPORTED)) intersectModes.push_back(MODE_INTERSECT8);
      if (rtcGetDeviceProperty(device,RTC_DEVICE_PROPERTY_INTERSECT16_SUPPORTED)) intersectModes.push_back(MODE_INTERSECT16);
      if (rtcGetDeviceProperty(device,RTC_DEVICE_PROPERTY_INTERSECT_STREAM_SUPPORTED)) {
        intersectModes.push_back(MODE_INTERSECT1M);
        intersectModes.push_back(MODE_INTERSECT1Mp);
        intersectModes.push_back(MODE_INTERSECTNM1);
        intersectModes.push_back(MODE_INTERSECTNM3);
        intersectModes.push_back(MODE_INTERSECTNM4);
        intersectModes.push_back(MODE_INTERSECTNM8);
        intersectModes.push_back(MODE_INTERSECTNM16);
        intersectModes.push_back(MODE_INTERSECTNp);
      }

      size_t errorCounter = 0;
      unsigned int sceneIndex = 0;
      while (sceneIndex < size_t(intensity*state->intensity)) 
      {
        if (mode)
        {
          unsigned numThreads = getNumberOfLogicalThreads();
          
          std::vector<RegressionTask*> tasks;
          while (numThreads) 
          {
            unsigned int N = max(unsigned(1),random_int()%numThreads); numThreads -= N;
            RegressionTask* task = new RegressionTask(this,sceneIndex++,5,N,false);
            tasks.push_back(task);
            
            for (unsigned int i=0; i<N; i++) 
              threads.push_back(createThread(func,new ThreadRegressionTask(i,N,state,device,intersectModes,task),DEFAULT_STACK_SIZE,numThreads+i));
          }
          
          for (size_t i=0; i<threads.size(); i++)
            join(threads[i]);
          for (size_t i=0; i<tasks.size(); i++) {
            errorCounter += tasks[i]->errorCounter;
            delete tasks[i];
          }
          
          threads.clear();
        }
        else
        {
          RegressionTask task(this,sceneIndex++,5,0,false);
          func(new ThreadRegressionTask(0,0,state,device,intersectModes,&task));
        }	
      }
      return (VerifyApplication::TestReturnValue) (errorCounter == 0);
    }
  };

  size_t monitorMemoryBreak = 0;
  std::atomic<size_t> monitorMemoryBytesUsed(0);
  std::atomic<size_t> monitorMemoryInvokations(0);
  std::atomic<size_t> monitorMemoryBreakExecuted(0);

  bool monitorMemoryFunction(void* userPtr, ssize_t bytes, bool post) 
  {
    monitorMemoryBytesUsed += bytes;
    if (bytes > 0) {
      size_t n = monitorMemoryInvokations++;
      if (n == monitorMemoryBreak) {
        monitorMemoryBreakExecuted++;
        if (!post) monitorMemoryBytesUsed -= bytes;
        return false;
      }
    }
    return true;
  }

  struct MemoryMonitorTest : public VerifyApplication::Test
  {
    thread_func func;
    float intensity;
    std::vector<IntersectMode> intersectModes;
    
    MemoryMonitorTest (std::string name, int isa, thread_func func, float intensity)
      : VerifyApplication::Test(name,isa,VerifyApplication::TEST_SHOULD_PASS), func(func), intensity(intensity) {}
    
    VerifyApplication::TestReturnValue run(VerifyApplication* state, bool silent)
    {
      std::string cfg = state->rtcore + ",isa="+stringOfISA(isa);
      RTCDeviceRef device = rtcNewDevice(cfg.c_str());
      errorHandler(nullptr,rtcGetDeviceError(device));
      
      /* only test supported intersect modes */
      if (rtcGetDeviceProperty(device,RTC_DEVICE_PROPERTY_INTERSECT1_SUPPORTED)) intersectModes.push_back(MODE_INTERSECT1);
      if (rtcGetDeviceProperty(device,RTC_DEVICE_PROPERTY_INTERSECT4_SUPPORTED)) intersectModes.push_back(MODE_INTERSECT4);
      if (rtcGetDeviceProperty(device,RTC_DEVICE_PROPERTY_INTERSECT8_SUPPORTED)) intersectModes.push_back(MODE_INTERSECT8);
      if (rtcGetDeviceProperty(device,RTC_DEVICE_PROPERTY_INTERSECT16_SUPPORTED)) intersectModes.push_back(MODE_INTERSECT16);
      if (rtcGetDeviceProperty(device,RTC_DEVICE_PROPERTY_INTERSECT_STREAM_SUPPORTED)) {
        intersectModes.push_back(MODE_INTERSECT1M);
        intersectModes.push_back(MODE_INTERSECT1Mp);
        intersectModes.push_back(MODE_INTERSECTNM1);
        intersectModes.push_back(MODE_INTERSECTNM3);
        intersectModes.push_back(MODE_INTERSECTNM4);
        intersectModes.push_back(MODE_INTERSECTNM8);
        intersectModes.push_back(MODE_INTERSECTNM16);
        intersectModes.push_back(MODE_INTERSECTNp);
      }
      
      rtcSetDeviceMemoryMonitorFunction(device,monitorMemoryFunction,nullptr);
      
      unsigned int sceneIndex = 0;
      while (sceneIndex < size_t(intensity*state->intensity)) 
      {
        monitorMemoryBreak = std::numeric_limits<size_t>::max();
        monitorMemoryBytesUsed = 0;
        monitorMemoryInvokations = 0;
        monitorMemoryBreakExecuted = 0;
        monitorProgressBreak = std::numeric_limits<size_t>::max();
        monitorProgressInvokations = 0;
        monitorProgressBreakExecuted = 0;
        RegressionTask task1(this,sceneIndex,1,0,true);
        func(new ThreadRegressionTask(0,0,state,device,intersectModes,&task1));
        if (monitorMemoryBytesUsed) 
          return VerifyApplication::FAILED;

        monitorMemoryBreak = size_t(float(monitorMemoryInvokations) * random_float());
        monitorMemoryBytesUsed = 0;
        monitorMemoryInvokations = 0;
        monitorMemoryBreakExecuted = 0;
        monitorProgressBreak = size_t(float(monitorProgressInvokations) * 2.0f * random_float());
        monitorProgressInvokations = 0;
        monitorProgressBreakExecuted = 0;
        RegressionTask task2(this,sceneIndex,1,0,true);
        func(new ThreadRegressionTask(0,0,state,device,intersectModes,&task2));
        if (monitorMemoryBytesUsed) 
          return VerifyApplication::FAILED;
        if (monitorMemoryBreakExecuted && task2.errorCounter != 1) 
          return VerifyApplication::FAILED;
        if (monitorProgressBreakExecuted && task2.errorCounter != 1) 
          return VerifyApplication::FAILED;
        if (!monitorMemoryBreakExecuted && !monitorProgressBreakExecuted && task2.errorCounter != 0) 
          return VerifyApplication::FAILED;
        sceneIndex++;
      }
      rtcSetDeviceMemoryMonitorFunction(device,nullptr,nullptr);
      AssertNoError(device);
      return VerifyApplication::PASSED;
    }
  };

  /////////////////////////////////////////////////////////////////////////////////
  /////////////////////////////////////////////////////////////////////////////////
  /////////////////////////////////////////////////////////////////////////////////
  /////////////////////////////////////////////////////////////////////////////////

  struct SimpleBenchmark : public VerifyApplication::Benchmark
  {
    SimpleBenchmark (std::string name, int isa)
      : VerifyApplication::Benchmark(name,isa,"1/s",true,10) {}
    
    float benchmark(VerifyApplication* state)
    {
      double t0 = getSeconds();
      for (volatile size_t i=0; i<10000000; i++);
      double t1 = getSeconds();
      return 1.0f/float(t1-t0);
    }
  };
  
  struct ParallelIntersectBenchmark : public VerifyApplication::Benchmark
  {
    unsigned int N, dN;
    
    ParallelIntersectBenchmark (std::string name, int isa, unsigned int N, unsigned int dN)
      : VerifyApplication::Benchmark(name,isa,"Mrps",true,10), N(N), dN(dN) {}

    bool setup(VerifyApplication* state) 
    {
      return true;
    }

    virtual void render_block(size_t i, size_t n) = 0;

    float benchmark(VerifyApplication* state)
    {
      double t0 = getSeconds();
      parallel_for((size_t)N/dN, [&](size_t i) {
          render_block(i*dN, dN);
      });
      double t1 = getSeconds();
      return 1E-6f * (float)(N)/float(t1-t0);
    }

    virtual void cleanup(VerifyApplication* state) 
    {
    }
  };

  struct CoherentRaysBenchmark : public ParallelIntersectBenchmark
  {
    GeometryType gtype;
    SceneFlags sflags;
    RTCBuildQuality quality;
    IntersectMode imode;
    IntersectVariant ivariant;
    size_t numPhi;
    RTCDeviceRef device;
    Ref<VerifyScene> scene;
	static const size_t tileSizeX = 32;
	static const size_t tileSizeY = 32;
	static const size_t width = 4096;
	static const size_t height = 4096;
	static const size_t numTilesX = width / tileSizeX;
	static const size_t numTilesY = height / tileSizeY;
    
    CoherentRaysBenchmark (std::string name, int isa, GeometryType gtype, SceneFlags sflags, RTCBuildQuality quality, IntersectMode imode, IntersectVariant ivariant, size_t numPhi)
      : ParallelIntersectBenchmark(name,isa,numTilesX*numTilesY,1), gtype(gtype), sflags(sflags), quality(quality), imode(imode), ivariant(ivariant), numPhi(numPhi) {}
    
    size_t setNumPrimitives(size_t N) 
    { 
      numPhi = size_t(ceilf(sqrtf(N/4.0f)));
      return 4*numPhi*numPhi;
    }

    bool setup(VerifyApplication* state) 
    {
      if (!ParallelIntersectBenchmark::setup(state))
        return false;

      std::string cfg = state->rtcore + ",start_threads=1,set_affinity=1,isa="+stringOfISA(isa);
      device = rtcNewDevice(cfg.c_str());
      errorHandler(nullptr,rtcGetDeviceError(device));
      rtcSetDeviceErrorFunction(device,errorHandler,nullptr);
      if (!supportsIntersectMode(device,imode))
        return false;

      scene = new VerifyScene(device,sflags);
      switch (gtype) {
      case TRIANGLE_MESH:    scene->addGeometry(quality,SceneGraph::createTriangleSphere(zero,one,numPhi)); break;
      case TRIANGLE_MESH_MB: scene->addGeometry(quality,SceneGraph::createTriangleSphere(zero,one,numPhi)->set_motion_vector(random_motion_vector2(0.01f))); break;
      case QUAD_MESH:        scene->addGeometry(quality,SceneGraph::createQuadSphere(zero,one,numPhi)); break;
      case QUAD_MESH_MB:     scene->addGeometry(quality,SceneGraph::createQuadSphere(zero,one,numPhi)->set_motion_vector(random_motion_vector2(0.01f))); break;
      case SUBDIV_MESH:      scene->addGeometry(quality,SceneGraph::createSubdivSphere(zero,one,8,float(numPhi)/8.0f)); break;
      case SUBDIV_MESH_MB:   scene->addGeometry(quality,SceneGraph::createSubdivSphere(zero,one,8,float(numPhi)/8.0f)->set_motion_vector(random_motion_vector2(0.01f))); break;
      default:               throw std::runtime_error("invalid geometry for benchmark");
      }
      rtcCommitScene (*scene);
      AssertNoError(device);
            
      return true;
    }

    void render_block(size_t i, size_t)
    {
      float rcpWidth = 1.0f/width;
      float rcpHeight = 1.0/height;
      const size_t tileY = i / numTilesX;
	  const size_t tileX = i - tileY * numTilesX;
	  const size_t x0 = tileX * tileSizeX;
	  const size_t x1 = min(x0 + tileSizeX, width);
	  const size_t y0 = tileY * tileSizeY;
	  const size_t y1 = min(y0 + tileSizeY, height);
      
      RTCIntersectContext context;
      rtcInitIntersectContext(&context);
      context.flags = ((ivariant & VARIANT_COHERENT_INCOHERENT_MASK) == VARIANT_COHERENT) ? RTC_INTERSECT_CONTEXT_FLAG_COHERENT :  RTC_INTERSECT_CONTEXT_FLAG_INCOHERENT;

      switch (imode) 
      {
      case MODE_INTERSECT1: 
      {
        for (size_t y=y0; y<y1; y++) {
          for (size_t x=x0; x<x1; x++) {
            RTCRay ray = fastMakeRay(zero,Vec3f(float(x)*rcpWidth,1,float(y)*rcpHeight));
            switch (ivariant & VARIANT_INTERSECT_OCCLUDED_MASK) {
            case VARIANT_INTERSECT: rtcIntersect1(*scene,&context,&ray); break;
            case VARIANT_OCCLUDED : rtcOccluded1 (*scene,&context,&ray); break;
            }
          }
        }
        break;
      }
      case MODE_INTERSECT4: 
      {
        for (size_t y=y0; y<y1; y+=2) {
          for (size_t x=x0; x<x1; x+=2) {
            RTCRay4 ray4; 
            for (size_t dy=0; dy<2; dy++) {
              for (size_t dx=0; dx<2; dx++) {
                setRay(ray4,2*dy+dx,fastMakeRay(zero,Vec3f(float(x+dx)*rcpWidth,1,float(y+dy)*rcpHeight)));
              }
            }
            __aligned(16) int valid4[4] = { -1,-1,-1,-1 };
            switch (ivariant & VARIANT_INTERSECT_OCCLUDED_MASK) {
            case VARIANT_INTERSECT: rtcIntersect4(valid4,*scene,&context,&ray4); break;
            case VARIANT_OCCLUDED : rtcOccluded4 (valid4,*scene,&context,&ray4); break;
            }
          }
        }
        break;
      }
      case MODE_INTERSECT8: 
      {
        for (size_t y=y0; y<y1; y+=4) {
          for (size_t x=x0; x<x1; x+=2) {
            RTCRay8 ray8; 
            for (size_t dy=0; dy<4; dy++) {
              for (size_t dx=0; dx<2; dx++) {
                setRay(ray8,2*dy+dx,fastMakeRay(zero,Vec3f(float(x+dx)*rcpWidth,1,float(y+dy)*rcpHeight)));
              }
            }
            __aligned(32) int valid8[8] = { -1,-1,-1,-1,-1,-1,-1,-1 };
            switch (ivariant & VARIANT_INTERSECT_OCCLUDED_MASK) {
            case VARIANT_INTERSECT: rtcIntersect8(valid8,*scene,&context,&ray8); break;
            case VARIANT_OCCLUDED : rtcOccluded8 (valid8,*scene,&context,&ray8); break;
            }
          }
        }
        break;
      }
      case MODE_INTERSECT16: 
      {
        for (size_t y=y0; y<y1; y+=4) {
          for (size_t x=x0; x<x1; x+=4) {
            RTCRay16 ray16; 
            for (size_t dy=0; dy<4; dy++) {
              for (size_t dx=0; dx<4; dx++) {
                setRay(ray16,4*dy+dx,fastMakeRay(zero,Vec3f(float(x+dx)*rcpWidth,1,float(y+dy)*rcpHeight)));
              }
            }
            __aligned(64) int valid16[16] = { -1,-1,-1,-1,-1,-1,-1,-1,-1,-1,-1,-1,-1,-1,-1,-1 };
            switch (ivariant & VARIANT_INTERSECT_OCCLUDED_MASK) {
            case VARIANT_INTERSECT: rtcIntersect16(valid16,*scene,&context,&ray16); break;
            case VARIANT_OCCLUDED : rtcOccluded16 (valid16,*scene,&context,&ray16); break;
            }
          }
        }
        break;
      }
      case MODE_INTERSECT1M: 
      {
        for (size_t y=y0; y<y1; y+=16) {
          for (size_t x=x0; x<x1; x+=16) {
            RTCRay rays[256];
            for (size_t dy=0; dy<16; dy++) {
              for (size_t dx=0; dx<16; dx++) {
                rays[dy*16+dx] = fastMakeRay(zero,Vec3f(float(x+dx)*rcpWidth,1,float(y+dy)*rcpHeight));
              }
            }
            switch (ivariant & VARIANT_INTERSECT_OCCLUDED_MASK) {
            case VARIANT_INTERSECT: rtcIntersect1M(*scene,&context,rays,256,sizeof(RTCRay)); break;
            case VARIANT_OCCLUDED : rtcOccluded1M (*scene,&context,rays,256,sizeof(RTCRay)); break;
            }
          }
        }
        break;
      }
      default: break;
      }
    }

    float benchmark(VerifyApplication* state) {
      return tileSizeX*tileSizeY*ParallelIntersectBenchmark::benchmark(state);
    }

    virtual void cleanup(VerifyApplication* state) 
    {
      AssertNoError(device);
      scene = nullptr;
      device = nullptr;
      ParallelIntersectBenchmark::cleanup(state);
    }
  };

  struct IncoherentRaysBenchmark : public ParallelIntersectBenchmark
  {
    GeometryType gtype;
    SceneFlags sflags;
    RTCBuildQuality quality;
    IntersectMode imode;
    IntersectVariant ivariant;
    size_t numPhi;
    RTCDeviceRef device;
    Ref<VerifyScene> scene;
    static const size_t numRays = 16*1024*1024;
    static const size_t deltaRays = 1024;
    
    IncoherentRaysBenchmark (std::string name, int isa, GeometryType gtype, SceneFlags sflags, RTCBuildQuality quality, IntersectMode imode, IntersectVariant ivariant, size_t numPhi)
      : ParallelIntersectBenchmark(name,isa,numRays,deltaRays), gtype(gtype), sflags(sflags), quality(quality), imode(imode), ivariant(ivariant), numPhi(numPhi), device(nullptr)  {}

    size_t setNumPrimitives(size_t N) 
    { 
      numPhi = size_t(ceilf(sqrtf(N/4.0f)));
      return 4*numPhi*numPhi;
    }

    bool setup(VerifyApplication* state) 
    {
      if (!ParallelIntersectBenchmark::setup(state))
        return false;

      std::string cfg = state->rtcore + ",start_threads=1,set_affinity=1,isa="+stringOfISA(isa);
      device = rtcNewDevice(cfg.c_str());
      errorHandler(nullptr,rtcGetDeviceError(device));
      rtcSetDeviceErrorFunction(device,errorHandler,nullptr);
      if (!supportsIntersectMode(device,imode))
        return false;

      scene = new VerifyScene(device,sflags);
      switch (gtype) {
      case TRIANGLE_MESH:    scene->addGeometry(quality,SceneGraph::createTriangleSphere(zero,one,numPhi)); break;
      case TRIANGLE_MESH_MB: scene->addGeometry(quality,SceneGraph::createTriangleSphere(zero,one,numPhi)->set_motion_vector(random_motion_vector2(0.01f))); break;
      case QUAD_MESH:        scene->addGeometry(quality,SceneGraph::createQuadSphere(zero,one,numPhi)); break;
      case QUAD_MESH_MB:     scene->addGeometry(quality,SceneGraph::createQuadSphere(zero,one,numPhi)->set_motion_vector(random_motion_vector2(0.01f))); break;
      case SUBDIV_MESH:      scene->addGeometry(quality,SceneGraph::createSubdivSphere(zero,one,8,float(numPhi)/8.0f)); break;
      case SUBDIV_MESH_MB:   scene->addGeometry(quality,SceneGraph::createSubdivSphere(zero,one,8,float(numPhi)/8.0f)->set_motion_vector(random_motion_vector2(0.01f))); break;
      default:               throw std::runtime_error("invalid geometry for benchmark");
      }
      rtcCommitScene (*scene);
      AssertNoError(device);      

      return true;
    }

    void render_block(size_t i, size_t dn)
    {
      RTCIntersectContext context;
      rtcInitIntersectContext(&context);
      context.flags = ((ivariant & VARIANT_COHERENT_INCOHERENT_MASK) == VARIANT_COHERENT) ? RTC_INTERSECT_CONTEXT_FLAG_COHERENT :  RTC_INTERSECT_CONTEXT_FLAG_INCOHERENT;

      RandomSampler sampler;
      RandomSampler_init(sampler, (int)i);

      switch (imode) 
      {
      case MODE_INTERSECT1: 
      {
        for (size_t j=0; j<dn; j++) {
          RTCRay ray; 
          fastMakeRay(ray,zero,sampler);
          switch (ivariant & VARIANT_INTERSECT_OCCLUDED_MASK) {
          case VARIANT_INTERSECT: rtcIntersect1(*scene,&context,&ray); break;
          case VARIANT_OCCLUDED : rtcOccluded1 (*scene,&context,&ray); break;
          }
        }
        break;
      }
      case MODE_INTERSECT4: 
      {
        for (size_t j=0; j<dn; j+=4) {
          RTCRay4 ray4;
          for (size_t k=0; k<4; k++) {
            setRay(ray4,k,fastMakeRay(zero,sampler));
          }
          __aligned(16) int valid4[4] = { -1,-1,-1,-1 };
          switch (ivariant & VARIANT_INTERSECT_OCCLUDED_MASK) {
          case VARIANT_INTERSECT: rtcIntersect4(valid4,*scene,&context,&ray4); break;
          case VARIANT_OCCLUDED : rtcOccluded4 (valid4,*scene,&context,&ray4); break;
          }
        }
        break;
      }
      case MODE_INTERSECT8: 
      {
        for (size_t j=0; j<dn; j+=8) {
          RTCRay8 ray8;
          for (size_t k=0; k<8; k++) {
            setRay(ray8,k,fastMakeRay(zero,sampler));
          }
          __aligned(32) int valid8[8] = { -1,-1,-1,-1,-1,-1,-1,-1 };
          switch (ivariant & VARIANT_INTERSECT_OCCLUDED_MASK) {
          case VARIANT_INTERSECT: rtcIntersect8(valid8,*scene,&context,&ray8); break;
          case VARIANT_OCCLUDED : rtcOccluded8 (valid8,*scene,&context,&ray8); break;
          }
        }
        break;
      }
      case MODE_INTERSECT16: 
      {
        for (size_t j=0; j<dn; j+=16) {
          RTCRay16 ray16;
          for (size_t k=0; k<16; k++) {
            setRay(ray16,k,fastMakeRay(zero,sampler));
          }
          __aligned(64) int valid16[16] = { -1,-1,-1,-1,-1,-1,-1,-1,-1,-1,-1,-1,-1,-1,-1,-1 };
          switch (ivariant & VARIANT_INTERSECT_OCCLUDED_MASK) {
          case VARIANT_INTERSECT: rtcIntersect16(valid16,*scene,&context,&ray16); break;
          case VARIANT_OCCLUDED : rtcOccluded16 (valid16,*scene,&context,&ray16); break;
          }
        }
        break;
      }
      case MODE_INTERSECT1M: 
      {
        for (size_t j=0; j<dn; j+=128) {
          RTCRay rays[128];
          for (size_t k=0; k<128; k++) fastMakeRay(rays[k],zero,sampler);
          switch (ivariant & VARIANT_INTERSECT_OCCLUDED_MASK) {
          case VARIANT_INTERSECT: rtcIntersect1M(*scene,&context,rays,128,sizeof(RTCRay)); break;
          case VARIANT_OCCLUDED : rtcOccluded1M (*scene,&context,rays,128,sizeof(RTCRay)); break;
          }
        }
        break;
      }
      default: break;
      }
    }

    virtual void cleanup(VerifyApplication* state) 
    {
      AssertNoError(device);
      scene = nullptr;
      device = nullptr;
      ParallelIntersectBenchmark::cleanup(state);
    }
  };

  static std::atomic<ssize_t> create_geometry_bytes_used(0);

  struct CreateGeometryBenchmark : public VerifyApplication::Benchmark
  {
    GeometryType gtype;
    SceneFlags sflags;
    RTCBuildQuality quality;
    size_t numPhi;
    size_t numMeshes;
    bool update;
    bool dobenchmark; // true = measure build performance, false = measure memory consumption
    size_t numPrimitives;
    RTCDeviceRef device;
    Ref<VerifyScene> scene;
    std::vector<Ref<SceneGraph::Node>> geometries;
    
    CreateGeometryBenchmark (std::string name, int isa, GeometryType gtype, SceneFlags sflags, RTCBuildQuality quality, size_t numPhi, size_t numMeshes, bool update, bool dobenchmark)
      : VerifyApplication::Benchmark(name,isa,dobenchmark ? "Mprims/s" : "MB",dobenchmark,dobenchmark?10:1), gtype(gtype), sflags(sflags), quality(quality), 
        numPhi(numPhi), numMeshes(numMeshes), update(update), dobenchmark(dobenchmark),
        numPrimitives(0), device(nullptr), scene(nullptr) {}

    size_t setNumPrimitives(size_t N) 
    { 
      numPhi = (size_t) ceilf(sqrtf(N/4.0f));
      return 4*numPhi*numPhi;
    }

    void create_scene()
    {
      scene = new VerifyScene(device,sflags);

      numPrimitives = 0;
      for (size_t i=0; i<numMeshes; i++)
      {
        numPrimitives += geometries[i]->numPrimitives();

        switch (gtype) { 
        case TRIANGLE_MESH:    
        case QUAD_MESH:        
        case SUBDIV_MESH:      
        case HAIR_GEOMETRY:
        case LINE_GEOMETRY:
        case TRIANGLE_MESH_MB: 
        case QUAD_MESH_MB:     
        case SUBDIV_MESH_MB:   
        case HAIR_GEOMETRY_MB:
        case LINE_GEOMETRY_MB:
          scene->addGeometry(quality,geometries[i]); 
          break;
        default: 
          throw std::runtime_error("invalid geometry for benchmark");
        }
      }
    }

    static bool memoryMonitor(void* userPtr, const ssize_t bytes, const bool /*post*/)
    {
      create_geometry_bytes_used += bytes;
      return true;
    }

    bool setup(VerifyApplication* state) 
    {
      std::string cfg = "start_threads=1,set_affinity=1,isa="+stringOfISA(isa) + ",threads=" + std::to_string((long long)numThreads)+","+state->rtcore;
      device = rtcNewDevice(cfg.c_str());
      errorHandler(nullptr,rtcGetDeviceError(device));
      rtcSetDeviceErrorFunction(device,errorHandler,nullptr);
      if (!dobenchmark) rtcSetDeviceMemoryMonitorFunction(device,memoryMonitor,nullptr);

      for (unsigned int i=0; i<numMeshes; i++)
      {
        switch (gtype) {
        case TRIANGLE_MESH:    
        case TRIANGLE_MESH_MB: geometries.push_back(SceneGraph::createTriangleSphere(zero,float(i+1),numPhi)); break;
        case QUAD_MESH:        
        case QUAD_MESH_MB:     geometries.push_back(SceneGraph::createQuadSphere(zero,float(i+1),numPhi)); break;
        case SUBDIV_MESH:      
        case SUBDIV_MESH_MB:   geometries.push_back(SceneGraph::createSubdivSphere(zero,float(i+1),8,float(numPhi)/8.0f)); break;
        case HAIR_GEOMETRY:    
        case HAIR_GEOMETRY_MB: geometries.push_back(SceneGraph::createHairyPlane(i,Vec3fa(float(i)),Vec3fa(1,0,0),Vec3fa(0,1,0),0.01f,0.00001f,4*numPhi*numPhi,RTC_GEOMETRY_SUBTYPE_RIBBON)); break;
        case LINE_GEOMETRY: 
        case LINE_GEOMETRY_MB: geometries.push_back(SceneGraph::createHairyPlane(i,Vec3fa(float(i)),Vec3fa(1,0,0),Vec3fa(0,1,0),0.01f,0.00001f,4*numPhi*numPhi/3,RTC_GEOMETRY_SUBTYPE_RIBBON)); break;
        default:               throw std::runtime_error("invalid geometry for benchmark");
        }

        switch (gtype) {
        case LINE_GEOMETRY:    
        case LINE_GEOMETRY_MB: geometries.back() = SceneGraph::convert_bezier_to_lines(geometries.back()); break;
        default: break;
        }

        switch (gtype) {
        case TRIANGLE_MESH_MB: 
        case QUAD_MESH_MB:     
        case SUBDIV_MESH_MB:   
        case HAIR_GEOMETRY_MB: 
        case LINE_GEOMETRY_MB: geometries.back() = geometries.back()->set_motion_vector(random_motion_vector2(0.0001f)); break;
        default: break;
        }
      }

      if (update)
        create_scene();

      return true;
    }

    float benchmark(VerifyApplication* state)
    {
      if (!update) create_scene();
      
      double t0 = getSeconds();
      
      if (update)
        for (unsigned int i=0; i<numMeshes; i++) 
          rtcCommitGeometry(rtcGetGeometry(*scene,i));
      
      create_geometry_bytes_used = 0;
      rtcCommitScene (*scene);
      AssertNoError(device);
      
      double t1 = getSeconds();

      if (dobenchmark)
        return 1E-6f*float(numPrimitives)/float(t1-t0);
      else
        return 1E-6f*create_geometry_bytes_used;
    }
      
    virtual void cleanup(VerifyApplication* state) 
    {
      scene = nullptr;
      device = nullptr;
      geometries.clear();
    }
  };

  /////////////////////////////////////////////////////////////////////////////////
  /////////////////////////////////////////////////////////////////////////////////
  /////////////////////////////////////////////////////////////////////////////////
  /////////////////////////////////////////////////////////////////////////////////

  VerifyApplication::VerifyApplication ()
    : Application(Application::FEATURE_RTCORE), 
      intensity(1.0f), 
      numPassedTests(0), numFailedTests(0), numFailedAndIgnoredTests(0),
      tests(new TestGroup("",false,false)), 
      device(nullptr),
      user_specified_tests(false), flatten(true), parallel(true), cdash(false), 
      database(""), update_database(false), benchmark_tolerance(0.05f),
      usecolors(true)
  {
    rtcore = ""; // do not start threads nor set affinty for normal tests 
    device = rtcNewDevice(rtcore.c_str());

#if defined(__WIN32__)
    usecolors = false;
#endif

    GeometryType gtypes[] = { TRIANGLE_MESH, TRIANGLE_MESH_MB, QUAD_MESH, QUAD_MESH_MB, SUBDIV_MESH, SUBDIV_MESH_MB };
    GeometryType gtypes_all[] = { TRIANGLE_MESH, TRIANGLE_MESH_MB, QUAD_MESH, QUAD_MESH_MB, SUBDIV_MESH, SUBDIV_MESH_MB, 
                                  HAIR_GEOMETRY, HAIR_GEOMETRY_MB, CURVE_GEOMETRY, CURVE_GEOMETRY_MB, LINE_GEOMETRY, LINE_GEOMETRY_MB };

    /* create list of all ISAs to test */
#if defined(EMBREE_TARGET_SSE2)
    if (hasISA(SSE2)) isas.push_back(SSE2);
#endif
#if defined(EMBREE_TARGET_SSE42)
    if (hasISA(SSE42)) isas.push_back(SSE42);
#endif
#if defined(EMBREE_TARGET_AVX)
    if (hasISA(AVX)) isas.push_back(AVX);
#endif
#if defined(EMBREE_TARGET_AVX2)
    if (hasISA(AVX2)) isas.push_back(AVX2);
#endif
#if defined(EMBREE_TARGET_AVX512KNL)
    if (hasISA(AVX512KNL)) isas.push_back(AVX512KNL);
#endif
#if defined(EMBREE_TARGET_AVX512SKX)
    if (hasISA(AVX512SKX)) isas.push_back(AVX512SKX);
#endif
    
    /* create list of all intersect modes to test */
    intersectModes.push_back(MODE_INTERSECT1);
    intersectModes.push_back(MODE_INTERSECT4);
    intersectModes.push_back(MODE_INTERSECT8);
    intersectModes.push_back(MODE_INTERSECT16);
    intersectModes.push_back(MODE_INTERSECT1M);
    intersectModes.push_back(MODE_INTERSECT1Mp);
    intersectModes.push_back(MODE_INTERSECTNM1);
    intersectModes.push_back(MODE_INTERSECTNM3);
    intersectModes.push_back(MODE_INTERSECTNM4);
    intersectModes.push_back(MODE_INTERSECTNM8);
    intersectModes.push_back(MODE_INTERSECTNM16);
    intersectModes.push_back(MODE_INTERSECTNp);
    
    /* create a list of all intersect variants for each intersect mode */
    intersectVariants.push_back(VARIANT_INTERSECT_COHERENT);
    intersectVariants.push_back(VARIANT_OCCLUDED_COHERENT);
    intersectVariants.push_back(VARIANT_INTERSECT_INCOHERENT);
    intersectVariants.push_back(VARIANT_OCCLUDED_INCOHERENT);
    intersectVariants.push_back(VARIANT_INTERSECT_OCCLUDED_COHERENT);

    /* create list of all scene flags to test */
    sceneFlags.push_back(SceneFlags(RTC_SCENE_FLAG_NONE,       RTC_BUILD_QUALITY_MEDIUM));
    sceneFlags.push_back(SceneFlags(RTC_SCENE_FLAG_ROBUST,        RTC_BUILD_QUALITY_MEDIUM));
    sceneFlags.push_back(SceneFlags(RTC_SCENE_FLAG_COMPACT,       RTC_BUILD_QUALITY_MEDIUM));
    sceneFlags.push_back(SceneFlags(RTC_SCENE_FLAG_ROBUST | RTC_SCENE_FLAG_COMPACT,RTC_BUILD_QUALITY_MEDIUM));
    sceneFlags.push_back(SceneFlags(RTC_SCENE_FLAG_NONE,       RTC_BUILD_QUALITY_HIGH));
    sceneFlags.push_back(SceneFlags(RTC_SCENE_FLAG_DYNAMIC,       RTC_BUILD_QUALITY_LOW));
    sceneFlags.push_back(SceneFlags(RTC_SCENE_FLAG_DYNAMIC | RTC_SCENE_FLAG_ROBUST,        RTC_BUILD_QUALITY_LOW));
    sceneFlags.push_back(SceneFlags(RTC_SCENE_FLAG_DYNAMIC | RTC_SCENE_FLAG_COMPACT,       RTC_BUILD_QUALITY_LOW));
    sceneFlags.push_back(SceneFlags(RTC_SCENE_FLAG_DYNAMIC | RTC_SCENE_FLAG_ROBUST | RTC_SCENE_FLAG_COMPACT,RTC_BUILD_QUALITY_LOW));

    sceneFlagsRobust.push_back(SceneFlags(RTC_SCENE_FLAG_ROBUST,        RTC_BUILD_QUALITY_MEDIUM));
    sceneFlagsRobust.push_back(SceneFlags(RTC_SCENE_FLAG_ROBUST | RTC_SCENE_FLAG_COMPACT,RTC_BUILD_QUALITY_MEDIUM));
    sceneFlagsRobust.push_back(SceneFlags(RTC_SCENE_FLAG_DYNAMIC | RTC_SCENE_FLAG_ROBUST,        RTC_BUILD_QUALITY_LOW));
    sceneFlagsRobust.push_back(SceneFlags(RTC_SCENE_FLAG_DYNAMIC | RTC_SCENE_FLAG_ROBUST | RTC_SCENE_FLAG_COMPACT,RTC_BUILD_QUALITY_LOW));

    sceneFlagsDynamic.push_back(SceneFlags(RTC_SCENE_FLAG_DYNAMIC,       RTC_BUILD_QUALITY_LOW));
    sceneFlagsDynamic.push_back(SceneFlags(RTC_SCENE_FLAG_DYNAMIC | RTC_SCENE_FLAG_ROBUST,        RTC_BUILD_QUALITY_LOW));
    sceneFlagsDynamic.push_back(SceneFlags(RTC_SCENE_FLAG_DYNAMIC | RTC_SCENE_FLAG_COMPACT,       RTC_BUILD_QUALITY_LOW));
    sceneFlagsDynamic.push_back(SceneFlags(RTC_SCENE_FLAG_DYNAMIC | RTC_SCENE_FLAG_ROBUST | RTC_SCENE_FLAG_COMPACT,RTC_BUILD_QUALITY_LOW));

    /**************************************************************************/
    /*                      Smaller API Tests                                 */
    /**************************************************************************/

    std::stack<Ref<TestGroup>> groups;
    groups.push(tests.dynamicCast<TestGroup>());
    auto push = [&] (Ref<TestGroup> group) {
      groups.top()->add(group.dynamicCast<Test>());
      groups.push(group);
    };

    groups.top()->add(new DeviceCreationTest("create_device"));
    
    /* add Embree internal tests */
    for (size_t i=2000000; i<3000000; i++) {
      const char* testName = (const char*) rtcGetDeviceProperty(device,(RTCDeviceProperty)i);
      if (testName == nullptr) break;
      groups.top()->add(new EmbreeInternalTest(testName,i-2000000));
    }
    groups.top()->add(new os_shrink_test());

    for (auto isa : isas)
    {
      push(new TestGroup(stringOfISA(isa),false,false));
      
      groups.top()->add(new MultipleDevicesTest("multiple_devices",isa));

      push(new TestGroup("get_bounds",true,true));
      for (auto gtype : gtypes_all)
        groups.top()->add(new GetBoundsTest(to_string(gtype),isa,gtype));
      groups.pop();

      push(new TestGroup("get_linear_bounds",true,true));
      for (auto gtype : gtypes_all)
        groups.top()->add(new GetLinearBoundsTest(to_string(gtype),isa,gtype));
      groups.pop();
      
      groups.top()->add(new GetUserDataTest("get_user_data",isa));

      push(new TestGroup("buffer_stride",true,true));
      for (auto gtype : gtypes)
        groups.top()->add(new BufferStrideTest(to_string(gtype),isa,gtype));
      groups.pop();
      
      /**************************************************************************/
      /*                        Builder Tests                                   */
      /**************************************************************************/
      
      push(new TestGroup("empty_scene",true,true));
      for (auto sflags : sceneFlags) 
        groups.top()->add(new EmptySceneTest(to_string(sflags),isa,sflags));
      groups.pop();
      
      push(new TestGroup("empty_geometry",true,true));
      for (auto sflags : sceneFlags) 
        groups.top()->add(new EmptyGeometryTest(to_string(sflags),isa,sflags,RTC_BUILD_QUALITY_MEDIUM));
      groups.pop();
      
      push(new TestGroup("many_build",false,false,false));
      for (auto sflags : sceneFlags) 
        groups.top()->add(new ManyBuildTest(to_string(sflags),isa,sflags,RTC_BUILD_QUALITY_MEDIUM));
      groups.pop();

      push(new TestGroup("build",true,true));
      for (auto sflags : sceneFlags) 
        groups.top()->add(new BuildTest(to_string(sflags),isa,sflags,RTC_BUILD_QUALITY_MEDIUM));
      groups.pop();
      
      push(new TestGroup("overlapping_primitives",true,true));
      for (auto sflags : sceneFlags)
        groups.top()->add(new OverlappingGeometryTest(to_string(sflags),isa,sflags,RTC_BUILD_QUALITY_MEDIUM,clamp(int(intensity*10000),1000,100000)));
      groups.pop();

      push(new TestGroup("new_delete_geometry",true,true));
      for (auto sflags : sceneFlagsDynamic) 
        groups.top()->add(new NewDeleteGeometryTest(to_string(sflags),isa,sflags));
      groups.pop();

      push(new TestGroup("user_geometry_id",true,true));
      for (auto sflags : sceneFlagsDynamic) 
        groups.top()->add(new UserGeometryIDTest(to_string(sflags),isa,sflags));
      groups.pop();
      
      push(new TestGroup("enable_disable_geometry",true,true));
      for (auto sflags : sceneFlagsDynamic) 
        groups.top()->add(new EnableDisableGeometryTest(to_string(sflags),isa,sflags));
      groups.pop();
      
      push(new TestGroup("update",true,true));
      for (auto sflags : sceneFlagsDynamic) {
        for (auto imode : intersectModes) {
          for (auto ivariant : intersectVariants) {
            if (has_variant(imode,ivariant)) {
              groups.top()->add(new UpdateTest("deformable."+to_string(sflags,imode,ivariant),isa,sflags,RTC_BUILD_QUALITY_REFIT,imode,ivariant));
              groups.top()->add(new UpdateTest("dynamic."+to_string(sflags,imode,ivariant),isa,sflags,RTC_BUILD_QUALITY_LOW,imode,ivariant));
            }
          }
        }
      }
      groups.pop();

      groups.top()->add(new GarbageGeometryTest("build_garbage_geom",isa));

      GeometryType gtypes_memory[] = { TRIANGLE_MESH, TRIANGLE_MESH_MB, QUAD_MESH, QUAD_MESH_MB, HAIR_GEOMETRY, HAIR_GEOMETRY_MB, LINE_GEOMETRY, LINE_GEOMETRY_MB };
      std::vector<std::pair<SceneFlags,RTCBuildQuality>> sflags_quality_memory;
      sflags_quality_memory.push_back(std::make_pair(SceneFlags(RTC_SCENE_FLAG_NONE,RTC_BUILD_QUALITY_MEDIUM),   RTC_BUILD_QUALITY_MEDIUM));
      sflags_quality_memory.push_back(std::make_pair(SceneFlags(RTC_SCENE_FLAG_NONE,RTC_BUILD_QUALITY_MEDIUM),   RTC_BUILD_QUALITY_MEDIUM));
      sflags_quality_memory.push_back(std::make_pair(SceneFlags(RTC_SCENE_FLAG_ROBUST,RTC_BUILD_QUALITY_MEDIUM),   RTC_BUILD_QUALITY_MEDIUM));
      sflags_quality_memory.push_back(std::make_pair(SceneFlags(RTC_SCENE_FLAG_DYNAMIC,RTC_BUILD_QUALITY_LOW),RTC_BUILD_QUALITY_LOW));

      push(new TestGroup("memory_consumption",false,false));

      for (auto gtype : gtypes_memory)
        for (auto sflags : sflags_quality_memory)
          groups.top()->add(new MemoryConsumptionTest(to_string(gtype)+"."+to_string(sflags.first,sflags.second),isa,gtype,sflags.first,sflags.second));

      groups.pop();

      /**************************************************************************/
      /*                     Interpolation Tests                                */
      /**************************************************************************/
      
      push(new TestGroup("interpolate",false,false));
      int interpolateTests[] = { 4,5,8,11,12,15 };

      push(new TestGroup("triangles",true,true));
      for (auto s : interpolateTests) 
        groups.top()->add(new InterpolateTrianglesTest(std::to_string((long long)(s)),isa,s));
      groups.pop();

      push(new TestGroup("subdiv",true,true));
      for (auto s : interpolateTests)
        groups.top()->add(new InterpolateSubdivTest(std::to_string((long long)(s)),isa,s));
      groups.pop();
        
      push(new TestGroup("hair",true,true));
      for (auto s : interpolateTests) 
        groups.top()->add(new InterpolateHairTest(std::to_string((long long)(s)),isa,s));
      groups.pop();

      groups.pop();
      
      /**************************************************************************/
      /*                      Intersection Tests                                */
      /**************************************************************************/

      push(new TestGroup("triangle_hit",true,true));
      for (auto sflags : sceneFlags) 
        for (auto imode : intersectModes) 
          for (auto ivariant : intersectVariants)
            if (has_variant(imode,ivariant))
                groups.top()->add(new TriangleHitTest(to_string(sflags,imode,ivariant),isa,sflags,RTC_BUILD_QUALITY_MEDIUM,imode,ivariant));
      groups.pop();
      
      push(new TestGroup("quad_hit",true,true));
      for (auto sflags : sceneFlags) 
        for (auto imode : intersectModes) 
          for (auto ivariant : intersectVariants)
            if (has_variant(imode,ivariant))
                groups.top()->add(new QuadHitTest(to_string(sflags,imode,ivariant),isa,sflags,RTC_BUILD_QUALITY_MEDIUM,imode,ivariant));
      groups.pop();

      if (rtcGetDeviceProperty(device,RTC_DEVICE_PROPERTY_RAY_MASK_SUPPORTED)) 
      {
        push(new TestGroup("ray_masks",true,true));
        for (auto sflags : sceneFlags) 
          for (auto imode : intersectModes) 
            for (auto ivariant : intersectVariants)
              if (has_variant(imode,ivariant))
                  groups.top()->add(new RayMasksTest(to_string(sflags,imode,ivariant),isa,sflags,RTC_BUILD_QUALITY_MEDIUM,imode,ivariant));
        groups.pop();
      }
      
      if (rtcGetDeviceProperty(device,RTC_DEVICE_PROPERTY_BACKFACE_CULLING_ENABLED)) 
      {
        push(new TestGroup("backface_culling",true,true));
        for (auto gtype : gtypes)
          for (auto sflags : sceneFlags) 
            for (auto imode : intersectModes) 
              for (auto ivariant : intersectVariants)
                if (has_variant(imode,ivariant))
                    groups.top()->add(new BackfaceCullingTest(to_string(gtype,sflags,imode,ivariant),isa,sflags,RTC_BUILD_QUALITY_MEDIUM,gtype,imode,ivariant));
        groups.pop();
      }
      
      push(new TestGroup("intersection_filter",true,true));
      if (rtcGetDeviceProperty(device,RTC_DEVICE_PROPERTY_FILTER_FUNCTION_SUPPORTED)) 
      {
        for (auto sflags : sceneFlags) 
          for (auto imode : intersectModes) 
            for (auto ivariant : intersectVariants)
              if (has_variant(imode,ivariant))
                  groups.top()->add(new IntersectionFilterTest("triangles."+to_string(sflags,imode,ivariant),isa,sflags,RTC_BUILD_QUALITY_MEDIUM,false,imode,ivariant));
        
        for (auto sflags : sceneFlags) 
          for (auto imode : intersectModes) 
            for (auto ivariant : intersectVariants)
              if (has_variant(imode,ivariant))
                  groups.top()->add(new IntersectionFilterTest("subdiv."+to_string(sflags,imode,ivariant),isa,sflags,RTC_BUILD_QUALITY_MEDIUM,true,imode,ivariant));
      }
      groups.pop();
      
      push(new TestGroup("inactive_rays",true,true));
      for (auto sflags : sceneFlags) 
        for (auto imode : intersectModes) 
          for (auto ivariant : intersectVariants)
            if (has_variant(imode,ivariant))
                if (imode != MODE_INTERSECT1) // INTERSECT1 does not support disabled rays
                  groups.top()->add(new InactiveRaysTest(to_string(sflags,imode,ivariant),isa,sflags,RTC_BUILD_QUALITY_MEDIUM,imode,ivariant));
      groups.pop();
      
      push(new TestGroup("watertight_triangles",true,true)); {
        std::string watertightModels [] = {"sphere.triangles", "plane.triangles"};
        const Vec3fa watertight_pos = Vec3fa(148376.0f,1234.0f,-223423.0f);
        for (auto sflags : sceneFlagsRobust) 
          for (auto imode : intersectModes) 
            for (std::string model : watertightModels) 
              groups.top()->add(new WatertightTest(to_string(sflags,imode)+"."+model,isa,sflags,imode,model,watertight_pos));
        groups.pop();
      }

      push(new TestGroup("watertight_triangles_mb",true,true)); {
        std::string watertightModels [] = {"sphere.triangles_mb", "plane.triangles_mb"};
        const Vec3fa watertight_pos = Vec3fa(148376.0f,1234.0f,-223423.0f);
        for (auto sflags : sceneFlagsRobust) 
          for (auto imode : intersectModes) 
            for (std::string model : watertightModels) 
              groups.top()->add(new WatertightTest(to_string(sflags,imode)+"."+model,isa,sflags,imode,model,watertight_pos));
        groups.pop();
      }

      push(new TestGroup("watertight_quads",true,true)); {
        std::string watertightModels [] = {"sphere.quads", "plane.quads"};
        const Vec3fa watertight_pos = Vec3fa(148376.0f,1234.0f,-223423.0f);
        for (auto sflags : sceneFlagsRobust) 
          for (auto imode : intersectModes) 
            for (std::string model : watertightModels) 
              groups.top()->add(new WatertightTest(to_string(sflags,imode)+"."+model,isa,sflags,imode,model,watertight_pos));
        groups.pop();
      }

      push(new TestGroup("watertight_quads_mb",true,true)); {
        std::string watertightModels [] = {"sphere.quads_mb", "plane.quads_mb"};
        const Vec3fa watertight_pos = Vec3fa(148376.0f,1234.0f,-223423.0f);
        for (auto sflags : sceneFlagsRobust) 
          for (auto imode : intersectModes) 
            for (std::string model : watertightModels) 
              groups.top()->add(new WatertightTest(to_string(sflags,imode)+"."+model,isa,sflags,imode,model,watertight_pos));
        groups.pop();
      }

      push(new TestGroup("watertight_subdiv",true,true)); {
        std::string watertightModels [] = { "sphere.subdiv", "plane.subdiv"};
        const Vec3fa watertight_pos = Vec3fa(148376.0f,1234.0f,-223423.0f);
        for (auto sflags : sceneFlagsRobust) 
          for (auto imode : intersectModes) 
            for (std::string model : watertightModels) 
              groups.top()->add(new WatertightTest(to_string(sflags,imode)+"."+model,isa,sflags,imode,model,watertight_pos));
        groups.pop();
      }
      
      /*push(new TestGroup("small_triangle_hit_test",true,true)); {
        const Vec3fa pos = Vec3fa(0.0f,0.0f,0.0f);
        const float radius = 1000000.0f;
        for (auto sflags : sceneFlags) 
          for (auto imode : intersectModes) 
            groups.top()->add(new SmallTriangleHitTest(to_string(sflags,imode),isa,sflags,imode,pos,radius));
        groups.pop();
        }*/
      
      push(new TestGroup("ray_alignment_test",true,true)); {
        std::string watertightModels [] = {"sphere.triangles", "sphere.quads", "sphere.subdiv" };
        for (auto sflags : sceneFlagsRobust) 
          for (auto imode : intersectModes) 
            for (std::string model : watertightModels) 
              groups.top()->add(new RayAlignmentTest(to_string(sflags,imode)+"."+model,isa,sflags,imode,model));
        groups.pop();
      }

      if (rtcGetDeviceProperty(device,RTC_DEVICE_PROPERTY_IGNORE_INVALID_RAYS_ENABLED))
      {
        push(new TestGroup("nan_test",true,false));
        for (auto sflags : sceneFlags) 
          for (auto imode : intersectModes) 
            for (auto ivariant : intersectVariants)
              if (has_variant(imode,ivariant))
                  groups.top()->add(new NaNTest(to_string(sflags,imode,ivariant),isa,sflags,RTC_BUILD_QUALITY_MEDIUM,imode,ivariant));
        groups.pop();
        
        push(new TestGroup("inf_test",true,false));
        for (auto sflags : sceneFlags) 
          for (auto imode : intersectModes) 
            for (auto ivariant : intersectVariants)
              if (has_variant(imode,ivariant))
                  groups.top()->add(new InfTest(to_string(sflags,imode,ivariant),isa,sflags,RTC_BUILD_QUALITY_MEDIUM,imode,ivariant));
        groups.pop();
      }
    
      /**************************************************************************/
      /*                  Randomized Stress Testing                             */
      /**************************************************************************/
      
      groups.top()->add(new IntensiveRegressionTest("regression_static",isa,rtcore_regression_static_thread,0,30));
      groups.top()->add(new IntensiveRegressionTest("regression_dynamic",isa,rtcore_regression_dynamic_thread,0,30));

      if (rtcGetDeviceProperty(device,RTC_DEVICE_PROPERTY_COMMIT_JOIN_SUPPORTED)) {
	groups.top()->add(new IntensiveRegressionTest("regression_static_build_join", isa,rtcore_regression_static_thread,2,30));
	groups.top()->add(new IntensiveRegressionTest("regression_dynamic_build_join",isa,rtcore_regression_dynamic_thread,2,30));
      }

      groups.top()->add(new MemoryMonitorTest("regression_static_memory_monitor", isa,rtcore_regression_static_thread,30));
      groups.top()->add(new MemoryMonitorTest("regression_dynamic_memory_monitor",isa,rtcore_regression_dynamic_thread,30));

      /**************************************************************************/
      /*                           Benchmarks                                   */
      /**************************************************************************/
      
      push(new TestGroup("benchmarks",false,false));

      std::vector<std::pair<SceneFlags,RTCBuildQuality>> benchmark_sflags_quality;
      benchmark_sflags_quality.push_back(std::make_pair(SceneFlags(RTC_SCENE_FLAG_NONE,       RTC_BUILD_QUALITY_MEDIUM),RTC_BUILD_QUALITY_MEDIUM));
      benchmark_sflags_quality.push_back(std::make_pair(SceneFlags(RTC_SCENE_FLAG_ROBUST,        RTC_BUILD_QUALITY_MEDIUM),RTC_BUILD_QUALITY_MEDIUM));
      benchmark_sflags_quality.push_back(std::make_pair(SceneFlags(RTC_SCENE_FLAG_COMPACT,       RTC_BUILD_QUALITY_MEDIUM),RTC_BUILD_QUALITY_MEDIUM));
      benchmark_sflags_quality.push_back(std::make_pair(SceneFlags(RTC_SCENE_FLAG_ROBUST | RTC_SCENE_FLAG_COMPACT,RTC_BUILD_QUALITY_MEDIUM),RTC_BUILD_QUALITY_MEDIUM));
      benchmark_sflags_quality.push_back(std::make_pair(SceneFlags(RTC_SCENE_FLAG_DYNAMIC,       RTC_BUILD_QUALITY_LOW),RTC_BUILD_QUALITY_LOW));

      std::vector<std::pair<IntersectMode,IntersectVariant>> benchmark_imodes_ivariants;
      benchmark_imodes_ivariants.push_back(std::make_pair(MODE_INTERSECT1,VARIANT_INTERSECT));
      benchmark_imodes_ivariants.push_back(std::make_pair(MODE_INTERSECT1,VARIANT_OCCLUDED));
      benchmark_imodes_ivariants.push_back(std::make_pair(MODE_INTERSECT4,VARIANT_INTERSECT));
      benchmark_imodes_ivariants.push_back(std::make_pair(MODE_INTERSECT4,VARIANT_OCCLUDED));
      benchmark_imodes_ivariants.push_back(std::make_pair(MODE_INTERSECT8,VARIANT_INTERSECT));
      benchmark_imodes_ivariants.push_back(std::make_pair(MODE_INTERSECT8,VARIANT_OCCLUDED));
      benchmark_imodes_ivariants.push_back(std::make_pair(MODE_INTERSECT16,VARIANT_INTERSECT));
      benchmark_imodes_ivariants.push_back(std::make_pair(MODE_INTERSECT16,VARIANT_OCCLUDED));
      benchmark_imodes_ivariants.push_back(std::make_pair(MODE_INTERSECT1M,VARIANT_INTERSECT_INCOHERENT));
      benchmark_imodes_ivariants.push_back(std::make_pair(MODE_INTERSECT1M,VARIANT_OCCLUDED_INCOHERENT));

      GeometryType benchmark_gtypes[] = { 
        TRIANGLE_MESH, 
        TRIANGLE_MESH_MB, 
        QUAD_MESH, 
        QUAD_MESH_MB, 
        SUBDIV_MESH, 
        //SUBDIV_MESH_MB  // FIXME: not supported yet
        // FIXME: use more geometry types
      };

      groups.top()->add(new SimpleBenchmark("simple",isa));
      
      for (auto gtype : benchmark_gtypes)
        for (auto sflags : benchmark_sflags_quality) 
          for (auto imode : benchmark_imodes_ivariants)
            groups.top()->add(new CoherentRaysBenchmark("coherent."+to_string(gtype)+"_1000k."+to_string(sflags.first,imode.first,imode.second),
                                                        isa,gtype,sflags.first,sflags.second,imode.first,imode.second,501));

      for (auto gtype : benchmark_gtypes)
        for (auto sflags : benchmark_sflags_quality) 
          for (auto imode : benchmark_imodes_ivariants)
            groups.top()->add(new IncoherentRaysBenchmark("incoherent."+to_string(gtype)+"_1000k."+to_string(sflags.first,imode.first,imode.second),
                                                          isa,gtype,sflags.first,sflags.second,imode.first,imode.second,501));

      std::vector<std::pair<SceneFlags,RTCBuildQuality>> benchmark_create_sflags_quality;
      benchmark_create_sflags_quality.push_back(std::make_pair(SceneFlags(RTC_SCENE_FLAG_NONE,RTC_BUILD_QUALITY_MEDIUM),RTC_BUILD_QUALITY_MEDIUM));
      benchmark_create_sflags_quality.push_back(std::make_pair(SceneFlags(RTC_SCENE_FLAG_DYNAMIC,RTC_BUILD_QUALITY_LOW),RTC_BUILD_QUALITY_LOW));

      GeometryType benchmark_create_gtypes[] = { 
        TRIANGLE_MESH, 
        TRIANGLE_MESH_MB, 
        QUAD_MESH, 
        QUAD_MESH_MB, 
        HAIR_GEOMETRY,
        HAIR_GEOMETRY_MB,
        LINE_GEOMETRY,
        LINE_GEOMETRY_MB
      };

      std::vector<std::tuple<const char*,int,int>> num_primitives;
      num_primitives.push_back(std::make_tuple("120",6,1));
      num_primitives.push_back(std::make_tuple("1k" ,17,1));
      num_primitives.push_back(std::make_tuple("10k",51,1));
      num_primitives.push_back(std::make_tuple("100k",159,1));
      num_primitives.push_back(std::make_tuple("10000k_1",801,1));
      num_primitives.push_back(std::make_tuple("1000k_1",501,1));
      num_primitives.push_back(std::make_tuple("100k_10",159,10));
      num_primitives.push_back(std::make_tuple("10k_100",51,100));
      num_primitives.push_back(std::make_tuple("1k_1000",17,1000));

      for (auto gtype : benchmark_create_gtypes)
        for (auto sflags : benchmark_create_sflags_quality)
          for (auto num_prims : num_primitives)
            groups.top()->add(new CreateGeometryBenchmark("create."+to_string(gtype)+"_"+std::get<0>(num_prims)+"."+to_string(sflags.first,sflags.second),
                                                          isa,gtype,sflags.first,sflags.second,std::get<1>(num_prims),std::get<2>(num_prims),false,true));

      std::vector<std::pair<SceneFlags,RTCBuildQuality>> benchmark_update_sflags_quality;
      benchmark_update_sflags_quality.push_back(std::make_pair(SceneFlags(RTC_SCENE_FLAG_DYNAMIC,RTC_BUILD_QUALITY_LOW),RTC_BUILD_QUALITY_MEDIUM));
      benchmark_update_sflags_quality.push_back(std::make_pair(SceneFlags(RTC_SCENE_FLAG_DYNAMIC,RTC_BUILD_QUALITY_LOW),RTC_BUILD_QUALITY_REFIT));
      benchmark_update_sflags_quality.push_back(std::make_pair(SceneFlags(RTC_SCENE_FLAG_DYNAMIC,RTC_BUILD_QUALITY_LOW),RTC_BUILD_QUALITY_LOW));

      for (auto gtype : benchmark_create_gtypes)
        for (auto sflags : benchmark_update_sflags_quality)
          for (auto num_prims : num_primitives)
            groups.top()->add(new CreateGeometryBenchmark("update."+to_string(gtype)+"_"+std::get<0>(num_prims)+"."+to_string(sflags.first,sflags.second),
                                                          isa,gtype,sflags.first,sflags.second,std::get<1>(num_prims),std::get<2>(num_prims),true,true));

      groups.pop(); // benchmarks

      /**************************************************************************/
      /*                        Memory Consumption                              */
      /**************************************************************************/
   
      push(new TestGroup("embree_reported_memory",false,false));

      for (auto gtype : benchmark_create_gtypes)
        for (auto sflags : benchmark_create_sflags_quality)
          for (auto num_prims : num_primitives)
            groups.top()->add(new CreateGeometryBenchmark(to_string(gtype)+"_"+std::get<0>(num_prims)+"."+to_string(sflags.first,sflags.second),
                                                          isa,gtype,sflags.first,sflags.second,std::get<1>(num_prims),std::get<2>(num_prims),false,false));

      groups.pop(); // embree_reported_memory

      groups.pop(); // isa
    }

    prefix_test_names(tests);

    /* ignore failure of some tests that are known to fail */
    map_tests(tests, [&] (Ref<Test> test) { 
        if (test->name.find("watertight_subdiv") != std::string::npos) test->ignoreFailure = true;
      });
    
    /**************************************************************************/
    /*                     Command Line Parsing                               */
    /**************************************************************************/
  
    registerOption("run", [this] (Ref<ParseStream> cin, const FileName& path) {
        if (!user_specified_tests) enable_disable_all_tests(tests,false);
        user_specified_tests = true;
        std::string regex = cin->getString();
        if (!enable_disable_some_tests(tests,regex,true)) {
          std::cout << "no tests matched regular expression " << regex << std::endl;
          exit(1);
        }
      }, "--run <regexpr>: Runs all tests whose name match the regular expression. If no test matches the application fails.");

    registerOption("enable", [this] (Ref<ParseStream> cin, const FileName& path) {
        if (!user_specified_tests) enable_disable_all_tests(tests,false);
        user_specified_tests = true;
        std::string regex = cin->getString();
        enable_disable_some_tests(tests,regex,true);
      }, "--enable <regexpr>: Enables all tests whose name matches the regular expression.");

    registerOption("skip", [this] (Ref<ParseStream> cin, const FileName& path) {
        user_specified_tests = true;
        std::string regex = cin->getString();
        enable_disable_some_tests(tests,regex,false);
      }, "--skip <regexpr>: Skips all tests whose name matches the regular expression.");
    registerOptionAlias("skip","disable");

    registerOption("skip-before", [this] (Ref<ParseStream> cin, const FileName& path) {
        user_specified_tests = true;
        bool found = false;
        std::string regex = cin->getString();
        map_tests(tests, [&] (Ref<Test> test) {
            if (regex_match(test->name,regex)) found = true;
            test->enabled &= found;
          });
      }, "--skip-before <regexpr>: Skips all tests before the first test matching the regular expression.");
    registerOptionAlias("skip-before","disable-before");

    registerOption("flatten", [this] (Ref<ParseStream> cin, const FileName& path) {
        flatten = false;
      }, "--flatten: shows all leaf test names when executing tests");
    
    registerOption("sequential", [this] (Ref<ParseStream> cin, const FileName& path) {
        parallel = false;
      }, "--sequential: execute all tests sequentially");

    registerOption("parallel", [this] (Ref<ParseStream> cin, const FileName& path) {
        parallel = true;
      }, "--parallel: parallelized test execution (default)");

    registerOption("colors", [this] (Ref<ParseStream> cin, const FileName& path) {
        usecolors = true;
      }, "--colors: do use shell colors");

    registerOption("no-colors", [this] (Ref<ParseStream> cin, const FileName& path) {
        usecolors = false;
      }, "--no-colors: do not use shell colors");

    registerOption("cdash", [this] (Ref<ParseStream> cin, const FileName& path) {
        cdash = true;
      }, "--cdash: prints cdash measurements");

    registerOption("database", [this] (Ref<ParseStream> cin, const FileName& path) {
        database = cin->getString();
        update_database = true;
      }, "--database <folder>: location to folder containing the measurement database");

    registerOption("compare", [this] (Ref<ParseStream> cin, const FileName& path) {
        database = cin->getString();
        update_database = false;
      }, "--compare <folder>: compares with database, but does not update database");

    registerOption("benchmark-tolerance", [this] (Ref<ParseStream> cin, const FileName& path) {
        benchmark_tolerance = cin->getFloat();
      }, "--benchmark-tolerance: maximal relative slowdown to let a test pass");
    registerOptionAlias("benchmark-tolerance","tolerance");

    registerOption("print-tests", [this] (Ref<ParseStream> cin, const FileName& path) {
        print_tests(tests,0);
        exit(1);
      }, "--print-tests: prints all enabled test names");
    registerOptionAlias("print-tests","print-names");

    registerOption("print-ctests", [this] (Ref<ParseStream> cin, const FileName& path) {
        print_ctests(tests,0);
        exit(1);
      }, "--print-ctests: prints all test in a form to add to CMakeLists.txt");
    
    registerOption("intensity", [this] (Ref<ParseStream> cin, const FileName& path) {
        intensity = cin->getFloat();
      }, "--intensity <float>: intensity of testing to perform");

    registerOption("plot-over-primitives", [this] (Ref<ParseStream> cin, const FileName& path) {
        std::vector<Ref<Benchmark>> benchmarks;
        FileName outFileName = parse_benchmark_list(cin,benchmarks);
        plot(benchmarks,outFileName,"#primitives",1000,1100000,1.2f,0,[&] (Ref<Benchmark> benchmark, size_t& N) {
            N = benchmark->setNumPrimitives(N);
            benchmark->setup(this);
            Statistics stat = benchmark->benchmark_loop(this);
            benchmark->cleanup(this);
            return stat;
          });
        exit(1);
      }, "--plot-over-primitives <benchmark0> <benchmark1> ... <outfile>: Plots performance over number of primitives to outfile for the specified benchmarks.");

    registerOption("plot-over-threads", [this] (Ref<ParseStream> cin, const FileName& path) {
        std::vector<Ref<Benchmark>> benchmarks;
        FileName outFileName = parse_benchmark_list(cin,benchmarks);
        plot(benchmarks,outFileName,"#threads",2,getNumberOfLogicalThreads(),1.0f,2,[&] (Ref<Benchmark> benchmark, size_t N) {
            benchmark->setNumThreads(N);
            benchmark->setup(this);
            Statistics stat = benchmark->benchmark_loop(this);
            benchmark->cleanup(this);
            return stat;
          });
        exit(1);
      }, "--plot-over-primitives <benchmark0> <benchmark1> ... <outfile>: Plots performance over number of primitives to outfile for the specified benchmarks.");

    /* the internal tasking system need the device to be present to allow parallel test execution */
#if !defined(TASKING_INTERNAL)
    device = nullptr;
#endif
  }

  void VerifyApplication::prefix_test_names(Ref<Test> test, std::string prefix)
  {
    if (Ref<TestGroup> group = test.dynamicCast<TestGroup>()) 
      for (auto& t : group->tests) 
        prefix_test_names(t,group->extend_prefix(prefix));

    test->name = prefix + test->name;
    name2test[test->name] = test;
  }

  FileName VerifyApplication::parse_benchmark_list(Ref<ParseStream> cin, std::vector<Ref<Benchmark>>& benchmarks)
  {
    std::vector<std::string> regexpr;
    while (cin->peek() != "" && cin->peek()[0] != '-') 
      regexpr.push_back(cin->getString());
    
    if (regexpr.size() == 0) throw std::runtime_error("no output file specified");
    FileName outFileName = regexpr.back();
    regexpr.pop_back();
    
    for (size_t i=0; i<regexpr.size(); i++) 
    {
      map_tests(tests,[&] (Ref<Test> test) {
          if (!regex_match(test->name,regexpr[i])) return;
          Ref<Benchmark> benchmark = test.dynamicCast<Benchmark>();
          if (!benchmark) return;
          benchmarks.push_back(benchmark);
        });
    }
    return outFileName;
  }

  bool VerifyApplication::update_tests(Ref<Test> test)
  {
    if (Ref<TestGroup> group = test.dynamicCast<TestGroup>()) 
    {
      bool any_enabled = false;
      for (auto t : group->tests) any_enabled |= update_tests(t);
      return test->enabled = any_enabled;
    } 
    else 
      return test->enabled;
  }

  void VerifyApplication::print_tests(Ref<Test> test, size_t depth)
  {
    if (!test->isEnabled()) return;

    if (Ref<TestGroup> group = test.dynamicCast<TestGroup>()) 
    {
      std::cout << std::string(2*depth,' ') << group->name << (group->name != "" ? " " : "") << "{" << std::endl;
      for (auto& t : group->tests) print_tests(t,depth+1);
      std::cout << std::string(2*depth,' ') << "}" << std::endl;
    } else {
      std::cout << std::string(2*depth,' ') << test->name << std::endl;
    }
  }

  void VerifyApplication::print_ctests(Ref<Test> test, size_t depth)
  {
    if (!test->isEnabled()) return;

    if (Ref<TestGroup> group = test.dynamicCast<TestGroup>()) 
    {
      for (auto& t : group->tests) print_ctests(t,depth+1);
    } else {
      std::cout << "ADD_TEST(NAME " << test->name << " COMMAND verify --no-colors --cdash-measurements --run " << test->name << std::endl;
    }
  }

  template<typename Function> 
  void VerifyApplication::map_tests(Ref<Test> test, const Function& f)
  {
    if (Ref<TestGroup> group = test.dynamicCast<TestGroup>()) {
      for (auto& t : group->tests) map_tests(t,f);
    } else {
      f(test);
    }
  }

  void VerifyApplication::enable_disable_all_tests(Ref<Test> test, bool enabled)
  {
    map_tests(test, [&] (Ref<Test> test) { test->enabled = enabled; });
    update_tests(test);
  }

  size_t VerifyApplication::enable_disable_some_tests(Ref<Test> test, std::string regex, bool enabled)
  {
    size_t N = 0;
    map_tests(test, [&] (Ref<Test> test) { 
        if (regex_match(test->name,regex)) {
          test->enabled = enabled;
          N++;
        }
      });
   update_tests(test);
   return N;
  }

  template<typename Closure>
  void VerifyApplication::plot(std::vector<Ref<Benchmark>> benchmarks, const FileName outFileName, std::string xlabel, size_t startN, size_t endN, float f, size_t dn, const Closure& test)
  {
    std::fstream plot;
    plot.open(outFileName, std::fstream::out | std::fstream::trunc);
    plot << "set key inside right top vertical Right noreverse enhanced autotitles box linetype -1 linewidth 1.000" << std::endl;
    plot << "set samples 50, 50" << std::endl;
    plot << "set title \"" << outFileName.name() << "\"" << std::endl; 
    plot << "set xlabel \"" + xlabel + "\"" << std::endl;
    if (f != 1.0f) plot << "set logscale x" << std::endl;
    if (benchmarks.size())
      plot << "set ylabel \"" << benchmarks[0]->unit << "\"" << std::endl;
    plot << "set yrange [0:]" << std::endl;

    plot << "plot \\" << std::endl;
    for (size_t i=0; i<benchmarks.size(); i++) {
      plot << "\"" << outFileName.name() << "." << benchmarks[i]->name << ".txt\" using 1:2 title \"" << benchmarks[i]->name << "\" with lines";
      if (i != benchmarks.size()-1) plot << ",\\";
      plot << std::endl;
    }
    plot << std::endl;
    plot.close();
    
    for (auto benchmark : benchmarks) 
    {
      std::fstream data;
      data.open(outFileName.name()+"."+benchmark->name+".txt", std::fstream::out | std::fstream::trunc);
      std::cout << benchmark->name << std::endl;
      for (size_t i=startN; i<=endN; i=size_t(i*f)+dn) 
      {
        size_t N = i;
        Statistics stat = test(benchmark,N);
        data << " " << N << " " << stat.getAvg() << std::endl;
        std::cout<< " " << N << " " << stat.getAvg() << std::endl;
      }
      data.close();
    }
  }

  int VerifyApplication::main(int argc, char** argv) try
  {
    /* for best performance set FTZ and DAZ flags in MXCSR control and status register */
    _MM_SET_FLUSH_ZERO_MODE(_MM_FLUSH_ZERO_ON);
    _MM_SET_DENORMALS_ZERO_MODE(_MM_DENORMALS_ZERO_ON);

    /* parse command line options */
    parseCommandLine(argc,argv);

    /* run all enabled tests */
    tests->execute(this,false);

    /* print result */
    std::cout << std::endl;
    std::cout << std::setw(TEXT_ALIGN) << "Tests passed" << ": " << numPassedTests << std::endl; 
    std::cout << std::setw(TEXT_ALIGN) << "Tests failed" << ": " << numFailedTests << std::endl; 
    std::cout << std::setw(TEXT_ALIGN) << "Tests failed and ignored" << ": " << numFailedAndIgnoredTests << std::endl; 
    std::cout << std::endl;

    return (int)numFailedTests;
  }
  catch (const std::exception& e) {
    std::cout << "Error: " << e.what() << std::endl;
    return 1;
  }
  catch (...) {
    std::cout << "Error: unknown exception caught." << std::endl;
    return 1;
  }
}

int main(int argc, char** argv)
{
  embree::VerifyApplication app;
  return app.main(argc,argv);
}<|MERGE_RESOLUTION|>--- conflicted
+++ resolved
@@ -1569,14 +1569,9 @@
     
     static void move_mesh(RTCGeometry mesh, size_t numVertices, Vec3fa& pos) 
     {
-<<<<<<< HEAD
       Vec3fa* vertices = (Vec3fa*) rtcGetGeometryBufferData(mesh,RTC_BUFFER_TYPE_VERTEX,0);
       for (size_t i=0; i<numVertices; i++)
         vertices[i] += Vec3fa(pos);
-=======
-      Vec3fa* vertices = (Vec3fa*) rtcGetBufferData(mesh,RTC_VERTEX_BUFFER); 
-      for (size_t i=0; i<numVertices; i++) vertices[i] += Vec3fa(pos);
->>>>>>> 760a1287
       rtcCommitGeometry(mesh);
     }
 
@@ -3296,11 +3291,7 @@
             }
             case 1: {
               RTCGeometry hgeom = rtcGetGeometry(*task->scene,geom[index].first);
-<<<<<<< HEAD
               Vec3fa* vertices = (Vec3fa*) rtcGetGeometryBufferData(hgeom, RTC_BUFFER_TYPE_VERTEX, 0);
-=======
-              Vec3fa* vertices = (Vec3fa*) rtcGetBufferData(hgeom,RTC_VERTEX_BUFFER);
->>>>>>> 760a1287
               if (vertices) { 
                 for (size_t i=0; i<numVertices[index]; i++) vertices[i] += Vec3fa(0.1f);
               }
@@ -3308,11 +3299,7 @@
               {
               case 4: case 5: case 10: case 11:
                 RTCGeometry hgeom = rtcGetGeometry(*task->scene, geom[index].first);
-<<<<<<< HEAD
                 Vec3fa* vertices = (Vec3fa*)rtcGetGeometryBufferData(hgeom, RTC_BUFFER_TYPE_VERTEX, 1);
-=======
-                Vec3fa* vertices = (Vec3fa*)rtcGetBufferData(hgeom, RTC_VERTEX_BUFFER1);
->>>>>>> 760a1287
                 if (vertices) {
                   for (size_t i = 0; i < numVertices[index]; i++) vertices[i] += Vec3fa(0.1f);
                 }
