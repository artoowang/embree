--- conflicted
+++ resolved
@@ -20,14 +20,9 @@
 #include "sys/intrinsics.h"
 #include "sse_special.h"
 
-<<<<<<< HEAD
-#if !defined(__SSE4_1__)
-  #define _mm_blendv_ps __emu_mm_blendv_ps
-=======
 namespace embree 
 {
 #if !defined(__SSE4_1__)
->>>>>>> c079c1ca
   __forceinline __m128 _mm_blendv_ps( __m128 f, __m128 t, __m128 mask ) { 
     return _mm_or_ps(_mm_and_ps(mask, t), _mm_andnot_ps(mask, f)); 
   }
