--- conflicted
+++ resolved
@@ -156,15 +156,9 @@
 
     template<int scale = 4>
     static __forceinline vint4 gather(const int* ptr, const vint4& index) {
-<<<<<<< HEAD
 #if defined(__AVX2__)
       return _mm_i32gather_epi32(ptr, index, scale);
 #else
-=======
-    #if defined(__AVX2__)
-      return _mm_i32gather_epi32(ptr, index, scale);
-    #else
->>>>>>> 71a828eb
       return vint4(
           *(int*)(((char*)ptr)+scale*index[0]),
           *(int*)(((char*)ptr)+scale*index[1]),
@@ -176,17 +170,11 @@
     template<int scale = 4>
     static __forceinline vint4 gather(const vboolf4& mask, const int* ptr, const vint4& index) {
       vint4 r = vint4::undefined();
-<<<<<<< HEAD
 #if defined(__AVX512VL__)
       return _mm_mmask_i32gather_epi32(r, mask, index, ptr, scale);
 #elif defined(__AVX2__)
       return _mm_mask_i32gather_epi32(r, ptr, index, mask, scale);
 #else
-=======
-    #if defined(__AVX2__)
-      return _mm_mask_i32gather_epi32(r, ptr, index, mask, scale);
-    #else
->>>>>>> 71a828eb
       if (likely(mask[0])) r[0] = *(int*)(((char*)ptr)+scale*index[0]);
       if (likely(mask[1])) r[1] = *(int*)(((char*)ptr)+scale*index[1]);
       if (likely(mask[2])) r[2] = *(int*)(((char*)ptr)+scale*index[2]);
