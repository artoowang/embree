## ======================================================================== ##
## Copyright 2009-2018 Intel Corporation                                    ##
##                                                                          ##
## Licensed under the Apache License, Version 2.0 (the "License");          ##
## you may not use this file except in compliance with the License.         ##
## You may obtain a copy of the License at                                  ##
##                                                                          ##
##     http://www.apache.org/licenses/LICENSE-2.0                           ##
##                                                                          ##
## Unless required by applicable law or agreed to in writing, software      ##
## distributed under the License is distributed on an "AS IS" BASIS,        ##
## WITHOUT WARRANTIES OR CONDITIONS OF ANY KIND, either express or implied. ##
## See the License for the specific language governing permissions and      ##
## limitations under the License.                                           ##
## ======================================================================== ##

ADD_LIBRARY(simd STATIC sse.cpp)
SET_PROPERTY(TARGET simd PROPERTY FOLDER common)
<<<<<<< HEAD

IF (EMBREE_STATIC_LIB)
  INSTALL(TARGETS simd ARCHIVE DESTINATION ${CMAKE_INSTALL_LIBDIR} COMPONENT devel)
ENDIF()
=======
SET_PROPERTY(TARGET simd APPEND PROPERTY
  COMPILE_FLAGS " ${FLAGS_LOWEST}")
>>>>>>> 5bdfc6c6
<|MERGE_RESOLUTION|>--- conflicted
+++ resolved
@@ -16,12 +16,8 @@
 
 ADD_LIBRARY(simd STATIC sse.cpp)
 SET_PROPERTY(TARGET simd PROPERTY FOLDER common)
-<<<<<<< HEAD
+SET_PROPERTY(TARGET simd APPEND PROPERTY COMPILE_FLAGS " ${FLAGS_LOWEST}")
 
 IF (EMBREE_STATIC_LIB)
   INSTALL(TARGETS simd ARCHIVE DESTINATION ${CMAKE_INSTALL_LIBDIR} COMPONENT devel)
-ENDIF()
-=======
-SET_PROPERTY(TARGET simd APPEND PROPERTY
-  COMPILE_FLAGS " ${FLAGS_LOWEST}")
->>>>>>> 5bdfc6c6
+ENDIF()