// ======================================================================== //
// Copyright 2009-2015 Intel Corporation                                    //
//                                                                          //
// Licensed under the Apache License, Version 2.0 (the "License");          //
// you may not use this file except in compliance with the License.         //
// You may obtain a copy of the License at                                  //
//                                                                          //
//     http://www.apache.org/licenses/LICENSE-2.0                           //
//                                                                          //
// Unless required by applicable law or agreed to in writing, software      //
// distributed under the License is distributed on an "AS IS" BASIS,        //
// WITHOUT WARRANTIES OR CONDITIONS OF ANY KIND, either express or implied. //
// See the License for the specific language governing permissions and      //
// limitations under the License.                                           //
// ======================================================================== //

#include "thread.h"
#include "sysinfo.h"
#include "string.h"

#include <iostream>
#include <xmmintrin.h>

#if defined(PTHREADS_WIN32)
#pragma comment (lib, "pthreadVC.lib")
#endif

////////////////////////////////////////////////////////////////////////////////
/// Windows Platform
////////////////////////////////////////////////////////////////////////////////

#if defined(__WIN32__)

#define WIN32_LEAN_AND_MEAN
#include <windows.h>

namespace embree
{
  /*! set the affinity of a given thread */
  void setAffinity(HANDLE thread, ssize_t affinity)
  {
    OSVERSIONINFO osvi;
    ZeroMemory(&osvi, sizeof(OSVERSIONINFO));
    osvi.dwOSVersionInfoSize = sizeof(OSVERSIONINFO);
    GetVersionEx(&osvi);
    typedef WORD (WINAPI *GetActiveProcessorGroupCountFunc)();
    typedef DWORD (WINAPI *GetActiveProcessorCountFunc)(WORD);
    typedef BOOL (WINAPI *SetThreadGroupAffinityFunc)(HANDLE, const GROUP_AFFINITY *, PGROUP_AFFINITY);
    typedef BOOL (WINAPI *SetThreadIdealProcessorExFunc)(HANDLE, PPROCESSOR_NUMBER, PPROCESSOR_NUMBER);
    HMODULE hlib = LoadLibrary("Kernel32");
    GetActiveProcessorGroupCountFunc pGetActiveProcessorGroupCount = (GetActiveProcessorGroupCountFunc)GetProcAddress(hlib, "GetActiveProcessorGroupCount");
    GetActiveProcessorCountFunc pGetActiveProcessorCount = (GetActiveProcessorCountFunc)GetProcAddress(hlib, "GetActiveProcessorCount");
    SetThreadGroupAffinityFunc pSetThreadGroupAffinity = (SetThreadGroupAffinityFunc)GetProcAddress(hlib, "SetThreadGroupAffinity");
    SetThreadIdealProcessorExFunc pSetThreadIdealProcessorEx = (SetThreadIdealProcessorExFunc)GetProcAddress(hlib, "SetThreadIdealProcessorEx");
    if (pGetActiveProcessorGroupCount && pGetActiveProcessorCount && pSetThreadGroupAffinity && pSetThreadIdealProcessorEx &&
       ((osvi.dwMajorVersion > 6) || ((osvi.dwMajorVersion == 6) && (osvi.dwMinorVersion >= 1)))) 
    {
      int groups = pGetActiveProcessorGroupCount();
      int totalProcessors = 0, group = 0, number = 0;
      for (int i = 0; i<groups; i++) {
        int processors = pGetActiveProcessorCount(i);
        if (totalProcessors + processors > affinity) {
          group = i;
          number = (int)affinity - totalProcessors;
          break;
        }
        totalProcessors += processors;
      }
  
      GROUP_AFFINITY groupAffinity;
      groupAffinity.Group = (WORD)group;
      groupAffinity.Mask = (KAFFINITY)(uint64_t(1) << number);
      groupAffinity.Reserved[0] = 0;
      groupAffinity.Reserved[1] = 0;
      groupAffinity.Reserved[2] = 0;
      if (!pSetThreadGroupAffinity(thread, &groupAffinity, nullptr))
        WARNING("SetThreadGroupAffinity failed"); // on purpose only a warning
  
      PROCESSOR_NUMBER processorNumber;
      processorNumber.Group = group;
      processorNumber.Number = number;
      processorNumber.Reserved = 0;
      if (!pSetThreadIdealProcessorEx(thread, &processorNumber, nullptr))
        WARNING("SetThreadIdealProcessorEx failed"); // on purpose only a warning
    } 
    else 
    {
      if (!SetThreadAffinityMask(thread, DWORD_PTR(uint64_t(1) << affinity)))
        WARNING("SetThreadAffinityMask failed"); // on purpose only a warning
      if (SetThreadIdealProcessor(thread, (DWORD)affinity) == (DWORD)-1)
        WARNING("SetThreadIdealProcessor failed"); // on purpose only a warning
      }
  }

  /*! set affinity of the calling thread */
  void setAffinity(ssize_t affinity) {
    setAffinity(GetCurrentThread(), affinity);
  }

  struct ThreadStartupData 
  {
  public:
    ThreadStartupData (thread_func f, void* arg) 
      : f(f), arg(arg) {}
  public:
    thread_func f;
    void* arg;
  };

  static void* threadStartup(ThreadStartupData* parg)
  {
    _mm_setcsr(_mm_getcsr() | /*FTZ:*/ (1<<15) | /*DAZ:*/ (1<<6));
    parg->f(parg->arg);
    delete parg;
    return nullptr;
  }

#if !defined(PTHREADS_WIN32)

  /*! creates a hardware thread running on specific core */
  thread_t createThread(thread_func f, void* arg, size_t stack_size, ssize_t threadID)
  {
    HANDLE thread = CreateThread(nullptr, stack_size, (LPTHREAD_START_ROUTINE)threadStartup, new ThreadStartupData(f,arg), 0, nullptr);
    if (thread == nullptr) FATAL("CreateThread failed");
    if (threadID >= 0) setAffinity(thread, threadID);
    return thread_t(thread);
  }

  /*! the thread calling this function gets yielded */
  void yield() {
    SwitchToThread();
  }

  /*! waits until the given thread has terminated */
  void join(thread_t tid) {
    WaitForSingleObject(HANDLE(tid), INFINITE);
    CloseHandle(HANDLE(tid));
  }

  /*! destroy a hardware thread by its handle */
  void destroyThread(thread_t tid) {
    TerminateThread(HANDLE(tid),0);
    CloseHandle(HANDLE(tid));
  }

  /*! creates thread local storage */
  tls_t createTls() {
    return tls_t(size_t(TlsAlloc()));
  }

  /*! set the thread local storage pointer */
  void setTls(tls_t tls, void* const ptr) {
    TlsSetValue(DWORD(size_t(tls)), ptr);
  }

  /*! return the thread local storage pointer */
  void* getTls(tls_t tls) {
    return TlsGetValue(DWORD(size_t(tls)));
  }

  /*! destroys thread local storage identifier */
  void destroyTls(tls_t tls) {
    TlsFree(DWORD(size_t(tls)));
  }
#endif
}

#endif

////////////////////////////////////////////////////////////////////////////////
/// Linux Platform
////////////////////////////////////////////////////////////////////////////////

#if defined(__LINUX__)
namespace embree
{
  ssize_t mapThreadID(ssize_t threadID)
  {
#if 0
#warning special affinity settings active    
#define THREADS_PER_CORE 4
#define CORES 54
#define OFFSET 49
#define CORES2 12
#define OFFSET2 1    
    ssize_t ID = OFFSET + ((threadID%THREADS_PER_CORE)*CORES) + (threadID/THREADS_PER_CORE);
    if (threadID >= CORES*THREADS_PER_CORE)
      ID = OFFSET2 +  ((threadID%THREADS_PER_CORE)*CORES2) + (threadID/THREADS_PER_CORE);
#else
    ssize_t ID = threadID;
#endif
    //std::cout << threadID << " -> " << ID << std::endl;
    return ID;
  }
  /*! set affinity of the calling thread */
  void setAffinity(ssize_t affinity)
  {
    cpu_set_t cset;
    CPU_ZERO(&cset);
    CPU_SET(mapThreadID(affinity), &cset);

    if (pthread_setaffinity_np(pthread_self(), sizeof(cset), &cset) != 0)
      WARNING("pthread_setaffinity_np failed"); // on purpose only a warning
  }
}
#endif

////////////////////////////////////////////////////////////////////////////////
/// MacOSX Platform
////////////////////////////////////////////////////////////////////////////////

#if defined(__MACOSX__)

#include <mach/thread_act.h>
#include <mach/thread_policy.h>
#include <mach/mach_init.h>

namespace embree
{
  /*! set affinity of the calling thread */
  void setAffinity(ssize_t affinity)
  {
    thread_affinity_policy ap;
    ap.affinity_tag = affinity;
    if (thread_policy_set(mach_thread_self(),THREAD_AFFINITY_POLICY,(thread_policy_t)&ap,THREAD_AFFINITY_POLICY_COUNT) != KERN_SUCCESS)
      WARNING("setting thread affinity failed"); // on purpose only a warning
  }
}
#endif

////////////////////////////////////////////////////////////////////////////////
/// Unix Platform
////////////////////////////////////////////////////////////////////////////////

#if defined(__UNIX__) || defined(PTHREADS_WIN32)

#include <pthread.h>
#include <sched.h>

#if defined(__USE_NUMA__)
#include <numa.h>
#endif

namespace embree
{
  struct ThreadStartupData 
  {
  public:
    ThreadStartupData (thread_func f, void* arg, int affinity) 
      : f(f), arg(arg), affinity(affinity) {}
  public: 
    thread_func f;
    void* arg;
    ssize_t affinity;
  };
  
  static void* threadStartup(ThreadStartupData* parg)
  {
    _mm_setcsr(_mm_getcsr() | /*FTZ:*/ (1<<15) | /*DAZ:*/ (1<<6));

#if !defined(__LINUX__)
    if (parg->affinity >= 0)
	setAffinity(parg->affinity);
#endif

    parg->f(parg->arg);
    delete parg;
    return nullptr;
  }

  /*! creates a hardware thread running on specific core */
  thread_t createThread(thread_func f, void* arg, size_t stack_size, ssize_t threadID)
  {
#ifdef __MIC__
    threadID++; // start counting at 1 on MIC
#endif

    /* set stack size */
    pthread_attr_t attr;
    pthread_attr_init(&attr);
    if (stack_size > 0) pthread_attr_setstacksize (&attr, stack_size);

    /* create thread */
    pthread_t* tid = new pthread_t;
    if (pthread_create(tid,&attr,(void*(*)(void*))threadStartup,new ThreadStartupData(f,arg,threadID)) != 0)
      FATAL("pthread_create failed");

    /* set affinity */
#if defined(__LINUX__)
    if (threadID >= 0) {
      cpu_set_t cset;
      CPU_ZERO(&cset);
<<<<<<< HEAD
      CPU_SET(mapThreadID(threadID), &cset);
      int ret = pthread_setaffinity_np(*tid,sizeof(cpu_set_t),&cset);
      if (ret)
        std::cout << "WARNING: setting thread affinity failed" << std::endl;
=======
      CPU_SET(threadID, &cset);
      if (pthread_setaffinity_np(*tid,sizeof(cpu_set_t),&cset))
        WARNING("pthread_setaffinity_np failed"); // on purpose only a warning
>>>>>>> 2ce6cbd1
    }
#endif

    return thread_t(tid);
  }

  /*! the thread calling this function gets yielded */
  void yield() {
    sched_yield();
  }

  /*! waits until the given thread has terminated */
  void join(thread_t tid) {
    if (pthread_join(*(pthread_t*)tid, nullptr) != 0)
      FATAL("pthread_join failed");
    delete (pthread_t*)tid;
  }

  /*! destroy a hardware thread by its handle */
  void destroyThread(thread_t tid) {
    pthread_cancel(*(pthread_t*)tid);
    delete (pthread_t*)tid;
  }

  /*! creates thread local storage */
  tls_t createTls() {
    static int cntr = 0;
    pthread_key_t* key = new pthread_key_t;
    if (pthread_key_create(key,nullptr) != 0)
      FATAL("pthread_key_create failed");

    return tls_t(key);
  }

  /*! return the thread local storage pointer */
  void* getTls(tls_t tls) 
  {
    assert(tls);
    return pthread_getspecific(*(pthread_key_t*)tls);
  }

  /*! set the thread local storage pointer */
  void setTls(tls_t tls, void* const ptr) 
  {
    assert(tls);
    if (pthread_setspecific(*(pthread_key_t*)tls, ptr) != 0)
      FATAL("pthread_setspecific failed");
  }

  /*! destroys thread local storage identifier */
  void destroyTls(tls_t tls) 
  {
    assert(tls);
    if (pthread_key_delete(*(pthread_key_t*)tls) != 0)
      FATAL("pthread_key_delete failed");
    delete (pthread_key_t*)tls;
  }
}

#endif<|MERGE_RESOLUTION|>--- conflicted
+++ resolved
@@ -290,16 +290,9 @@
     if (threadID >= 0) {
       cpu_set_t cset;
       CPU_ZERO(&cset);
-<<<<<<< HEAD
       CPU_SET(mapThreadID(threadID), &cset);
-      int ret = pthread_setaffinity_np(*tid,sizeof(cpu_set_t),&cset);
-      if (ret)
-        std::cout << "WARNING: setting thread affinity failed" << std::endl;
-=======
-      CPU_SET(threadID, &cset);
       if (pthread_setaffinity_np(*tid,sizeof(cpu_set_t),&cset))
         WARNING("pthread_setaffinity_np failed"); // on purpose only a warning
->>>>>>> 2ce6cbd1
     }
 #endif
 
