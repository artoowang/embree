// ======================================================================== //
// Copyright 2009-2015 Intel Corporation                                    //
//                                                                          //
// Licensed under the Apache License, Version 2.0 (the "License");          //
// you may not use this file except in compliance with the License.         //
// You may obtain a copy of the License at                                  //
//                                                                          //
//     http://www.apache.org/licenses/LICENSE-2.0                           //
//                                                                          //
// Unless required by applicable law or agreed to in writing, software      //
// distributed under the License is distributed on an "AS IS" BASIS,        //
// WITHOUT WARRANTIES OR CONDITIONS OF ANY KIND, either express or implied. //
// See the License for the specific language governing permissions and      //
// limitations under the License.                                           //
// ======================================================================== //

#pragma once

#define _CRT_SECURE_NO_WARNINGS

#include <cstddef>
#include <cassert>
#include <cstdlib>
#include <cstdio>
#include <memory>
#include <stdexcept>
#include <iostream>
#include <iomanip>
#include <fstream>
#include <string>
#include <cstring>
#include <stdint.h>

////////////////////////////////////////////////////////////////////////////////
/// detect platform
////////////////////////////////////////////////////////////////////////////////

/* detect 32 or 64 platform */
#if defined(__x86_64__) || defined(__ia64__) || defined(_M_X64)
#define __X86_64__
#endif

/* detect Linux platform */
#if defined(linux) || defined(__linux__) || defined(__LINUX__)
#  if !defined(__LINUX__)
#     define __LINUX__
#  endif
#  if !defined(__UNIX__)
#     define __UNIX__
#  endif
#endif

/* detect FreeBSD platform */
#if defined(__FreeBSD__) || defined(__FREEBSD__)
#  if !defined(__FREEBSD__)
#     define __FREEBSD__
#  endif
#  if !defined(__UNIX__)
#     define __UNIX__
#  endif
#endif

/* detect Windows 95/98/NT/2000/XP/Vista/7 platform */
#if (defined(WIN32) || defined(_WIN32) || defined(__WIN32__) || defined(__NT__)) && !defined(__CYGWIN__)
#  if !defined(__WIN32__)
#     define __WIN32__
#  endif
#endif

/* detect Cygwin platform */
#if defined(__CYGWIN__)
#  if !defined(__UNIX__)
#     define __UNIX__
#  endif
#endif

/* detect MAC OS X platform */
#if defined(__APPLE__) || defined(MACOSX) || defined(__MACOSX__)
#  if !defined(__MACOSX__)
#     define __MACOSX__
#  endif
#  if !defined(__UNIX__)
#     define __UNIX__
#  endif
#endif

/* try to detect other Unix systems */
#if defined(__unix__) || defined (unix) || defined(__unix) || defined(_unix)
#  if !defined(__UNIX__)
#     define __UNIX__
#  endif
#endif

#if defined (_DEBUG)
#define DEBUG
#endif

////////////////////////////////////////////////////////////////////////////////
/// ISA configuration
////////////////////////////////////////////////////////////////////////////////

#if defined(_MSC_VER) && !defined(__INTEL_COMPILER)
  #define __SSE__
  #define __SSE2__
#endif

#if defined(__WIN32__) 
#if defined(CONFIG_SSE41)
  #if defined(_MSC_VER) && !defined(__INTEL_COMPILER)
    #define __SSE3__
    #define __SSSE3__
    #define __SSE4_1__
  #endif
#endif
#if defined(CONFIG_SSE42)
  #if defined(_MSC_VER) && !defined(__INTEL_COMPILER)
    #define __SSE3__
    #define __SSSE3__
    #define __SSE4_1__
    #define __SSE4_2__
  #endif
#endif
#if defined(CONFIG_AVX)
  #if defined(_MSC_VER) && !defined(__INTEL_COMPILER)
    #define __SSE3__
    #define __SSSE3__
    #define __SSE4_1__
    #define __SSE4_2__
    #if !defined(__AVX__)
      #define __AVX__
    #endif
  #endif
#endif
#if defined(CONFIG_AVX2)
  #if defined(_MSC_VER) && !defined(__INTEL_COMPILER)
    #define __SSE3__
    #define __SSSE3__
    #define __SSE4_1__
    #define __SSE4_2__
    #if !defined(__AVX__)
      #define __AVX__
    #endif
    #if !defined(__AVX2__)
      #define __AVX2__
    #endif
  #endif
#endif
#if defined(CONFIG_AVX512)
  #if defined(_MSC_VER) && !defined(__INTEL_COMPILER)
    #define __SSE3__
    #define __SSSE3__
    #define __SSE4_1__
    #define __SSE4_2__
    #if !defined(__AVX__)
      #define __AVX__
    #endif
    #if !defined(__AVX2__)
      #define __AVX2__
    #endif
    #if !defined(__AVX512F__)
      #define __AVX512F__
    #endif
  #endif
#endif

#endif

////////////////////////////////////////////////////////////////////////////////
/// Makros
////////////////////////////////////////////////////////////////////////////////

#ifdef __WIN32__
#define __dllexport __declspec(dllexport)
#define __dllimport __declspec(dllimport)
#else
#define __dllexport __attribute__ ((visibility ("default")))
#define __dllimport 
#endif

#ifdef __WIN32__
#undef __noinline
#define __noinline             __declspec(noinline)
//#define __forceinline        __forceinline
//#define __restrict           __restrict
#if defined(__INTEL_COMPILER)
#define __restrict__           __restrict
#else
#define __restrict__           //__restrict // causes issues with MSVC
#endif
#define __thread               __declspec(thread)
#define __aligned(...)           __declspec(align(__VA_ARGS__))
//#define __FUNCTION__           __FUNCTION__
#define debugbreak()           __debugbreak()

#else
#undef __noinline
#undef __forceinline
#define __noinline             __attribute__((noinline))
#define __forceinline          inline __attribute__((always_inline))
//#define __restrict             __restrict
//#define __thread               __thread
#define __aligned(...)           __attribute__((aligned(__VA_ARGS__)))
#define __FUNCTION__           __PRETTY_FUNCTION__
#define debugbreak()           asm ("int $3")
#endif

#ifdef __GNUC__
  #define MAYBE_UNUSED __attribute__((used))
#else
  #define MAYBE_UNUSED
#endif

#if defined(_MSC_VER) && !defined(__INTEL_COMPILER)
#define   likely(expr) (expr)
#define unlikely(expr) (expr)
#else
#define   likely(expr) __builtin_expect((bool)(expr),true )
#define unlikely(expr) __builtin_expect((bool)(expr),false)
#endif

////////////////////////////////////////////////////////////////////////////////
/// Error handling and debugging
////////////////////////////////////////////////////////////////////////////////

/* debug printing macros */
#define STRING(x) #x
#define TOSTRING(x) STRING(x)
#define PING std::cout << __FILE__ << " (" << __LINE__ << "): " << __FUNCTION__ << std::endl
#define PRINT(x) std::cout << STRING(x) << " = " << (x) << std::endl
#define PRINT2(x,y) std::cout << STRING(x) << " = " << (x) << ", " << STRING(y) << " = " << (y) << std::endl
#define PRINT3(x,y,z) std::cout << STRING(x) << " = " << (x) << ", " << STRING(y) << " = " << (y) << ", " << STRING(z) << " = " << (z) << std::endl
#define PRINT4(x,y,z,w) std::cout << STRING(x) << " = " << (x) << ", " << STRING(y) << " = " << (y) << ", " << STRING(z) << " = " << (z) << ", " << STRING(w) << " = " << (w) << std::endl

#define THROW_RUNTIME_ERROR(str) \
  throw std::runtime_error(std::string(__FILE__) + " (" + std::to_string((long long)__LINE__) + "): " + std::string(str));

#if defined(__MIC__)
#define FATAL(x) { std::cout << "FATAL error in " << __FUNCTION__ << " : " << x << std::endl << std::flush; exit(1); }
#else
#define FATAL(x) THROW_RUNTIME_ERROR(x)
#endif

#define NOT_IMPLEMENTED FATAL("Not implemented")

////////////////////////////////////////////////////////////////////////////////
/// Basic Types
////////////////////////////////////////////////////////////////////////////////

/* default floating-point type */
typedef float real;

/* windows does not have ssize_t */
#if defined(__WIN32__)
#if defined(__X86_64__)
typedef int64_t ssize_t;
#else
typedef int32_t ssize_t;
#endif
#endif

////////////////////////////////////////////////////////////////////////////////
/// Disable some compiler warnings
////////////////////////////////////////////////////////////////////////////////

#if defined(__INTEL_COMPILER)
#pragma warning(disable:265 ) // floating-point operation result is out of range
#pragma warning(disable:383 ) // value copied to temporary, reference to temporary used
#pragma warning(disable:869 ) // parameter was never referenced
#pragma warning(disable:981 ) // operands are evaluated in unspecified order
#pragma warning(disable:1418) // external function definition with no prior declaration
#pragma warning(disable:1419) // external declaration in primary source file
#pragma warning(disable:1572) // floating-point equality and inequality comparisons are unreliable
#pragma warning(disable:94  ) // the size of an array must be greater than zero
#pragma warning(disable:1599) // declaration hides parameter
#pragma warning(disable:424 ) // extra ";" ignored
#pragma warning(disable:2196) // routine is both "inline" and "noinline"
#pragma warning(disable:177 ) // label was declared but never referenced
#pragma warning(disable:114 ) // function was referenced but not defined
#endif

#if defined(_MSC_VER)
#pragma warning(disable:4200) // nonstandard extension used : zero-sized array in struct/union
#pragma warning(disable:4800) // forcing value to bool 'true' or 'false' (performance warning)
#pragma warning(disable:4267) // '=' : conversion from 'size_t' to 'unsigned long', possible loss of data
#pragma warning(disable:4244) // 'argument' : conversion from 'ssize_t' to 'unsigned int', possible loss of data
#pragma warning(disable:4355) // 'this' : used in base member initializer list
#pragma warning(disable:391 ) // '<=' : signed / unsigned mismatch
#pragma warning(disable:4018) // '<' : signed / unsigned mismatch
#pragma warning(disable:4305) // 'initializing' : truncation from 'double' to 'float'
#pragma warning(disable:4068) // unknown pragma
<<<<<<< HEAD
#pragma warning(disable:4146) // unary minus operator applied to unsigned type, result still unsigned
#pragma warning(disable:4838) // conversion from 'unsigned int' to 'const int' requires a narrowing conversion)
=======
#pragma warning(disable:4146) // : unary minus operator applied to unsigned type, result still unsigned
#pragma warning(disable:4227) // anachronism used : qualifiers on reference are ignored
>>>>>>> 8bc84fcf
#endif

////////////////////////////////////////////////////////////////////////////////
/// Some macros for static profiling
////////////////////////////////////////////////////////////////////////////////

#if defined (__GNUC__) 
#define IACA_SSC_MARK( MARK_ID )						\
__asm__ __volatile__ (									\
					  "\n\t  movl $"#MARK_ID", %%ebx"	\
					  "\n\t  .byte 0x64, 0x67, 0x90"	\
					  : : : "memory" );

#define IACA_UD_BYTES __asm__ __volatile__ ("\n\t .byte 0x0F, 0x0B");

#else
#define IACA_UD_BYTES {__asm _emit 0x0F \
	__asm _emit 0x0B}

#define IACA_SSC_MARK(x) {__asm  mov ebx, x\
	__asm  _emit 0x64 \
	__asm  _emit 0x67 \
	__asm  _emit 0x90 }

#define IACA_VC64_START __writegsbyte(111, 111);
#define IACA_VC64_END   __writegsbyte(222, 222);

#endif

#define IACA_START {IACA_UD_BYTES \
					IACA_SSC_MARK(111)}
#define IACA_END {IACA_SSC_MARK(222) \
					IACA_UD_BYTES}<|MERGE_RESOLUTION|>--- conflicted
+++ resolved
@@ -288,13 +288,9 @@
 #pragma warning(disable:4018) // '<' : signed / unsigned mismatch
 #pragma warning(disable:4305) // 'initializing' : truncation from 'double' to 'float'
 #pragma warning(disable:4068) // unknown pragma
-<<<<<<< HEAD
 #pragma warning(disable:4146) // unary minus operator applied to unsigned type, result still unsigned
 #pragma warning(disable:4838) // conversion from 'unsigned int' to 'const int' requires a narrowing conversion)
-=======
-#pragma warning(disable:4146) // : unary minus operator applied to unsigned type, result still unsigned
 #pragma warning(disable:4227) // anachronism used : qualifiers on reference are ignored
->>>>>>> 8bc84fcf
 #endif
 
 ////////////////////////////////////////////////////////////////////////////////
