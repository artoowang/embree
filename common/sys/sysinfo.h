// ======================================================================== //
// Copyright 2009-2015 Intel Corporation                                    //
//                                                                          //
// Licensed under the Apache License, Version 2.0 (the "License");          //
// you may not use this file except in compliance with the License.         //
// You may obtain a copy of the License at                                  //
//                                                                          //
//     http://www.apache.org/licenses/LICENSE-2.0                           //
//                                                                          //
// Unless required by applicable law or agreed to in writing, software      //
// distributed under the License is distributed on an "AS IS" BASIS,        //
// WITHOUT WARRANTIES OR CONDITIONS OF ANY KIND, either express or implied. //
// See the License for the specific language governing permissions and      //
// limitations under the License.                                           //
// ======================================================================== //

#pragma once

#define CACHELINE_SIZE 64

#if !defined(PAGE_SIZE)
  #define PAGE_SIZE 4096
#endif

#define MAX_THREADS 512
<<<<<<< HEAD
#define MAX_MIC_THREADS MAX_THREADS // FIXME: remove MAX_MIC_THREADS
#define MAX_MIC_CORES (MAX_MIC_THREADS/4)
=======
//#define MAX_MIC_THREADS MAX_THREADS // FIXME: remove MAX_MIC_THREADS
#define MAX_MIC_CORES (MAX_THREADS/4)
>>>>>>> ae548768

#include "platform.h"

/* define isa namespace and ISA bitvector */
#if defined(__MIC__)
#  define isa knc
#  define ISA KNC
#  define ISA_STR "KNC"
#elif defined (__AVX512F__)
#  define isa avx512
#  define ISA AVX512KNL
#  define ISA_STR "AVX512KNL"
#elif defined (__AVX2__)
#  define isa avx2
#  define ISA AVX2
#  define ISA_STR "AVX2"
#elif defined(__AVXI__)
#  define isa avxi
#  define ISA AVXI
#  define ISA_STR "AVXI"
#elif defined(__AVX__)
#  define isa avx
#  define ISA AVX
#  define ISA_STR "AVX"
#elif defined (__SSE4_2__)
#  define isa sse42
#  define ISA SSE42
#  define ISA_STR "SSE4.2"
#elif defined (__SSE4_1__)
#  define isa sse41
#  define ISA SSE41
#  define ISA_STR "SSE4.1"
#elif defined(__SSSE3__)
#  define isa ssse3
#  define ISA SSSE3
#  define ISA_STR "SSSE3"
#elif defined(__SSE3__)
#  define isa sse3
#  define ISA SSE3
#  define ISA_STR "SSE3"
#elif defined(__SSE2__)
#  define isa sse2
#  define ISA SSE2
#  define ISA_STR "SSE2"
#elif defined(__SSE__)
#  define isa sse
#  define ISA SSE
#  define ISA_STR "SSE"
#else 
#error Unknown ISA
#endif

#if defined (__MACOSX__)
#if defined (__INTEL_COMPILER)
#define DEFAULT_ISA SSSE3
#else
#define DEFAULT_ISA SSE3
#endif
#else
#define DEFAULT_ISA SSE2
#endif

namespace embree
{
  enum CPUModel {
    CPU_UNKNOWN,
    CPU_CORE1,
    CPU_CORE2,
    CPU_CORE_NEHALEM,
    CPU_CORE_SANDYBRIDGE,
    CPU_HASWELL,
    CPU_KNC,
    CPU_KNL
  };

  /*! get the full path to the running executable */
  std::string getExecutableFileName();

  /*! return platform name */
  std::string getPlatformName();

  /*! get the full name of the compiler */
  std::string getCompilerName();

  /*! return the name of the CPU */
  std::string getCPUVendor();

  /*! get microprocessor model */
  CPUModel getCPUModel(); 

  /*! converts CPU model into string */
  std::string stringOfCPUModel(CPUModel model);

  /*! CPU features */
  static const int CPU_FEATURE_SSE    = 1 << 0;
  static const int CPU_FEATURE_SSE2   = 1 << 1;
  static const int CPU_FEATURE_SSE3   = 1 << 2;
  static const int CPU_FEATURE_SSSE3  = 1 << 3;
  static const int CPU_FEATURE_SSE41  = 1 << 4;
  static const int CPU_FEATURE_SSE42  = 1 << 5; 
  static const int CPU_FEATURE_POPCNT = 1 << 6;
  static const int CPU_FEATURE_AVX    = 1 << 7;
  static const int CPU_FEATURE_F16C   = 1 << 8;
  static const int CPU_FEATURE_RDRAND = 1 << 9;
  static const int CPU_FEATURE_AVX2   = 1 << 10;
  static const int CPU_FEATURE_FMA3   = 1 << 11;
  static const int CPU_FEATURE_LZCNT  = 1 << 12;
  static const int CPU_FEATURE_BMI1   = 1 << 13;
  static const int CPU_FEATURE_BMI2   = 1 << 14;
  static const int CPU_FEATURE_KNC    = 1 << 15;
  static const int CPU_FEATURE_AVX512F = 1 << 16;
  static const int CPU_FEATURE_AVX512DQ = 1 << 17;    
  static const int CPU_FEATURE_AVX512PF = 1 << 18;
  static const int CPU_FEATURE_AVX512ER = 1 << 19;
  static const int CPU_FEATURE_AVX512CD = 1 << 20;
  static const int CPU_FEATURE_AVX512BW = 1 << 21;
  static const int CPU_FEATURE_AVX512IFMA = 1 << 22;
  static const int CPU_FEATURE_AVX512VBMI = 1 << 23;
 
  /*! get CPU features */
  int getCPUFeatures();

  /*! set CPU features */
  void setCPUFeatures(int features);

  /*! convert CPU features into a string */
  std::string stringOfCPUFeatures(int features);

  /*! ISAs */
  static const int SSE    = CPU_FEATURE_SSE; 
  static const int SSE2   = SSE | CPU_FEATURE_SSE2;
  static const int SSE3   = SSE2 | CPU_FEATURE_SSE3;
  static const int SSSE3  = SSE3 | CPU_FEATURE_SSSE3;
  static const int SSE41  = SSSE3 | CPU_FEATURE_SSE41;
  static const int SSE42  = SSE41 | CPU_FEATURE_SSE42 | CPU_FEATURE_POPCNT;
  static const int AVX    = SSE42 | CPU_FEATURE_AVX;
  static const int AVXI   = AVX | CPU_FEATURE_F16C | CPU_FEATURE_RDRAND;
  static const int AVX2   = AVXI | CPU_FEATURE_AVX2 | CPU_FEATURE_FMA3 | CPU_FEATURE_BMI1 | CPU_FEATURE_BMI2 | CPU_FEATURE_LZCNT;
  static const int KNC    = CPU_FEATURE_KNC;
  static const int AVX512F = AVX2 | CPU_FEATURE_AVX512F;
  static const int AVX512KNL = AVX512F | CPU_FEATURE_AVX512PF | CPU_FEATURE_AVX512ER | CPU_FEATURE_AVX512CD;

  /*! checks if the CPU has the specified ISA */
  bool hasISA(const int feature);

  /*! converts ISA bitvector into a string */
  std::string stringOfISA(int features);

  /*! return the number of logical threads of the system */
  size_t getNumberOfLogicalThreads();
  
  /*! returns the size of the terminal window in characters */
  int getTerminalWidth();

  /*! returns performance counter in seconds */
  double getSeconds();
}<|MERGE_RESOLUTION|>--- conflicted
+++ resolved
@@ -23,13 +23,7 @@
 #endif
 
 #define MAX_THREADS 512
-<<<<<<< HEAD
-#define MAX_MIC_THREADS MAX_THREADS // FIXME: remove MAX_MIC_THREADS
-#define MAX_MIC_CORES (MAX_MIC_THREADS/4)
-=======
-//#define MAX_MIC_THREADS MAX_THREADS // FIXME: remove MAX_MIC_THREADS
 #define MAX_MIC_CORES (MAX_THREADS/4)
->>>>>>> ae548768
 
 #include "platform.h"
 
