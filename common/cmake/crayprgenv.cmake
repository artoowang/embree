--- conflicted
+++ resolved
@@ -15,15 +15,7 @@
 ## ======================================================================== ##
 
 SET(FLAGS_SSE2      "-target-cpu=xeon")
-<<<<<<< HEAD
-IF(${CMAKE_CXX_COMPILER_ID} STREQUAL "GNU")
-  SET(FLAGS_SSE42   "-target-cpu=xeon -msse4.2")
-ELSE()#Intel
-  SET(FLAGS_SSE42   "-target-cpu=xeon -xsse4.2 -fPIC")
-ENDIF()
-=======
 SET(FLAGS_SSE42     "-target-cpu=interlagos")
->>>>>>> 9cc5f09f
 SET(FLAGS_AVX       "-target-cpu=sandybridge")
 SET(FLAGS_AVX2      "-target-cpu=haswell")
 SET(FLAGS_AVX512KNL "-target-cpu=mic-knl")
