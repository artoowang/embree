--- conflicted
+++ resolved
@@ -133,17 +133,8 @@
   SET(CMAKE_CXX_FLAGS_RELEASE "${CMAKE_CXX_FLAGS_RELEASE} -restrict")                   # enable restrict keyword
   SET(CMAKE_CXX_FLAGS_RELEASE "${CMAKE_CXX_FLAGS_RELEASE} -no-inline-max-total-size")   # no size limit when performing inlining
   SET(CMAKE_CXX_FLAGS_RELEASE "${CMAKE_CXX_FLAGS_RELEASE} -no-inline-max-per-compile")  # no maximal number of inlinings per compilation unit
-<<<<<<< HEAD
   SET(CMAKE_CXX_FLAGS_RELEASE "${CMAKE_CXX_FLAGS_RELEASE} -inline-factor=150")          # increase default inline factors limits by 2x
-  
-=======
-  IF (NOT APPLE)
-    SET(CMAKE_CXX_FLAGS_RELEASE "${CMAKE_CXX_FLAGS_RELEASE} -inline-factor=200")          # increase default inline factors limits by 2x
-  ELSE(NOT APPLE)
-    SET(CMAKE_CXX_FLAGS_RELEASE "${CMAKE_CXX_FLAGS_RELEASE} -inline-factor=150")
-  ENDIF()
 
->>>>>>> c6498a29
   SET(CMAKE_CXX_FLAGS_RELWITHDEBINFO "")
   SET(CMAKE_CXX_FLAGS_RELWITHDEBINFO "${CMAKE_CXX_FLAGS_RELWITHDEBINFO} -DDEBUG")                     # enables assertions
   SET(CMAKE_CXX_FLAGS_RELWITHDEBINFO "${CMAKE_CXX_FLAGS_RELWITHDEBINFO} -DTBB_USE_DEBUG")             # configures TBB in debug mode
