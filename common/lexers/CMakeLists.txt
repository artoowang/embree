## ======================================================================== ##
## Copyright 2009-2018 Intel Corporation                                    ##
##                                                                          ##
## Licensed under the Apache License, Version 2.0 (the "License");          ##
## you may not use this file except in compliance with the License.         ##
## You may obtain a copy of the License at                                  ##
##                                                                          ##
##     http://www.apache.org/licenses/LICENSE-2.0                           ##
##                                                                          ##
## Unless required by applicable law or agreed to in writing, software      ##
## distributed under the License is distributed on an "AS IS" BASIS,        ##
## WITHOUT WARRANTIES OR CONDITIONS OF ANY KIND, either express or implied. ##
## See the License for the specific language governing permissions and      ##
## limitations under the License.                                           ##
## ======================================================================== ##

ADD_LIBRARY(lexers STATIC
 stringstream.cpp
 tokenstream.cpp
)
TARGET_LINK_LIBRARIES(lexers sys math)
SET_PROPERTY(TARGET lexers PROPERTY FOLDER common)
<<<<<<< HEAD

IF (EMBREE_STATIC_LIB)
  INSTALL(TARGETS lexers ARCHIVE DESTINATION ${CMAKE_INSTALL_LIBDIR} COMPONENT devel)
ENDIF()
=======
SET_PROPERTY(TARGET lexers APPEND PROPERTY
  COMPILE_FLAGS " ${FLAGS_LOWEST}")
>>>>>>> 5bdfc6c6
<|MERGE_RESOLUTION|>--- conflicted
+++ resolved
@@ -20,12 +20,8 @@
 )
 TARGET_LINK_LIBRARIES(lexers sys math)
 SET_PROPERTY(TARGET lexers PROPERTY FOLDER common)
-<<<<<<< HEAD
+SET_PROPERTY(TARGET lexers APPEND PROPERTY COMPILE_FLAGS " ${FLAGS_LOWEST}")
 
 IF (EMBREE_STATIC_LIB)
   INSTALL(TARGETS lexers ARCHIVE DESTINATION ${CMAKE_INSTALL_LIBDIR} COMPONENT devel)
 ENDIF()
-=======
-SET_PROPERTY(TARGET lexers APPEND PROPERTY
-  COMPILE_FLAGS " ${FLAGS_LOWEST}")
->>>>>>> 5bdfc6c6
