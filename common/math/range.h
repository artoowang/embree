// ======================================================================== //
// Copyright 2009-2017 Intel Corporation                                    //
//                                                                          //
// Licensed under the Apache License, Version 2.0 (the "License");          //
// you may not use this file except in compliance with the License.         //
// You may obtain a copy of the License at                                  //
//                                                                          //
//     http://www.apache.org/licenses/LICENSE-2.0                           //
//                                                                          //
// Unless required by applicable law or agreed to in writing, software      //
// distributed under the License is distributed on an "AS IS" BASIS,        //
// WITHOUT WARRANTIES OR CONDITIONS OF ANY KIND, either express or implied. //
// See the License for the specific language governing permissions and      //
// limitations under the License.                                           //
// ======================================================================== //

#pragma once

#include "../sys/platform.h"
#include "../math/math.h"

namespace embree
{
  template<typename Ty>
    struct range 
    {
      __forceinline range() {}

      __forceinline range(const Ty& begin)
        : _begin(begin), _end(begin+1) {}
      
      __forceinline range(const Ty& begin, const Ty& end)
        : _begin(begin), _end(end) {}
<<<<<<< HEAD

=======
 
>>>>>>> 092434c5
      __forceinline range(const range& other)
        : _begin(other._begin), _end(other._end) {}

      template<typename T1>
      __forceinline range(const range<T1>& other)
        : _begin(Ty(other._begin)), _end(Ty(other._end)) {}

      template<typename T1>
      __forceinline range& operator =(const range<T1>& other) {
        _begin = other._begin;
        _end = other._end;
        return *this;
      }
      
      __forceinline Ty begin() const {
        return _begin;
      }
      
      __forceinline Ty end() const {
	return _end;
      }

      __forceinline range intersect(const range& r) const {
        return range (max(_begin,r._begin),min(_end,r._end));
      }

      __forceinline Ty size() const {
        return _end - _begin;
      }

      __forceinline bool empty() const { 
        return _end <= _begin; 
      }

      __forceinline std::pair<range,range> split() const 
      {
        const Ty _center = (_begin+_end)/2;
        return std::make_pair(range(_begin,_center),range(_center,_end));
      }

      __forceinline friend bool operator< (const range& r0, const range& r1) {
        return r0.size() < r1.size();
      }
	
      friend std::ostream& operator<<(std::ostream& cout, const range& r) {
        return cout << "range [" << r.begin() << ", " << r.end() << "]";
      }
      
      Ty _begin, _end;
    };

  template<typename Ty>
    range<Ty> make_range(const Ty& begin, const Ty& end) {
    return range<Ty>(begin,end);
  }

  template<typename Ty>
    struct extended_range 
    {
      __forceinline extended_range () {}

      __forceinline extended_range (const Ty& begin)
        : _begin(begin), _end(begin+1), _ext_end(begin+1) {}
      
      __forceinline extended_range (const Ty& begin, const Ty& end)
        : _begin(begin), _end(end), _ext_end(end) {}

      __forceinline extended_range (const Ty& begin, const Ty& end, const Ty& ext_end)
        : _begin(begin), _end(end), _ext_end(ext_end) {}
      
      __forceinline Ty begin() const {
        return _begin;
      }
      
      __forceinline Ty end() const {
	return _end;
      }

      __forceinline Ty ext_end() const {
	return _ext_end;
      }

      __forceinline Ty size() const {
        return _end - _begin;
      }

      __forceinline Ty ext_size() const {
        return _ext_end - _begin;
      }

      __forceinline Ty ext_range_size() const {
        return _ext_end - _end;
      }

      __forceinline bool has_ext_range() const {
        assert(_ext_end >= _end);
        return (_ext_end - _end) > 0;
      }

      __forceinline void set_ext_range(const size_t ext_end){
        assert(ext_end >= _end);
        _ext_end = ext_end;
      }

      __forceinline void move_right(const size_t plus){
        _begin   += plus;
        _end     += plus;
        _ext_end += plus;
      }

      friend std::ostream& operator<<(std::ostream& cout, const extended_range& r) {
        return cout << "extended_range [" << r.begin() << ", " << r.end() <<  " (" << r.ext_end() << ")]";
      }
      
      Ty _begin, _end, _ext_end;
    };
}<|MERGE_RESOLUTION|>--- conflicted
+++ resolved
@@ -31,11 +31,7 @@
       
       __forceinline range(const Ty& begin, const Ty& end)
         : _begin(begin), _end(end) {}
-<<<<<<< HEAD
-
-=======
  
->>>>>>> 092434c5
       __forceinline range(const range& other)
         : _begin(other._begin), _end(other._end) {}
 
