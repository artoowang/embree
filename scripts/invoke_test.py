--- conflicted
+++ resolved
@@ -48,15 +48,7 @@
   error = float("inf")
   assert_image_exists("output", image0)
   assert_image_exists("reference", image1)
-<<<<<<< HEAD
-  if platform == "win":
-    compareProg = "magick compare"
-  else:
-    compareProg = "compare"
-  line, unused_err = subprocess.Popen(compareProg+" -metric MAE "+image0+" "+image1+" -compose Src "+dimage, stdout=subprocess.PIPE, stderr=subprocess.STDOUT, shell=True).communicate()
-=======
   line, unused_err = subprocess.Popen(magick_compare+" -metric MAE "+image0+" "+image1+" -compose Src "+dimage, stdout=subprocess.PIPE, stderr=subprocess.STDOUT, shell=True).communicate()
->>>>>>> dc8f3b4f
   try: error = float(line[line.index('(')+1:line.index(')')])
   except ValueError:
     print("Error: "+line)
