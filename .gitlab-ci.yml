--- conflicted
+++ resolved
@@ -18,12 +18,7 @@
 # Continuous Test
 ####################################################################
 
-<<<<<<< HEAD
-.continuous-macosx-x64-RelWithDebInfo-ICC2019.4-ISPC1.9.2-AVX2-TBB2019.2:
-=======
-
-continuous-macosx-x64-RelWithDebInfo-ICC2019.4-ISPC1.9.2-SSE2-TBB2019.2:
->>>>>>> fa24458b
+.continuous-macosx-x64-RelWithDebInfo-ICC2019.4-ISPC1.9.2-SSE2-TBB2019.2:
   script: "scripts/test.py platform:x64 build:RelWithDebInfo compiler:ICC2019.4 ispc:ispc1.9.2 isa:SSE2 tasking:TBB2019.2 intensity:2"
   tags:   [mac]
   only:   [pushes]
@@ -47,11 +42,7 @@
   tags: [vis-vm-win-04]
   only:   [pushes, web]
  
-<<<<<<< HEAD
-.continuous-macosx-x64-RelWithDebInfo-CLANG-ISPC1.9.2-AVX2-TBB2019.2:
-=======
-continuous-macosx-x64-RelWithDebInfo-CLANG-ISPC1.9.2-SSE2-TBB2019.2:
->>>>>>> fa24458b
+.continuous-macosx-x64-RelWithDebInfo-CLANG-ISPC1.9.2-SSE2-TBB2019.2:
   script: "scripts/test.py platform:x64 build:RelWithDebInfo compiler:CLANG ispc:ispc1.9.2 isa:SSE2 tasking:TBB2019.2 intensity:2"
   tags:   [mac]
   only:   [pushes]
@@ -144,17 +135,11 @@
   only:   [pushes, web]
 
 nightly-windows-x64-RelWithDebInfo-V141-ISPC1.9.2-AVX2-TBB2019.2-STATIC:
-<<<<<<< HEAD
-  script: "python scripts\\test.py platform:x64 build:RelWithDebInfo compiler:V140 ispc:ispc1.9.2 isa:AVX2 tasking:TBB2019.2 intensity:2 STATIC_LIB:ON"
+  script: "python scripts\\test.py platform:x64 build:RelWithDebInfo compiler:V141 ispc:ispc1.9.2 isa:AVX2 tasking:TBB2019.2 intensity:2 STATIC_LIB:ON"
   #tags:   [win7, v141]
   #only:   [schedules]
   tags: [vis-vm-win-04]
   only:   [pushes, web]
-=======
-  script: "python scripts\\test.py platform:x64 build:RelWithDebInfo compiler:V141 ispc:ispc1.9.2 isa:AVX2 tasking:TBB2019.2 intensity:2 STATIC_LIB:ON"
-  tags:   [win7, v141]
-  only:   [schedules]
->>>>>>> fa24458b
 
 nightly-windows-x64-RelWithDebInfo-CLANG-ISPC1.9.2-AVX2-TBB2019.2-NAMESPACE:
   script: "python scripts\\test.py platform:x64 build:RelWithDebInfo compiler:CLANG ispc:ispc1.9.2 isa:AVX2 tasking:TBB2019.2 intensity:4 api_namespace:myembree"
@@ -200,11 +185,7 @@
   tags:   [mac] # avx
   only:   [schedules]
 
-<<<<<<< HEAD
-.nightly-macosx-x64-RelWithDebInfo-CLANG-ISPC1.9.2-AVX2-TBB2019.2-STATIC:
-=======
-nightly-macosx-x64-RelWithDebInfo-CLANG-ISPC1.9.2-SSE2-TBB2019.2-STATIC:
->>>>>>> fa24458b
+.nightly-macosx-x64-RelWithDebInfo-CLANG-ISPC1.9.2-SSE2-TBB2019.2-STATIC:
   script: "scripts/test.py platform:x64 build:RelWithDebInfo compiler:CLANG ispc:ispc1.9.2 isa:SSE2 tasking:TBB2019.2 intensity:4 STATIC_LIB:ON"
   tags:   [mac] # avx2
   only:   [schedules]
@@ -540,28 +521,11 @@
     when:  always
     expire_in: 2 mos
 
-<<<<<<< HEAD
-release-windows-x64-Release-ICC17-ISPC1.9.2-TBB2019.2-PACKAGE-MSI:
-  script: "python scripts\\test.py platform:x64 build:Release compiler:ICC17 ispc:ispc1.9.2 isas:SSE2-SSE42-AVX-AVX2-AVX512SKX tasking:TBB2019.2 intensity:4 package:MSI"
+release-windows-x64-Release-ICC17-VC12-ISPC1.9.2-TBB2019.2-PACKAGE-MSI:
+  script: "python scripts\\test.py platform:x64 build:Release compiler:ICC17-VC12 ispc:ispc1.9.2 isas:SSE2-SSE42-AVX-AVX2-AVX512SKX tasking:TBB2019.2 intensity:4 package:MSI"
   #tags:   [win7, icc17]
   #only:   [web]
   tags: [vis-vm-win-04]
-  only:   [pushes, web]
-  artifacts:
-    name: "$env:CI_JOB_NAME"
-    paths: [build/*.msi]
-    when:  always
-    expire_in: 2 mos
-
-release-windows-x64-Release-ICC17-ISPC1.9.2-TBB2019.2-PACKAGE-MSI-win7:
-  script: "python scripts\\test.py platform:x64 build:Release compiler:ICC17 ispc:ispc1.9.2 isas:SSE2-SSE42-AVX-AVX2-AVX512SKX tasking:TBB2019.2 intensity:4 package:MSI"
-=======
-release-windows-x64-Release-ICC17-VC12-ISPC1.9.2-TBB2019.2-PACKAGE-MSI:
-  script: "python scripts\\test.py platform:x64 build:Release compiler:ICC17-VC12 ispc:ispc1.9.2 isas:SSE2-SSE42-AVX-AVX2-AVX512SKX tasking:TBB2019.2 intensity:4 package:MSI"
->>>>>>> fa24458b
-  tags:   [win7, icc17]
-  #only:   [web]
-  #tags: [vis-vm-win-04]
   only:   [pushes, web]
   artifacts:
     name: "$env:CI_JOB_NAME"
