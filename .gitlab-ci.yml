--- conflicted
+++ resolved
@@ -18,7 +18,6 @@
 # Continuous Test
 ####################################################################
 
-
 .continuous-macosx-x64-RelWithDebInfo-ICC2019.4-ISPC1.9.2-AVX2-TBB2019.2:
   script: "scripts/test.py platform:x64 build:RelWithDebInfo compiler:ICC2019.4 ispc:ispc1.9.2 isa:SSE2 tasking:TBB2019.2 intensity:2"
   tags:   [mac]
@@ -26,15 +25,10 @@
 
 continuous-windows-x64-RelWithDebInfo-V120-ISPC1.9.2-AVX2-TBB2019.2:
   script: "python scripts\\test.py platform:x64 build:RelWithDebInfo compiler:V120 ispc:ispc1.9.2 isa:SSE2 tasking:TBB2019.2 intensity:2"
-<<<<<<< HEAD
   #tags:   [win7, v120]
   #only:   [pushes]
   tags: [vis-vm-win-04]
   only:   [pushes, web]
-=======
-  tags:   [vis-vm-win-04]
-  only:   [pushes]
->>>>>>> dc8f3b4f
 
 #continuous-windows-Win32-RelWithDebInfo-V140-ISPC1.9.2-AVX2-TBB2019.2:
 #  script: "python scripts\\test.py platform:Win32 build:RelWithDebInfo compiler:V140 ispc:ispc1.9.2 isa:SSE2 tasking:TBB2019.2 intensity:2"
@@ -43,15 +37,10 @@
 
 continuous-windows-x64-RelWithDebInfo-V141-ISPC1.9.2-AVX2-TBB2019.2:
   script: "python scripts\\test.py platform:x64 build:RelWithDebInfo compiler:V141 ispc:ispc1.9.2 isa:SSE2 tasking:TBB2019.2 intensity:2 maxinstancelevelcount:8"
-<<<<<<< HEAD
   #tags:   [win7, v141]
   #only:   [pushes]
   tags: [vis-vm-win-04]
   only:   [pushes, web]
-=======
-  tags:   [vis-vm-win-04]
-  only:   [pushes]
->>>>>>> dc8f3b4f
  
 .continuous-macosx-x64-RelWithDebInfo-CLANG-ISPC1.9.2-AVX2-TBB2019.2:
   script: "scripts/test.py platform:x64 build:RelWithDebInfo compiler:CLANG ispc:ispc1.9.2 isa:SSE2 tasking:TBB2019.2 intensity:2"
@@ -112,7 +101,6 @@
 
 nightly-windows-x64-RelWithDebInfo-V120-ISPC1.9.2-SSE2-INT:
   script: "python scripts\\test.py platform:x64 build:RelWithDebInfo compiler:V120 ispc:ispc1.9.2 isa:SSE2 tasking:INT intensity:2"
-<<<<<<< HEAD
   #tags:   [win7, v120]
   #only:   [schedules]
   tags: [vis-vm-win-04]
@@ -153,12 +141,12 @@
   tags: [vis-vm-win-04]
   only:   [pushes, web]
 
-nightly-windows-x64-RelWithDebInfo-ICC16-ISPC1.9.2-AVX2-TBB2019.2:
-  script: "python scripts\\test.py platform:x64 build:RelWithDebInfo compiler:ICC16 ispc:ispc1.9.2 isa:AVX2 tasking:TBB2019.2 intensity:2"
-  #tags:   [win7, icc16]
-  #only:   [schedules]
-  tags: [vis-vm-win-04]
-  only:   [pushes, web]
+#nightly-windows-x64-RelWithDebInfo-ICC16-ISPC1.9.2-AVX2-TBB2019.2:
+#  script: "python scripts\\test.py platform:x64 build:RelWithDebInfo compiler:ICC16 ispc:ispc1.9.2 isa:AVX2 tasking:TBB2019.2 intensity:2"
+#  #tags:   [win7, icc16]
+#  #only:   [schedules]
+#  tags: [vis-vm-win-04]
+#  only:   [pushes, web]
 
 nightly-windows-x64-RelWithDebInfo-ICC17-ISPC1.9.2-AVX2-TBB2019.2:
   script: "python scripts\\test.py platform:x64 build:RelWithDebInfo compiler:ICC17 ispc:ispc1.9.2 isa:AVX2 tasking:TBB2019.2 intensity:4"
@@ -166,50 +154,6 @@
   #only:   [schedules]
   tags: [vis-vm-win-04]
   only:   [pushes, web]
-=======
-  tags:   [vis-vm-win-04]
-  only:   [pushes]
-
-nightly-windows-x64-RelWithDebInfo-V120-ISPC1.9.2-AVX-TBB2019.2:
-  script: "python scripts\\test.py platform:x64 build:RelWithDebInfo compiler:V120 ispc:ispc1.9.2 isa:AVX tasking:TBB2019.2 intensity:4"
-  tags:   [vis-vm-win-04] # avx
-  only:   [pushes]
-
-nightly-windows-Win32-RelWithDebInfo-V140-ISPC1.9.2-AVX2-TBB2019.2:
-  script: "python scripts\\test.py platform:Win32 build:RelWithDebInfo compiler:V140 ispc:ispc1.9.2 isa:SSE2 tasking:TBB2019.2 intensity:2"
-  tags:   [vis-vm-win-04]
-  only:   [pushes]
-  
-nightly-windows-x64-RelWithDebInfo-V140-ISPC1.9.2-AVX2-PPL:
-  script: "python scripts\\test.py platform:x64 build:RelWithDebInfo compiler:V140 ispc:ispc1.9.2 isa:AVX2 tasking:PPL intensity:2"
-  tags:   [vis-vm-win-04] # avx2
-  only:   [pushes]
-
-nightly-windows-x64-RelWithDebInfo-V141-ISPC1.9.2-AVX2-TBB2019.2-STATIC:
-  script: "python scripts\\test.py platform:x64 build:RelWithDebInfo compiler:V140 ispc:ispc1.9.2 isa:AVX2 tasking:TBB2019.2 intensity:2 STATIC_LIB:ON"
-  tags:   [vis-vm-win-04]
-  only:   [pushes]
-
-#nightly-windows-x64-RelWithDebInfo-CLANG-ISPC1.9.2-AVX2-TBB2019.2-NAMESPACE:
-#  script: "python scripts\\test.py platform:x64 build:RelWithDebInfo compiler:CLANG ispc:ispc1.9.2 isa:AVX2 tasking:TBB2019.2 intensity:4 api_namespace:myembree"
-#  tags:   [vis-vm-win-04]
-#  only:   [pushes]
-
-nightly-windows-x64-RelWithDebInfo-V141_CLANG-ISPC1.9.2-AVX2-TBB2019.2-NAMESPACE:
-  script: "python scripts\\test.py platform:x64 build:RelWithDebInfo compiler:V141_CLANG ispc:ispc1.9.2 isa:AVX2 tasking:TBB2019.2 intensity:4 api_namespace:myembree"
-  tags:   [vis-vm-win-04]
-  only:   [pushes]
-
-#nightly-windows-x64-RelWithDebInfo-ICC16-ISPC1.9.2-AVX2-TBB2019.2:
-#  script: "python scripts\\test.py platform:x64 build:RelWithDebInfo compiler:ICC16 ispc:ispc1.9.2 isa:AVX2 tasking:TBB2019.2 intensity:2"
-#  tags:   [vis-vm-win-04]
-#  only:   [pushes]
-
-nightly-windows-x64-RelWithDebInfo-ICC17-ISPC1.9.2-AVX2-TBB2019.2:
-  script: "python scripts\\test.py platform:x64 build:RelWithDebInfo compiler:ICC17 ispc:ispc1.9.2 isa:AVX2 tasking:TBB2019.2 intensity:4"
-  tags:   [vis-vm-win-04]
-  only:   [pushes]
->>>>>>> dc8f3b4f
   
 #nightly-windows-x64-RelWithDebInfo-ICC18-ISPC1.9.2-AVX2-TBB2019.2:
 #  script: "python scripts\\test.py platform:x64 build:RelWithDebInfo compiler:ICC18 ispc:ispc1.9.2 isa:AVX2 tasking:TBB2019.2 intensity:3"
