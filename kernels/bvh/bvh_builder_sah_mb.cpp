// ======================================================================== //
// Copyright 2009-2019 Intel Corporation                                    //
//                                                                          //
// Licensed under the Apache License, Version 2.0 (the "License");          //
// you may not use this file except in compliance with the License.         //
// You may obtain a copy of the License at                                  //
//                                                                          //
//     http://www.apache.org/licenses/LICENSE-2.0                           //
//                                                                          //
// Unless required by applicable law or agreed to in writing, software      //
// distributed under the License is distributed on an "AS IS" BASIS,        //
// WITHOUT WARRANTIES OR CONDITIONS OF ANY KIND, either express or implied. //
// See the License for the specific language governing permissions and      //
// limitations under the License.                                           //
// ======================================================================== //

#include "bvh.h"
#include "bvh_builder.h"
#include "../builders/bvh_builder_msmblur.h"

#include "../builders/primrefgen.h"
#include "../builders/splitter.h"

#include "../geometry/linei.h"
#include "../geometry/triangle.h"
#include "../geometry/trianglev.h"
#include "../geometry/trianglev_mb.h"
#include "../geometry/trianglei.h"
#include "../geometry/quadv.h"
#include "../geometry/quadi.h"
#include "../geometry/object.h"
#include "../geometry/instance.h"
#include "../geometry/subgrid.h"

#include "../common/state.h"

// FIXME: remove after removing BVHNBuilderMBlurRootTimeSplitsSAH
#include "../../common/algorithms/parallel_for_for.h"
#include "../../common/algorithms/parallel_for_for_prefix_sum.h"


namespace embree
{
  namespace isa
  {

#if 0
    template<int N, typename Primitive>
    struct CreateMBlurLeaf
    {
      typedef BVHN<N> BVH;
      typedef typename BVH::NodeRef NodeRef;
      typedef typename BVH::NodeRecordMB NodeRecordMB;

      __forceinline CreateMBlurLeaf (BVH* bvh, PrimRef* prims, size_t time) : bvh(bvh), prims(prims), time(time) {}

      __forceinline NodeRecordMB operator() (const PrimRef* prims, const range<size_t>& set, const FastAllocator::CachedAllocator& alloc) const
      {
        size_t items = Primitive::blocks(set.size());
        size_t start = set.begin();
        for (size_t i=start; i<end; i++) assert((*current.prims.prims)[start].geomID() == (*current.prims.prims)[i].geomID()); // assert that all geomIDs are identical
        Primitive* accel = (Primitive*) alloc.malloc1(items*sizeof(Primitive),BVH::byteAlignment);
        NodeRef node = bvh->encodeLeaf((char*)accel,items);

        LBBox3fa allBounds = empty;
        for (size_t i=0; i<items; i++)
          allBounds.extend(accel[i].fillMB(prims, start, set.end(), bvh->scene, time));

        return NodeRecordMB(node,allBounds);
      }

      BVH* bvh;
      PrimRef* prims;
      size_t time;
    };
#endif

    template<int N, typename Mesh, typename Primitive>
    struct CreateMSMBlurLeaf
    {
      typedef BVHN<N> BVH;
      typedef typename BVH::NodeRef NodeRef;
      typedef typename BVH::NodeRecordMB4D NodeRecordMB4D;

      __forceinline CreateMSMBlurLeaf (BVH* bvh) : bvh(bvh) {}

      __forceinline const NodeRecordMB4D operator() (const BVHBuilderMSMBlur::BuildRecord& current, const FastAllocator::CachedAllocator& alloc) const
      {
        size_t items = Primitive::blocks(current.prims.size());
        size_t start = current.prims.begin();
        size_t end   = current.prims.end();
        for (size_t i=start; i<end; i++) assert((*current.prims.prims)[start].geomID() == (*current.prims.prims)[i].geomID()); // assert that all geomIDs are identical
        Primitive* accel = (Primitive*) alloc.malloc1(items*sizeof(Primitive),BVH::byteNodeAlignment);
        NodeRef node = bvh->encodeLeaf((char*)accel,items);
        LBBox3fa allBounds = empty;
        for (size_t i=0; i<items; i++)
          allBounds.extend(accel[i].fillMB(current.prims.prims->data(), start, current.prims.end(), bvh->scene, current.prims.time_range));
        return NodeRecordMB4D(node,allBounds,current.prims.time_range);
      }

      BVH* bvh;
    };

    /* Motion blur BVH with 4D nodes and internal time splits */
    template<int N, typename Mesh, typename Primitive>
    struct BVHNBuilderMBlurSAH : public Builder
    {
      typedef BVHN<N> BVH;
      typedef typename BVHN<N>::NodeRef NodeRef;
      typedef typename BVHN<N>::NodeRecordMB NodeRecordMB;
      typedef typename BVHN<N>::AlignedNodeMB AlignedNodeMB;

      BVH* bvh;
      Scene* scene;
      const size_t sahBlockSize;
      const float intCost;
      const size_t minLeafSize;
      const size_t maxLeafSize;
      const Geometry::GTypeMask gtype_;

      BVHNBuilderMBlurSAH (BVH* bvh, Scene* scene, const size_t sahBlockSize, const float intCost, const size_t minLeafSize, const size_t maxLeafSize, const Geometry::GTypeMask gtype)
        : bvh(bvh), scene(scene), sahBlockSize(sahBlockSize), intCost(intCost), minLeafSize(minLeafSize), maxLeafSize(min(maxLeafSize,Primitive::max_size()*BVH::maxLeafBlocks)), gtype_(gtype) {}

      void build()
      {
	/* skip build for empty scene */
        const size_t numPrimitives = scene->getNumPrimitives(gtype_,true);
        if (numPrimitives == 0) { bvh->clear(); return; }

        double t0 = bvh->preBuild(TOSTRING(isa) "::BVH" + toString(N) + "BuilderMBlurSAH");

#if PROFILE
        profile(2,PROFILE_RUNS,numPrimitives,[&] (ProfileTimer& timer) {
#endif

            //const size_t numTimeSteps = scene->getNumTimeSteps<typename Mesh::type_t,true>();
            //const size_t numTimeSegments = numTimeSteps-1; assert(numTimeSteps > 1);

            /*if (numTimeSegments == 1)
              buildSingleSegment(numPrimitives);
              else*/
              buildMultiSegment(numPrimitives);

#if PROFILE
          });
#endif

	/* clear temporary data for static geometry */
        if (scene->isStaticAccel()) bvh->shrink();
	bvh->cleanup();
        bvh->postBuild(t0);
      }

#if 0 // No longer compatible when time_ranges are present for geometries. Would have to create temporal nodes sometimes, and put only a single geometry into leaf.
      void buildSingleSegment(size_t numPrimitives)
      {
        /* create primref array */
        mvector<PrimRef> prims(scene->device,numPrimitives);
<<<<<<< HEAD
        const PrimInfo pinfo = createPrimRefArrayMBlur(scene,Mesh::geom_type,numPrimitives,prims,bvh->scene->progressInterface,0);
=======
        const PrimInfo pinfo = createPrimRefArrayMBlur(scene,gtype_,prims,bvh->scene->progressInterface,0);
>>>>>>> c3b875e1
        /* early out if no valid primitives */
        if (pinfo.size() == 0) { bvh->clear(); return; }
        /* estimate acceleration structure size */
        const size_t node_bytes = pinfo.size()*sizeof(AlignedNodeMB)/(4*N);
        const size_t leaf_bytes = size_t(1.2*Primitive::blocks(pinfo.size())*sizeof(Primitive));
        bvh->alloc.init_estimate(node_bytes+leaf_bytes);

        /* settings for BVH build */
        GeneralBVHBuilder::Settings settings;
        settings.branchingFactor = N;
        settings.maxDepth = BVH::maxBuildDepthLeaf;
        settings.logBlockSize = bsr(sahBlockSize);
        settings.minLeafSize = minLeafSize;
        settings.maxLeafSize = maxLeafSize;
        settings.travCost = travCost;
        settings.intCost = intCost;
        settings.singleThreadThreshold = bvh->alloc.fixSingleThreadThreshold(N,DEFAULT_SINGLE_THREAD_THRESHOLD,pinfo.size(),node_bytes+leaf_bytes);

        /* build hierarchy */
        auto root = BVHBuilderBinnedSAH::build<NodeRecordMB>
          (typename BVH::CreateAlloc(bvh),typename BVH::AlignedNodeMB::Create2(),typename BVH::AlignedNodeMB::Set2(),
           CreateMBlurLeaf<N,Primitive>(bvh,prims.data(),0),bvh->scene->progressInterface,
           prims.data(),pinfo,settings);

        bvh->set(root.ref,root.lbounds,pinfo.size());
      }
#endif

      void buildMultiSegment(size_t numPrimitives)
      {
        /* create primref array */
        mvector<PrimRefMB> prims(scene->device,numPrimitives);
<<<<<<< HEAD
        PrimInfoMB pinfo = createPrimRefArrayMSMBlur(scene,Mesh::geom_type,numPrimitives,prims,bvh->scene->progressInterface);
=======
        PrimInfoMB pinfo = createPrimRefArrayMSMBlur(scene,gtype_,prims,bvh->scene->progressInterface);
>>>>>>> c3b875e1

        /* early out if no valid primitives */
        if (pinfo.size() == 0) { bvh->clear(); return; }

        /* estimate acceleration structure size */
        const size_t node_bytes = pinfo.num_time_segments*sizeof(AlignedNodeMB)/(4*N);
        const size_t leaf_bytes = size_t(1.2*Primitive::blocks(pinfo.num_time_segments)*sizeof(Primitive));
        bvh->alloc.init_estimate(node_bytes+leaf_bytes);

        /* settings for BVH build */
        BVHBuilderMSMBlur::Settings settings;
        settings.branchingFactor = N;
        settings.maxDepth = BVH::maxDepth;
        settings.logBlockSize = bsr(sahBlockSize);
        settings.minLeafSize = minLeafSize;
        settings.maxLeafSize = maxLeafSize;
        settings.travCost = travCost;
        settings.intCost = intCost;
        settings.singleLeafTimeSegment = Primitive::singleTimeSegment;
        settings.singleThreadThreshold = bvh->alloc.fixSingleThreadThreshold(N,DEFAULT_SINGLE_THREAD_THRESHOLD,pinfo.size(),node_bytes+leaf_bytes);
        
        /* build hierarchy */
        auto root =
          BVHBuilderMSMBlur::build<NodeRef>(prims,pinfo,scene->device,
                                            RecalculatePrimRef<Mesh>(scene),
                                            typename BVH::CreateAlloc(bvh),
                                            typename BVH::AlignedNodeMB4D::Create(),
                                            typename BVH::AlignedNodeMB4D::Set(),
                                            CreateMSMBlurLeaf<N,Mesh,Primitive>(bvh),
                                            bvh->scene->progressInterface,
                                            settings);

        bvh->set(root.ref,root.lbounds,pinfo.num_time_segments);
      }

      void clear() {
      }
    };

    /************************************************************************************/
    /************************************************************************************/
    /************************************************************************************/
    /************************************************************************************/

    struct GridRecalculatePrimRef
    {
      Scene* scene;
      const SubGridBuildData * const sgrids;

      __forceinline GridRecalculatePrimRef (Scene* scene, const SubGridBuildData * const sgrids)
        : scene(scene), sgrids(sgrids) {}

        __forceinline PrimRefMB operator() (const PrimRefMB& prim, const BBox1f time_range) const
        {
          const unsigned int geomID  = prim.geomID();
          const GridMesh* mesh = scene->get<GridMesh>(geomID);
          const unsigned int buildID = prim.primID();
          const SubGridBuildData &subgrid = sgrids[buildID];                      
          const unsigned int primID = subgrid.primID;
          const size_t x = subgrid.x();
          const size_t y = subgrid.y();
          const LBBox3fa lbounds = mesh->linearBounds(mesh->grid(primID),x,y,time_range);
          const unsigned num_time_segments = mesh->numTimeSegments();
          const range<int> tbounds = mesh->timeSegmentRange(time_range);
          return PrimRefMB (lbounds, tbounds.size(), mesh->time_range, num_time_segments, geomID, buildID);
        }

        __forceinline LBBox3fa linearBounds(const PrimRefMB& prim, const BBox1f time_range) const {
          const unsigned int geomID  = prim.geomID();
          const GridMesh* mesh = scene->get<GridMesh>(geomID);
          const unsigned int buildID = prim.primID();
          const SubGridBuildData &subgrid = sgrids[buildID];                      
          const unsigned int primID = subgrid.primID;
          const size_t x = subgrid.x();
          const size_t y = subgrid.y();
          return mesh->linearBounds(mesh->grid(primID),x,y,time_range);
        }

    };

    template<int N>
    struct CreateMSMBlurLeafGrid
    {
      typedef BVHN<N> BVH;
      typedef typename BVH::NodeRef NodeRef;
      typedef typename BVH::NodeRecordMB4D NodeRecordMB4D;

      __forceinline CreateMSMBlurLeafGrid (Scene* scene, BVH* bvh, const SubGridBuildData * const sgrids) : scene(scene), bvh(bvh), sgrids(sgrids) {}

      __forceinline const NodeRecordMB4D operator() (const BVHBuilderMSMBlur::BuildRecord& current, const FastAllocator::CachedAllocator& alloc) const
      {
        const size_t items = current.prims.size(); 
        const size_t start = current.prims.begin();

        const PrimRefMB* prims = current.prims.prims->data();
        /* collect all subsets with unique geomIDs */
        assert(items <= N);
        unsigned int geomIDs[N];
        unsigned int num_geomIDs = 1;
        geomIDs[0] = prims[start].geomID();

        for (size_t i=1;i<items;i++)
        {
          bool found = false;
          const unsigned int new_geomID = prims[start+i].geomID();
          for (size_t j=0;j<num_geomIDs;j++)
            if (new_geomID == geomIDs[j])
            { found = true; break; }
          if (!found) 
            geomIDs[num_geomIDs++] = new_geomID;
        }

        /* allocate all leaf memory in one single block */
        SubGridMBQBVHN<N>* accel = (SubGridMBQBVHN<N>*) alloc.malloc1(num_geomIDs*sizeof(SubGridMBQBVHN<N>),BVH::byteAlignment);
        typename BVH::NodeRef node = bvh->encodeLeaf((char*)accel,num_geomIDs);

        LBBox3fa allBounds = empty;

        for (size_t g=0;g<num_geomIDs;g++)
        {
          const GridMesh* __restrict__ const mesh = scene->get<GridMesh>(geomIDs[g]);
          unsigned int x[N];
          unsigned int y[N];
          unsigned int primID[N];
          BBox3fa bounds0[N];
          BBox3fa bounds1[N];
          unsigned int pos = 0;
          for (size_t i=0;i<items;i++)
          {
            if (unlikely(prims[start+i].geomID() != geomIDs[g])) continue;

            const SubGridBuildData  &sgrid_bd = sgrids[prims[start+i].primID()];                      
            x[pos] = sgrid_bd.sx;
            y[pos] = sgrid_bd.sy;
            primID[pos] = sgrid_bd.primID;
            const size_t x = sgrid_bd.x();
            const size_t y = sgrid_bd.y();
            LBBox3fa newBounds = mesh->linearBounds(mesh->grid(sgrid_bd.primID),x,y,current.prims.time_range);
            allBounds.extend(newBounds);
            bounds0[pos] = newBounds.bounds0;
            bounds1[pos] = newBounds.bounds1;
            pos++;
          }
          new (&accel[g]) SubGridMBQBVHN<N>(x,y,primID,bounds0,bounds1,geomIDs[g],current.prims.time_range.lower,1.0f/current.prims.time_range.size(),pos);
        }
        return NodeRecordMB4D(node,allBounds,current.prims.time_range);       
      }

      Scene *scene;
      BVH* bvh;
      const SubGridBuildData * const sgrids;
    };

#if 0
    template<int N>
    struct CreateLeafGridMB
    {
      typedef BVHN<N> BVH;
      typedef typename BVH::NodeRef NodeRef;
      typedef typename BVH::NodeRecordMB NodeRecordMB;

      __forceinline CreateLeafGridMB (Scene* scene, BVH* bvh, const SubGridBuildData * const sgrids) 
		  : scene(scene), bvh(bvh), sgrids(sgrids) {}

      __forceinline NodeRecordMB operator() (const PrimRef* prims, const range<size_t>& set, const FastAllocator::CachedAllocator& alloc) const
      {
        const size_t items = set.size(); 
        const size_t start = set.begin();

        /* collect all subsets with unique geomIDs */
        assert(items <= N);
        unsigned int geomIDs[N];
        unsigned int num_geomIDs = 1;
        geomIDs[0] = prims[start].geomID();

        for (size_t i=1;i<items;i++)
        {
          bool found = false;
          const unsigned int new_geomID = prims[start+i].geomID();
          for (size_t j=0;j<num_geomIDs;j++)
            if (new_geomID == geomIDs[j])
            { found = true; break; }
          if (!found) 
            geomIDs[num_geomIDs++] = new_geomID;
        }

        /* allocate all leaf memory in one single block */
        SubGridMBQBVHN<N>* accel = (SubGridMBQBVHN<N>*) alloc.malloc1(num_geomIDs*sizeof(SubGridMBQBVHN<N>),BVH::byteAlignment);
        typename BVH::NodeRef node = bvh->encodeLeaf((char*)accel,num_geomIDs);

        LBBox3fa allBounds = empty;

        for (size_t g=0;g<num_geomIDs;g++)
        {
          const GridMesh* __restrict__ const mesh = scene->get<GridMesh>(geomIDs[g]);

          unsigned int x[N];
          unsigned int y[N];
          unsigned int primID[N];
          BBox3fa bounds0[N];
          BBox3fa bounds1[N];
          unsigned int pos = 0;
          for (size_t i=0;i<items;i++)
          {
            if (unlikely(prims[start+i].geomID() != geomIDs[g])) continue;

            const SubGridBuildData  &sgrid_bd = sgrids[prims[start+i].primID()];                      
            x[pos] = sgrid_bd.sx;
            y[pos] = sgrid_bd.sy;
            primID[pos] = sgrid_bd.primID;
            const size_t x = sgrid_bd.x();
            const size_t y = sgrid_bd.y();
            bool MAYBE_UNUSED valid0 = mesh->buildBounds(mesh->grid(sgrid_bd.primID),x,y,0,bounds0[pos]);
            bool MAYBE_UNUSED valid1 = mesh->buildBounds(mesh->grid(sgrid_bd.primID),x,y,1,bounds1[pos]);
            assert(valid0);
            assert(valid1);
            allBounds.extend(LBBox3fa(bounds0[pos],bounds1[pos]));
            pos++;
          }
          new (&accel[g]) SubGridMBQBVHN<N>(x,y,primID,bounds0,bounds1,geomIDs[g],0.0f,1.0f,pos);
        }
        return NodeRecordMB(node,allBounds);
      }

      Scene *scene;
      BVH* bvh;
      const SubGridBuildData * const sgrids;
    };
#endif


    /* Motion blur BVH with 4D nodes and internal time splits */
    template<int N>
    struct BVHNBuilderMBlurSAHGrid : public Builder
    {
      typedef BVHN<N> BVH;
      typedef typename BVHN<N>::NodeRef NodeRef;
      typedef typename BVHN<N>::NodeRecordMB NodeRecordMB;
      typedef typename BVHN<N>::AlignedNodeMB AlignedNodeMB;

      BVH* bvh;
      Scene* scene;
      const size_t sahBlockSize;
      const float intCost;
      const size_t minLeafSize;
      const size_t maxLeafSize;
      mvector<SubGridBuildData> sgrids;


      BVHNBuilderMBlurSAHGrid (BVH* bvh, Scene* scene, const size_t sahBlockSize, const float intCost, const size_t minLeafSize, const size_t maxLeafSize)
        : bvh(bvh), scene(scene), sahBlockSize(sahBlockSize), intCost(intCost), minLeafSize(minLeafSize), maxLeafSize(maxLeafSize), sgrids(scene->device,0) {} //todo check max leaf size 


      PrimInfo createPrimRefArrayMBlurGrid(Scene* scene, mvector<PrimRef>& prims, BuildProgressMonitor& progressMonitor, size_t itime)
      {
        /* first run to get #primitives */
        ParallelForForPrefixSumState<PrimInfo> pstate;
        Scene::Iterator<GridMesh,true> iter(scene);

        pstate.init(iter,size_t(1024));

        /* iterate over all meshes in the scene */
        PrimInfo pinfo = parallel_for_for_prefix_sum0( pstate, iter, PrimInfo(empty), [&](GridMesh* mesh, const range<size_t>& r, size_t k) -> PrimInfo
                                                       {
                                                PrimInfo pinfo(empty);
                                                for (size_t j=r.begin(); j<r.end(); j++)
                                                {
                                                  if (!mesh->valid(j,range<size_t>(0,1))) continue;
                                                  BBox3fa bounds = empty;                                                  const PrimRef prim(bounds,mesh->geomID,unsigned(j));                                                             
                                                  pinfo.add_center2(prim,mesh->getNumSubGrids(j));
                                                }
                                                return pinfo;
                                              }, [](const PrimInfo& a, const PrimInfo& b) -> PrimInfo { return PrimInfo::merge(a,b); });
        size_t numPrimitives = pinfo.size();
        if (numPrimitives == 0) return pinfo;

        /* resize arrays */
        sgrids.resize(numPrimitives); 
        prims.resize(numPrimitives); 

        /* second run to fill primrefs and SubGridBuildData arrays */
        pinfo = parallel_for_for_prefix_sum1( pstate, iter, PrimInfo(empty), [&](GridMesh* mesh, const range<size_t>& r, size_t k, const PrimInfo& base) -> PrimInfo
                                              {
                                                k = base.size();
                                                size_t p_index = k;
                                                PrimInfo pinfo(empty);
                                                for (size_t j=r.begin(); j<r.end(); j++)
                                                {
                                                  const GridMesh::Grid &g = mesh->grid(j);
                                                  if (!mesh->valid(j,range<size_t>(0,1))) continue;

                                                  for (unsigned int y=0; y<g.resY-1u; y+=2)
                                                    for (unsigned int x=0; x<g.resX-1u; x+=2)
                                                    {
                                                      BBox3fa bounds = empty;
                                                      if (!mesh->buildBounds(g,x,y,itime,bounds)) continue; // get bounds of subgrid
                                                      const PrimRef prim(bounds,mesh->geomID,unsigned(p_index));
                                                      pinfo.add_center2(prim);
                                                      sgrids[p_index] = SubGridBuildData(x | g.get3x3FlagsX(x), y | g.get3x3FlagsY(y), unsigned(j));
                                                      prims[p_index++] = prim;                
                                                    }
                                                }
                                                return pinfo;
                                              }, [](const PrimInfo& a, const PrimInfo& b) -> PrimInfo { return PrimInfo::merge(a,b); });
        assert(pinfo.size() == numPrimitives);
        return pinfo;
      }

      PrimInfoMB createPrimRefArrayMSMBlurGrid(Scene* scene, mvector<PrimRefMB>& prims, BuildProgressMonitor& progressMonitor, BBox1f t0t1 = BBox1f(0.0f,1.0f))
      {
        /* first run to get #primitives */
        ParallelForForPrefixSumState<PrimInfoMB> pstate;
        Scene::Iterator<GridMesh,true> iter(scene);

        pstate.init(iter,size_t(1024));
        /* iterate over all meshes in the scene */
        PrimInfoMB pinfoMB = parallel_for_for_prefix_sum0( pstate, iter, PrimInfoMB(empty), [&](GridMesh* mesh, const range<size_t>& r, size_t k) -> PrimInfoMB
                                                       {
                                                         PrimInfoMB pinfoMB(empty);
                                                         for (size_t j=r.begin(); j<r.end(); j++)
                                                         {
                                                           if (!mesh->valid(j, mesh->timeSegmentRange(t0t1))) continue;
                                                           LBBox3fa bounds(empty);
                                                           PrimInfoMB gridMB(0,mesh->getNumSubGrids(j));
                                                           pinfoMB.merge(gridMB);
                                                         }
                                                         return pinfoMB;
                                                       }, [](const PrimInfoMB& a, const PrimInfoMB& b) -> PrimInfoMB { return PrimInfoMB::merge2(a,b); });
        size_t numPrimitives = pinfoMB.size();
        if (numPrimitives == 0) return pinfoMB;

        /* resize arrays */
        sgrids.resize(numPrimitives); 
        prims.resize(numPrimitives); 
        /* second run to fill primrefs and SubGridBuildData arrays */
        pinfoMB = parallel_for_for_prefix_sum1( pstate, iter, PrimInfoMB(empty), [&](GridMesh* mesh, const range<size_t>& r, size_t k, const PrimInfoMB& base) -> PrimInfoMB
                                              {
                                                k = base.size();
                                                size_t p_index = k;
                                                PrimInfoMB pinfoMB(empty);
                                                for (size_t j=r.begin(); j<r.end(); j++)
                                                {
                                                  if (!mesh->valid(j, mesh->timeSegmentRange(t0t1))) continue;
                                                  const GridMesh::Grid &g = mesh->grid(j);

                                                  for (unsigned int y=0; y<g.resY-1u; y+=2)
                                                    for (unsigned int x=0; x<g.resX-1u; x+=2)
                                                    {
                                                      const PrimRefMB prim(mesh->linearBounds(g,x,y,t0t1),mesh->numTimeSegments(),mesh->time_range,mesh->numTimeSegments(),mesh->geomID,unsigned(p_index));
                                                      pinfoMB.add_primref(prim);
                                                      sgrids[p_index] = SubGridBuildData(x | g.get3x3FlagsX(x), y | g.get3x3FlagsY(y), unsigned(j));
                                                      prims[p_index++] = prim;                
                                                    }
                                                }
                                                return pinfoMB;
                                              }, [](const PrimInfoMB& a, const PrimInfoMB& b) -> PrimInfoMB { return PrimInfoMB::merge2(a,b); });
        assert(pinfoMB.size() == numPrimitives);
        pinfoMB.time_range = t0t1;
        return pinfoMB;
      }

      void build()
      {
	/* skip build for empty scene */
        const size_t numPrimitives = scene->getNumPrimitives(GridMesh::geom_type,true);
        if (numPrimitives == 0) { bvh->clear(); return; }

        double t0 = bvh->preBuild(TOSTRING(isa) "::BVH" + toString(N) + "BuilderMBlurSAHGrid");

        //const size_t numTimeSteps = scene->getNumTimeSteps<GridMesh,true>();
        //const size_t numTimeSegments = numTimeSteps-1; assert(numTimeSteps > 1);
        //if (numTimeSegments == 1)
        //  buildSingleSegment(numPrimitives);
        //else
        buildMultiSegment(numPrimitives);

	/* clear temporary data for static geometry */
        if (scene->isStaticAccel()) bvh->shrink();
	bvh->cleanup();
        bvh->postBuild(t0);
      }

#if 0
      void buildSingleSegment(size_t numPrimitives)
      {
        /* create primref array */
        mvector<PrimRef> prims(scene->device,numPrimitives);
        const PrimInfo pinfo = createPrimRefArrayMBlurGrid(scene,prims,bvh->scene->progressInterface,0);
        /* early out if no valid primitives */
        if (pinfo.size() == 0) { bvh->clear(); return; }

        /* estimate acceleration structure size */
        const size_t node_bytes = pinfo.size()*sizeof(AlignedNodeMB)/(4*N);
        //TODO: check leaf_bytes
        const size_t leaf_bytes = size_t(1.2*(float)numPrimitives/N * sizeof(SubGridQBVHN<N>));
        bvh->alloc.init_estimate(node_bytes+leaf_bytes);

        /* settings for BVH build */
        GeneralBVHBuilder::Settings settings;
        settings.branchingFactor = N;
        settings.maxDepth = BVH::maxBuildDepthLeaf;
        settings.logBlockSize = bsr(sahBlockSize);
        settings.minLeafSize = minLeafSize;
        settings.maxLeafSize = maxLeafSize;
        settings.travCost = travCost;
        settings.intCost = intCost;
        settings.singleThreadThreshold = bvh->alloc.fixSingleThreadThreshold(N,DEFAULT_SINGLE_THREAD_THRESHOLD,pinfo.size(),node_bytes+leaf_bytes);

        /* build hierarchy */
        auto root = BVHBuilderBinnedSAH::build<NodeRecordMB>
          (typename BVH::CreateAlloc(bvh),
           typename BVH::AlignedNodeMB::Create2(),
           typename BVH::AlignedNodeMB::Set2(),
           CreateLeafGridMB<N>(scene,bvh,sgrids.data()),
           bvh->scene->progressInterface,
           prims.data(),pinfo,settings);

        bvh->set(root.ref,root.lbounds,pinfo.size());
      }
#endif
      
      void buildMultiSegment(size_t numPrimitives)
      {
        /* create primref array */
        mvector<PrimRefMB> prims(scene->device,numPrimitives);
        PrimInfoMB pinfo = createPrimRefArrayMSMBlurGrid(scene,prims,bvh->scene->progressInterface);

        /* early out if no valid primitives */
        if (pinfo.size() == 0) { bvh->clear(); return; }



        GridRecalculatePrimRef recalculatePrimRef(scene,sgrids.data());

        /* estimate acceleration structure size */
        const size_t node_bytes = pinfo.num_time_segments*sizeof(AlignedNodeMB)/(4*N);
        //FIXME: check leaf_bytes
        //const size_t leaf_bytes = size_t(1.2*Primitive::blocks(pinfo.num_time_segments)*sizeof(SubGridQBVHN<N>));
        const size_t leaf_bytes = size_t(1.2*(float)numPrimitives/N * sizeof(SubGridQBVHN<N>));

        bvh->alloc.init_estimate(node_bytes+leaf_bytes);

        /* settings for BVH build */
        BVHBuilderMSMBlur::Settings settings;
        settings.branchingFactor = N;
        settings.maxDepth = BVH::maxDepth;
        settings.logBlockSize = bsr(sahBlockSize);
        settings.minLeafSize = minLeafSize;
        settings.maxLeafSize = maxLeafSize;
        settings.travCost = travCost;
        settings.intCost = intCost;
        settings.singleLeafTimeSegment = false; 
        settings.singleThreadThreshold = bvh->alloc.fixSingleThreadThreshold(N,DEFAULT_SINGLE_THREAD_THRESHOLD,pinfo.size(),node_bytes+leaf_bytes);
        
        /* build hierarchy */
        auto root =
          BVHBuilderMSMBlur::build<NodeRef>(prims,pinfo,scene->device,
                                            recalculatePrimRef,
                                            typename BVH::CreateAlloc(bvh),
                                            typename BVH::AlignedNodeMB4D::Create(),
                                            typename BVH::AlignedNodeMB4D::Set(),
                                            CreateMSMBlurLeafGrid<N>(scene,bvh,sgrids.data()),
                                            bvh->scene->progressInterface,
                                            settings);
        bvh->set(root.ref,root.lbounds,pinfo.num_time_segments);
      }

      void clear() {
      }
    };

    /************************************************************************************/
    /************************************************************************************/
    /************************************************************************************/
    /************************************************************************************/

#if defined(EMBREE_GEOMETRY_TRIANGLE)
    Builder* BVH4Triangle4iMBSceneBuilderSAH (void* bvh, Scene* scene, size_t mode) { return new BVHNBuilderMBlurSAH<4,TriangleMesh,Triangle4i>((BVH4*)bvh,scene,4,1.0f,4,inf,Geometry::MTY_TRIANGLE_MESH); }
    Builder* BVH4Triangle4vMBSceneBuilderSAH (void* bvh, Scene* scene, size_t mode) { return new BVHNBuilderMBlurSAH<4,TriangleMesh,Triangle4vMB>((BVH4*)bvh,scene,4,1.0f,4,inf,Geometry::MTY_TRIANGLE_MESH); }
#if defined(__AVX__)
    Builder* BVH8Triangle4iMBSceneBuilderSAH (void* bvh, Scene* scene, size_t mode) { return new BVHNBuilderMBlurSAH<8,TriangleMesh,Triangle4i>((BVH8*)bvh,scene,4,1.0f,4,inf,Geometry::MTY_TRIANGLE_MESH); }
    Builder* BVH8Triangle4vMBSceneBuilderSAH (void* bvh, Scene* scene, size_t mode) { return new BVHNBuilderMBlurSAH<8,TriangleMesh,Triangle4vMB>((BVH8*)bvh,scene,4,1.0f,4,inf,Geometry::MTY_TRIANGLE_MESH); }
#endif
#endif

#if defined(EMBREE_GEOMETRY_QUAD)
    Builder* BVH4Quad4iMBSceneBuilderSAH (void* bvh, Scene* scene, size_t mode) { return new BVHNBuilderMBlurSAH<4,QuadMesh,Quad4i>((BVH4*)bvh,scene,4,1.0f,4,inf,Geometry::MTY_QUAD_MESH); }
#if defined(__AVX__)
    Builder* BVH8Quad4iMBSceneBuilderSAH (void* bvh, Scene* scene, size_t mode) { return new BVHNBuilderMBlurSAH<8,QuadMesh,Quad4i>((BVH8*)bvh,scene,4,1.0f,4,inf,Geometry::MTY_QUAD_MESH); }
#endif
#endif

#if defined(EMBREE_GEOMETRY_USER)
    Builder* BVH4VirtualMBSceneBuilderSAH    (void* bvh, Scene* scene, size_t mode) {
      int minLeafSize = scene->device->object_accel_mb_min_leaf_size;
      int maxLeafSize = scene->device->object_accel_mb_max_leaf_size;
      return new BVHNBuilderMBlurSAH<4,UserGeometry,Object>((BVH4*)bvh,scene,4,1.0f,minLeafSize,maxLeafSize,Geometry::MTY_USER_GEOMETRY);
    }
#if defined(__AVX__)
    Builder* BVH8VirtualMBSceneBuilderSAH    (void* bvh, Scene* scene, size_t mode) {
      int minLeafSize = scene->device->object_accel_mb_min_leaf_size;
      int maxLeafSize = scene->device->object_accel_mb_max_leaf_size;
      return new BVHNBuilderMBlurSAH<8,UserGeometry,Object>((BVH8*)bvh,scene,8,1.0f,minLeafSize,maxLeafSize,Geometry::MTY_USER_GEOMETRY);
    }
#endif
#endif

#if defined(EMBREE_GEOMETRY_INSTANCE)
    Builder* BVH4InstanceMBSceneBuilderSAH (void* bvh, Scene* scene, Geometry::GTypeMask gtype) { return new BVHNBuilderMBlurSAH<4,Instance,InstancePrimitive>((BVH4*)bvh,scene,4,1.0f,1,1,gtype); }
#if defined(__AVX__)
    Builder* BVH8InstanceMBSceneBuilderSAH (void* bvh, Scene* scene, Geometry::GTypeMask gtype) { return new BVHNBuilderMBlurSAH<8,Instance,InstancePrimitive>((BVH8*)bvh,scene,8,1.0f,1,1,gtype); }
#endif
#endif

#if defined(EMBREE_GEOMETRY_GRID)
    Builder* BVH4GridMBSceneBuilderSAH (void* bvh, Scene* scene, size_t mode) { return new BVHNBuilderMBlurSAHGrid<4>((BVH4*)bvh,scene,4,1.0f,4,4); }
#if defined(__AVX__)
    Builder* BVH8GridMBSceneBuilderSAH (void* bvh, Scene* scene, size_t mode) { return new BVHNBuilderMBlurSAHGrid<8>((BVH8*)bvh,scene,8,1.0f,8,8); }
#endif
#endif
  }
}<|MERGE_RESOLUTION|>--- conflicted
+++ resolved
@@ -156,11 +156,7 @@
       {
         /* create primref array */
         mvector<PrimRef> prims(scene->device,numPrimitives);
-<<<<<<< HEAD
-        const PrimInfo pinfo = createPrimRefArrayMBlur(scene,Mesh::geom_type,numPrimitives,prims,bvh->scene->progressInterface,0);
-=======
-        const PrimInfo pinfo = createPrimRefArrayMBlur(scene,gtype_,prims,bvh->scene->progressInterface,0);
->>>>>>> c3b875e1
+	const PrimInfo pinfo = createPrimRefArrayMBlur(scene,gtype_,numPrimitives,prims,bvh->scene->progressInterface,0);
         /* early out if no valid primitives */
         if (pinfo.size() == 0) { bvh->clear(); return; }
         /* estimate acceleration structure size */
@@ -193,11 +189,7 @@
       {
         /* create primref array */
         mvector<PrimRefMB> prims(scene->device,numPrimitives);
-<<<<<<< HEAD
-        PrimInfoMB pinfo = createPrimRefArrayMSMBlur(scene,Mesh::geom_type,numPrimitives,prims,bvh->scene->progressInterface);
-=======
-        PrimInfoMB pinfo = createPrimRefArrayMSMBlur(scene,gtype_,prims,bvh->scene->progressInterface);
->>>>>>> c3b875e1
+	PrimInfoMB pinfo = createPrimRefArrayMSMBlur(scene,gtype_,numPrimitives,prims,bvh->scene->progressInterface);
 
         /* early out if no valid primitives */
         if (pinfo.size() == 0) { bvh->clear(); return; }
