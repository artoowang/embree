--- conflicted
+++ resolved
@@ -733,272 +733,5 @@
         }
       }
     };
-<<<<<<< HEAD
-
-
-    /*! BVH transform node traversal for single rays. */
-    template<int N, int Nx, bool robust, int types, bool transform>
-    class BVHNNodeTraverser1Transform;
-
-#define ENABLE_TRANSFORM_CACHE 0
-
-    template<int N, int Nx, bool robust, int types>
-      class BVHNNodeTraverser1Transform<N, Nx, robust, types, true>
-    {
-      typedef BVHN<N> BVH;
-      typedef typename BVH::NodeRef NodeRef;
-      typedef typename BVH::TransformNode TransformNode;
-
-    public:
-      __forceinline explicit BVHNNodeTraverser1Transform(const TravRayBase<N,Nx,robust>& tray)
-#if ENABLE_TRANSFORM_CACHE
-        : cacheSlot(0), cacheTag(-1)
-#endif
-      {
-        new (&topRay) TravRayBase<N,Nx,robust>(tray);
-      }
-
-      /* If a transform node is passed, traverses the node and returns true. */
-      __forceinline bool traverseTransform(NodeRef& cur,
-                                           RayHit& ray,
-                                           TravRayBase<N,Nx,robust>& tray,
-                                           IntersectContext* context,
-                                           StackItemT<NodeRef>*& stackPtr,
-                                           StackItemT<NodeRef>* stackEnd)
-      {
-        /*! process transformation node */
-        if (unlikely(cur.isTransformNode(types)))
-        {
-          STAT3(normal.trav_xfm_nodes,1,1,1);
-          const TransformNode* node = cur.transformNode();
-#if defined(EMBREE_RAY_MASK)
-          if (unlikely((ray.mask & node->mask) == 0)) return true;
-#endif          
-          //context->geomID_to_instID = &node->instID;
-          context->instID = ray.instID;
-          context->geomID = ray.geomID;
-          ray.instID = node->instID;
-          ray.geomID = -1;
-
-#if ENABLE_TRANSFORM_CACHE
-          const vboolx xfm_hit = cacheTag == vintx(node->xfmID);
-          if (likely(any(xfm_hit))) {
-            const int slot = bsf(movemask(xfm_hit));
-            tray = cacheEntry[slot];
-            ray.org = Vec3fa(tray.org_xyz,ray.tnear());
-            ray.dir = Vec3fa(tray.dir_xyz,ray.tfar);
-          } 
-          else 
-#endif
-            //if (likely(!node->identity)) 
-          {
-            const Vec3fa ray_org = Vec3fa(xfmPoint (node->world2local, ((TravRayBase<N,Nx,robust>&)topRay).org_xyz),ray.tnear());
-            const Vec3fa ray_dir = Vec3fa(xfmVector(node->world2local, ((TravRayBase<N,Nx,robust>&)topRay).dir_xyz),ray.tfar);
-            new (&tray) TravRayBase<N,Nx,robust>(ray_org,ray_dir);
-            ray.org = ray_org;
-            ray.dir = ray_dir;
-#if ENABLE_TRANSFORM_CACHE
-            cacheTag  [cacheSlot&(VSIZEX-1)] = node->xfmID;
-            cacheEntry[cacheSlot&(VSIZEX-1)] = tray;
-            cacheSlot++;
-#endif
-          }
-          stackPtr->ptr = BVH::popRay; stackPtr->dist = neg_inf; stackPtr++;
-          stackPtr->ptr = node->child; stackPtr->dist = neg_inf; stackPtr++;
-          return true;
-        }
-
-        /*! restore toplevel ray */
-        if (cur == BVH::popRay)
-        {
-          //context->geomID_to_instID = nullptr;
-          tray = (TravRayBase<N,Nx,robust>&)topRay;
-          ray.org = Vec3fa(((TravRayBase<N,Nx,robust>&)topRay).org_xyz,ray.tnear());
-          ray.dir = Vec3fa(((TravRayBase<N,Nx,robust>&)topRay).dir_xyz,ray.tfar);
-          if (ray.geomID == -1) {
-            ray.instID = context->instID;
-            ray.geomID = context->geomID;
-          }
-          return true;
-        }
-
-        return false;
-      }
-
-      /* If a transform node is passed, traverses the node and returns true. */
-      __forceinline bool traverseTransform(NodeRef& cur,
-                                           RayHit& ray,
-                                           TravRayBase<N,Nx,robust>& tray,
-                                           IntersectContext* context,
-                                           NodeRef*& stackPtr,
-                                           NodeRef* stackEnd)
-      {
-        /*! process transformation node */
-        if (unlikely(cur.isTransformNode(types)))
-        {
-          STAT3(shadow.trav_xfm_nodes,1,1,1);
-          const TransformNode* node = cur.transformNode();
-#if defined(EMBREE_RAY_MASK)
-          if (unlikely((ray.mask & node->mask) == 0)) return true;
-#endif
-          //context->geomID_to_instID = &node->instID;
-          context->instID = ray.instID;
-          context->geomID = ray.geomID;
-          ray.instID = node->instID;
-          ray.geomID = -1;
-
-#if ENABLE_TRANSFORM_CACHE
-          const vboolx xfm_hit = cacheTag == vintx(node->xfmID);
-          if (likely(any(xfm_hit))) {
-            const int slot = bsf(movemask(xfm_hit));
-            tray = cacheEntry[slot];
-            ray.org = Vec3fa(tray.org_xyz,ray.tnear());
-            ray.dir = Vec3fa(tray.dir_xyz,ray.tfar);
-          } 
-          else 
-#endif
-            //if (likely(!node->identity)) 
-          {
-            const Vec3fa ray_org = Vec3fa(xfmPoint (node->world2local, ((TravRayBase<N,Nx,robust>&)topRay).org_xyz),ray.tnear());
-            const Vec3fa ray_dir = Vec3fa(xfmVector(node->world2local, ((TravRayBase<N,Nx,robust>&)topRay).dir_xyz),ray.tfar);
-            new (&tray) TravRayBase<N,Nx,robust>(ray_org, ray_dir);
-            ray.org = ray_org;
-            ray.dir = ray_dir;
-#if ENABLE_TRANSFORM_CACHE
-            cacheTag  [cacheSlot&(VSIZEX-1)] = node->xfmID;
-            cacheEntry[cacheSlot&(VSIZEX-1)] = tray;
-            cacheSlot++;
-#endif
-          }
-          *stackPtr = BVH::popRay; stackPtr++;
-          *stackPtr = node->child; stackPtr++;
-          return true;
-        }
-
-        /*! restore toplevel ray */
-        if (cur == BVH::popRay)
-        {
-          //context->geomID_to_instID = nullptr;
-          tray = (TravRayBase<N,Nx,robust>&)topRay;
-          ray.org = Vec3fa(((TravRayBase<N,Nx,robust>&)topRay).org_xyz,ray.tnear());
-          ray.dir = Vec3fa(((TravRayBase<N,Nx,robust>&)topRay).dir_xyz,ray.tfar);
-          if (ray.geomID == -1) {
-            ray.instID = context->instID;
-            ray.geomID = context->geomID;
-          }
-          return true;
-        }
-
-        return false;
-      }
-
-      __forceinline bool traverseTransform(NodeRef& cur,
-                                           Ray& ray,
-                                           TravRayBase<N,Nx,robust>& tray,
-                                           IntersectContext* context,
-                                           NodeRef*& stackPtr,
-                                           NodeRef* stackEnd)
-      {
-        /*! process transformation node */
-        if (unlikely(cur.isTransformNode(types)))
-        {
-          STAT3(shadow.trav_xfm_nodes,1,1,1);
-          const TransformNode* node = cur.transformNode();
-#if defined(EMBREE_RAY_MASK)
-          if (unlikely((ray.mask & node->mask) == 0)) return true;
-#endif
-          //context->geomID_to_instID = &node->instID;
-
-#if ENABLE_TRANSFORM_CACHE
-          const vboolx xfm_hit = cacheTag == vintx(node->xfmID);
-          if (likely(any(xfm_hit))) {
-            const int slot = bsf(movemask(xfm_hit));
-            tray = cacheEntry[slot];
-            ray.org = Vec3fa(tray.org_xyz,ray.tnear());
-            ray.dir = Vec3fa(tray.dir_xyz,ray.tfar);
-          }
-          else
-#endif
-            //if (likely(!node->identity))
-          {
-            const Vec3fa ray_org = Vec3fa(xfmPoint (node->world2local, ((TravRayBase<N,Nx,robust>&)topRay).org_xyz),ray.tnear());
-            const Vec3fa ray_dir = Vec3fa(xfmVector(node->world2local, ((TravRayBase<N,Nx,robust>&)topRay).dir_xyz),ray.tfar);
-            new (&tray) TravRayBase<N,Nx,robust>(ray_org, ray_dir);
-            ray.org = ray_org;
-            ray.dir = ray_dir;
-#if ENABLE_TRANSFORM_CACHE
-            cacheTag  [cacheSlot&(VSIZEX-1)] = node->xfmID;
-            cacheEntry[cacheSlot&(VSIZEX-1)] = tray;
-            cacheSlot++;
-#endif
-          }
-          *stackPtr = BVH::popRay; stackPtr++;
-          *stackPtr = node->child; stackPtr++;
-          return true;
-        }
-
-        /*! restore toplevel ray */
-        if (cur == BVH::popRay)
-        {
-          //context->geomID_to_instID = nullptr;
-          tray = (TravRayBase<N,Nx,robust>&)topRay;
-          ray.org = Vec3fa(((TravRayBase<N,Nx,robust>&)topRay).org_xyz,ray.tnear());
-          ray.dir = Vec3fa(((TravRayBase<N,Nx,robust>&)topRay).dir_xyz,ray.tfar);
-          return true;
-        }
-
-        return false;
-      }
-
-    private:
-      TravRayBase<N,Nx,robust> topRay;
-
-#if ENABLE_TRANSFORM_CACHE
-    private:
-      unsigned int cacheSlot;
-      vintx cacheTag;
-      TravRayBase<N,Nx,robust> cacheEntry[VSIZEX];
-#endif
-    };
-
-    template<int N, int Nx, bool robust, int types>
-      class BVHNNodeTraverser1Transform<N, Nx, robust, types, false>
-    {
-      typedef BVHN<N> BVH;
-      typedef typename BVH::NodeRef NodeRef;
-
-    public:
-      __forceinline explicit BVHNNodeTraverser1Transform(const TravRayBase<N,Nx,robust>& tray) {}
-
-      __forceinline bool traverseTransform(NodeRef& cur,
-                                           Ray& ray,
-                                           TravRayBase<N,Nx,robust>& tray,
-                                           IntersectContext* context,
-                                           StackItemT<NodeRef>*& stackPtr,
-                                           StackItemT<NodeRef>* stackEnd)
-      {
-        return false;
-      }
-
-      __forceinline bool traverseTransform(NodeRef& cur,
-                                           Ray& ray,
-                                           TravRayBase<N,Nx,robust>& tray,
-                                           IntersectContext* context,
-                                           NodeRef*& stackPtr,
-                                           NodeRef* stackEnd)
-      {
-        return false;
-      }
-    };
-
-    /*! BVH node traversal for single rays. */
-    template<int N, int Nx, bool robust, int types>
-      class BVHNNodeTraverser1 : public BVHNNodeTraverser1Hit<N, Nx, types>, public BVHNNodeTraverser1Transform<N, Nx, robust, types, (bool)(types & BVH_FLAG_TRANSFORM_NODE)>
-    {
-    public:
-      __forceinline explicit BVHNNodeTraverser1(const TravRayBase<N,Nx,robust>& tray) : BVHNNodeTraverser1Transform<N, Nx, robust, types, (bool)(types & BVH_FLAG_TRANSFORM_NODE)>(tray) {}
-    };
-=======
->>>>>>> b0b5a60e
   }
 }