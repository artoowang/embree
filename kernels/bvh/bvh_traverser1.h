--- conflicted
+++ resolved
@@ -218,7 +218,6 @@
         cur = toScalar(ptr);
 #endif        
       }
-<<<<<<< HEAD
 
 #endif
 
@@ -240,6 +239,9 @@
                                                    StackItemT<NodeRef>* stackEnd)
       {
         assert(mask != 0);
+#if defined(__AVX512ER__)
+        traverseClosestHitAVX512<4,Nx,types,NodeRef,BaseNode>(cur,mask,tNear,stackPtr,stackEnd);
+#else
         const BaseNode* node = cur.baseNode(types);
 
         /*! one child is hit, continue with that child */
@@ -291,6 +293,7 @@
         assert(c != BVH::emptyNode);
         sort(stackPtr[-1],stackPtr[-2],stackPtr[-3],stackPtr[-4]);
         cur = (NodeRef) stackPtr[-1].ptr; stackPtr--;
+#endif
       }
 
       /* Traverses a node with at least one hit child. Optimized for finding any hit (occlusion). */
@@ -313,106 +316,6 @@
         assert(stackPtr < stackEnd);
         *stackPtr = cur; stackPtr++;
 
-=======
-
-#endif
-
-
-    /* Specialization for BVH4. */
-    template<int Nx, int types>
-      class BVHNNodeTraverser1Hit<4,Nx,types>
-    {
-      typedef BVH4 BVH;
-      typedef BVH4::NodeRef NodeRef;
-      typedef BVH4::BaseNode BaseNode;
-
-    public:
-      /* Traverses a node with at least one hit child. Optimized for finding the closest hit (intersection). */
-      static __forceinline void traverseClosestHit(NodeRef& cur,
-                                                   size_t mask,
-                                                   const vfloat<Nx>& tNear,
-                                                   StackItemT<NodeRef>*& stackPtr,
-                                                   StackItemT<NodeRef>* stackEnd)
-      {
-        assert(mask != 0);
-#if defined(__AVX512ER__)
-        traverseClosestHitAVX512<4,Nx,types,NodeRef,BaseNode>(cur,mask,tNear,stackPtr,stackEnd);
-#else
-        const BaseNode* node = cur.baseNode(types);
-
-        /*! one child is hit, continue with that child */
-        size_t r = __bscf(mask);
-        cur = node->child(r);
-        cur.prefetch(types);
-        if (likely(mask == 0)) {
-          assert(cur != BVH::emptyNode);
-          return;
-        }
-
-        /*! two children are hit, push far child, and continue with closer child */
-        NodeRef c0 = cur;
-        const unsigned int d0 = ((unsigned int*)&tNear)[r];
-        r = __bscf(mask);
-        NodeRef c1 = node->child(r);
-        c1.prefetch(types);
-        const unsigned int d1 = ((unsigned int*)&tNear)[r];
-        assert(c0 != BVH::emptyNode);
-        assert(c1 != BVH::emptyNode);
-        if (likely(mask == 0)) {
-          assert(stackPtr < stackEnd);
-          if (d0 < d1) { stackPtr->ptr = c1; stackPtr->dist = d1; stackPtr++; cur = c0; return; }
-          else         { stackPtr->ptr = c0; stackPtr->dist = d0; stackPtr++; cur = c1; return; }
-        }
-
-        /*! Here starts the slow path for 3 or 4 hit children. We push
-         *  all nodes onto the stack to sort them there. */
-        assert(stackPtr < stackEnd);
-        stackPtr->ptr = c0; stackPtr->dist = d0; stackPtr++;
-        assert(stackPtr < stackEnd);
-        stackPtr->ptr = c1; stackPtr->dist = d1; stackPtr++;
-
-        /*! three children are hit, push all onto stack and sort 3 stack items, continue with closest child */
-        assert(stackPtr < stackEnd);
-        r = __bscf(mask);
-        NodeRef c = node->child(r); c.prefetch(types); unsigned int d = ((unsigned int*)&tNear)[r]; stackPtr->ptr = c; stackPtr->dist = d; stackPtr++;
-        assert(c != BVH::emptyNode);
-        if (likely(mask == 0)) {
-          sort(stackPtr[-1],stackPtr[-2],stackPtr[-3]);
-          cur = (NodeRef) stackPtr[-1].ptr; stackPtr--;
-          return;
-        }
-
-        /*! four children are hit, push all onto stack and sort 4 stack items, continue with closest child */
-        assert(stackPtr < stackEnd);
-        r = __bscf(mask);
-        c = node->child(r); c.prefetch(types); d = *(unsigned int*)&tNear[r]; stackPtr->ptr = c; stackPtr->dist = d; stackPtr++;
-        assert(c != BVH::emptyNode);
-        sort(stackPtr[-1],stackPtr[-2],stackPtr[-3],stackPtr[-4]);
-        cur = (NodeRef) stackPtr[-1].ptr; stackPtr--;
-#endif
-      }
-
-      /* Traverses a node with at least one hit child. Optimized for finding any hit (occlusion). */
-      static __forceinline void traverseAnyHit(NodeRef& cur,
-                                               size_t mask,
-                                               const vfloat<Nx>& tNear,
-                                               NodeRef*& stackPtr,
-                                               NodeRef* stackEnd)
-      {
-        const BaseNode* node = cur.baseNode(types);
-
-        /*! one child is hit, continue with that child */
-        size_t r = __bscf(mask);
-        cur = node->child(r); 
-        cur.prefetch(types);
-
-        /* simpler in sequence traversal order */
-        assert(cur != BVH::emptyNode);
-        if (likely(mask == 0)) return;
-        assert(stackPtr < stackEnd);
-        *stackPtr = cur; stackPtr++;
-
->>>>>>> 9d624e49
         for (; ;)
         {
           r = __bscf(mask);
