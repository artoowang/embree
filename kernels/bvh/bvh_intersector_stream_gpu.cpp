// ======================================================================== //
// Copyright 2009-2018 Intel Corporation                                    //
//                                                                          //
// Licensed under the Apache License, Version 2.0 (the "License");          //
// you may not use this file except in compliance with the License.         //
// You may obtain a copy of the License at                                  //
//                                                                          //
//     http://www.apache.org/licenses/LICENSE-2.0                           //
//                                                                          //
// Unless required by applicable law or agreed to in writing, software      //
// distributed under the License is distributed on an "AS IS" BASIS,        //
// WITHOUT WARRANTIES OR CONDITIONS OF ANY KIND, either express or implied. //
// See the License for the specific language governing permissions and      //
// limitations under the License.                                           //
// ======================================================================== //

#define EMBREE_SYCL_SIMD_LIBRARY

#include "bvh_intersector_gpu.h"

#define DBG(x) 
#define DBG_PRINT_BUFFER_SIZE 1024*1024
//#define DBG_PRINT_BUFFER_SIZE 0
#define DBG_PRINT_LINE_SIZE 512

namespace embree
{

#if defined(EMBREE_DPCPP_SUPPORT)   
    
  [[cl::intel_reqd_sub_group_size(BVH_NODE_N)]]  SYCL_EXTERNAL void rtcIntersectGPUTest(cl::sycl::intel::sub_group &sg,
											cl::sycl::global_ptr<RTCSceneTy> scene,
											struct RTCRayHit &rtc_rayhit,
											ulong ext_fct)
  {
    size_t *scene_data = (size_t*)scene.get();
    void *bvh_root = (void*)scene_data[2]; // root node is at 16 bytes offset    
    gpu::RTCRayGPU &ray = *(gpu::RTCRayGPU*)&rtc_rayhit.ray;
    gpu::RTCHitGPU &hit = *(gpu::RTCHitGPU*)&rtc_rayhit.hit;
    uint m_active = intel_sub_group_ballot(true);
<<<<<<< HEAD
    if (m_active == 0xffff)
      traceRayBVH16<gpu::QBVHNodeN,gpu::Triangle1v>(sg,m_active,ray,hit,bvh_root,nullptr);
    //uint (*testfct)(uint, uint) = reinterpret_cast<uint (*)(uint, uint)>(ext_fct);
    //hit.primID = testfct(hit.primID,hit.primID); 
=======
    traceRayBVH16<gpu::QBVHNodeN,gpu::Triangle1v>(sg,m_active,ray,hit,bvh_root,nullptr);
#if 0    
    uint (*testfct)(uint, uint) = reinterpret_cast<uint (*)(uint, uint)>(ext_fct);
    hit.primID = testfct(hit.primID,hit.primID);
#endif    
>>>>>>> e839fb31
  }

#endif
  
  namespace isa
  {
    /*! BVH ray stream GPU intersector */
    template<typename Primitive>
    class BVHNGPUIntersectorStream
    {
      typedef BVHN<4> BVH;

    public:
      static void intersect(Accel::Intersectors* This, RayHitN** inputRays, size_t numRays, IntersectContext* context);
      static void occluded (Accel::Intersectors* This, RayN** inputRays, size_t numRays, IntersectContext* context);

    };       

    template<typename Primitive>    
    void BVHNGPUIntersectorStream<Primitive>::intersect(Accel::Intersectors* This, RayHitN** _inputRays, size_t numRays, IntersectContext* context)
    {
      BVH* __restrict__ bvh = (BVH*) This->ptr;      
      if (bvh->root == BVH::emptyNode) return;
      
#if defined(EMBREE_DPCPP_SUPPORT)
            
      gpu::RTCRayHitGPU* inputRays = (gpu::RTCRayHitGPU*)_inputRays;
      void *bvh_mem = (void*)(bvh->scene->gpu_bvh_root);
      assert( sizeof(gpu::RTCRayHitGPU) == sizeof(RTCRayHit) );      
      DBG(numRays = 1);      
      DeviceGPU* deviceGPU = (DeviceGPU*)bvh->device;
      cl::sycl::queue &gpu_queue = deviceGPU->getGPUQueue();

      TraversalStats *tstats = nullptr;
      TSTATS(tstats = (TraversalStats *)cl::sycl::aligned_alloc(64,sizeof(TraversalStats),deviceGPU->getGPUDevice(),deviceGPU->getGPUContext(),cl::sycl::usm::alloc::shared));
      TSTATS(tstats->reset());

      {
	cl::sycl::event queue_event = gpu_queue.submit([&](cl::sycl::handler &cgh) {
	    //cl::sycl::stream out(DBG_PRINT_BUFFER_SIZE, DBG_PRINT_LINE_SIZE, cgh);	    	    
	    const cl::sycl::nd_range<1> nd_range(cl::sycl::range<1>(block_align(numRays,BVH_NODE_N)),cl::sycl::range<1>(BVH_NODE_N));
            cl::sycl::global_ptr<RTCSceneTy> sycl_scene((RTCSceneTy*)bvh->scene);		

	    cgh.parallel_for<class trace_ray_stream>(nd_range,[=](cl::sycl::nd_item<1> item) {
		const uint globalID   = item.get_global_id(0);
		cl::sycl::intel::sub_group sg = item.get_sub_group();

#if 0
                RTCRayHit* __inputRays = (RTCRayHit*)_inputRays;
                rtcIntersectGPUTest(sg,sycl_scene,__inputRays[globalID],0);
#else
		//if (globalID < numRays)
		{
		  uint m_activeLanes = intel_sub_group_ballot(globalID < numRays);
		  if (m_activeLanes == 0xffff)
		    traceRayBVH16<gpu::QBVHNodeN,Primitive>(sg,m_activeLanes,inputRays[globalID].ray,inputRays[globalID].hit,bvh_mem,tstats);
		}
#endif
	      });
	  });
	try {
	  gpu_queue.wait_and_throw();
	} catch (cl::sycl::exception const& e) {
	  std::cout << "Caught synchronous SYCL exception:\n"
		    << e.what() << std::endl;
	  FATAL("OpenCL Exception");
	}
	TSTATS(cl::sycl::free(tstats,deviceGPU->getGPUContext()););
	TSTATS(std::cout << "RAY TRAVERSAL STATS: " << *tstats << std::endl);
      }
      DBG(exit(0));
#endif      
    }

    template<typename Primitive>        
    void BVHNGPUIntersectorStream<Primitive>::occluded (Accel::Intersectors* This, RayN** inputRays, size_t numRays, IntersectContext* context)
    {
      BVH* __restrict__ bvh = (BVH*) This->ptr;      
      if (bvh->root == BVH::emptyNode) return;
      
    }

#if defined(EMBREE_DPCPP_SUPPORT)

    typedef BVHNGPUIntersectorStream< gpu::Triangle1v > BVHNGPUTriangle1vIntersectorStream;
    typedef BVHNGPUIntersectorStream< gpu::Quad1v     > BVHNGPUQuad1vIntersectorStream;
        
#endif
    
    /*! BVH ray GPU intersectors */
    
    class BVHNGPUTriangle1vIntersector1
    {
    public:
      static void intersect (const Accel::Intersectors* This, RayHit& ray, IntersectContext* context);
      static void occluded  (const Accel::Intersectors* This, Ray& ray, IntersectContext* context);
      static bool pointQuery(const Accel::Intersectors* This, PointQuery* query, PointQueryContext* context);
    };
    
    void BVHNGPUTriangle1vIntersector1::intersect (const Accel::Intersectors* This, RayHit& ray, IntersectContext* context) {}
    void BVHNGPUTriangle1vIntersector1::occluded  (const Accel::Intersectors* This, Ray& ray, IntersectContext* context) {}   
    bool BVHNGPUTriangle1vIntersector1::pointQuery(const Accel::Intersectors* This, PointQuery* query, PointQueryContext* context) { return false; }
    
    class BVHNGPUTriangle1vIntersector4
    {
    public:
      static void intersect(vint<4>* valid, Accel::Intersectors* This, RayHitK<4>& ray, IntersectContext* context);
      static void occluded (vint<4>* valid, Accel::Intersectors* This, RayK<4>& ray, IntersectContext* context);
    };

    void BVHNGPUTriangle1vIntersector4::intersect(vint<4>* valid, Accel::Intersectors* This, RayHitK<4>& ray, IntersectContext* context) {}    
    void BVHNGPUTriangle1vIntersector4::occluded(vint<4>* valid, Accel::Intersectors* This, RayK<4>& ray, IntersectContext* context) {}


    class BVHNGPUQuad1vIntersector1
    {
    public:
      static void intersect (const Accel::Intersectors* This, RayHit& ray, IntersectContext* context);
      static void occluded  (const Accel::Intersectors* This, Ray& ray, IntersectContext* context);
      static bool pointQuery(const Accel::Intersectors* This, PointQuery* query, PointQueryContext* context);
    };
    
    void BVHNGPUQuad1vIntersector1::intersect (const Accel::Intersectors* This, RayHit& ray, IntersectContext* context) {}
    void BVHNGPUQuad1vIntersector1::occluded  (const Accel::Intersectors* This, Ray& ray, IntersectContext* context) {}   
    bool BVHNGPUQuad1vIntersector1::pointQuery(const Accel::Intersectors* This, PointQuery* query, PointQueryContext* context) { return false; }
    
    class BVHNGPUQuad1vIntersector4
    {
    public:
      static void intersect(vint<4>* valid, Accel::Intersectors* This, RayHitK<4>& ray, IntersectContext* context);
      static void occluded (vint<4>* valid, Accel::Intersectors* This, RayK<4>& ray, IntersectContext* context);
    };

    void BVHNGPUQuad1vIntersector4::intersect(vint<4>* valid, Accel::Intersectors* This, RayHitK<4>& ray, IntersectContext* context) {}    
    void BVHNGPUQuad1vIntersector4::occluded(vint<4>* valid, Accel::Intersectors* This, RayK<4>& ray, IntersectContext* context) {}
    
    ////////////////////////////////////////////////////////////////////////////////
    /// General BVHIntersectorStreamPacketFallback Intersector
    ////////////////////////////////////////////////////////////////////////////////
#if defined(EMBREE_DPCPP_SUPPORT)

    DEFINE_INTERSECTORN(BVHGPUTriangle1vIntersectorStream,BVHNGPUTriangle1vIntersectorStream);
    DEFINE_INTERSECTOR1(BVHGPUTriangle1vIntersector1,BVHNGPUTriangle1vIntersector1);
    DEFINE_INTERSECTOR4(BVHGPUTriangle1vIntersector4,BVHNGPUTriangle1vIntersector4);    

    DEFINE_INTERSECTORN(BVHGPUQuad1vIntersectorStream,BVHNGPUQuad1vIntersectorStream);
    DEFINE_INTERSECTOR1(BVHGPUQuad1vIntersector1,BVHNGPUQuad1vIntersector1);
    DEFINE_INTERSECTOR4(BVHGPUQuad1vIntersector4,BVHNGPUQuad1vIntersector4);    

#endif    
  };
};<|MERGE_RESOLUTION|>--- conflicted
+++ resolved
@@ -38,18 +38,11 @@
     gpu::RTCRayGPU &ray = *(gpu::RTCRayGPU*)&rtc_rayhit.ray;
     gpu::RTCHitGPU &hit = *(gpu::RTCHitGPU*)&rtc_rayhit.hit;
     uint m_active = intel_sub_group_ballot(true);
-<<<<<<< HEAD
-    if (m_active == 0xffff)
-      traceRayBVH16<gpu::QBVHNodeN,gpu::Triangle1v>(sg,m_active,ray,hit,bvh_root,nullptr);
-    //uint (*testfct)(uint, uint) = reinterpret_cast<uint (*)(uint, uint)>(ext_fct);
-    //hit.primID = testfct(hit.primID,hit.primID); 
-=======
     traceRayBVH16<gpu::QBVHNodeN,gpu::Triangle1v>(sg,m_active,ray,hit,bvh_root,nullptr);
 #if 0    
     uint (*testfct)(uint, uint) = reinterpret_cast<uint (*)(uint, uint)>(ext_fct);
     hit.primID = testfct(hit.primID,hit.primID);
 #endif    
->>>>>>> e839fb31
   }
 
 #endif
