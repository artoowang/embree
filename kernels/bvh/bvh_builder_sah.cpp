// ======================================================================== //
// Copyright 2009-2019 Intel Corporation                                    //
//                                                                          //
// Licensed under the Apache License, Version 2.0 (the "License");          //
// you may not use this file except in compliance with the License.         //
// You may obtain a copy of the License at                                  //
//                                                                          //
//     http://www.apache.org/licenses/LICENSE-2.0                           //
//                                                                          //
// Unless required by applicable law or agreed to in writing, software      //
// distributed under the License is distributed on an "AS IS" BASIS,        //
// WITHOUT WARRANTIES OR CONDITIONS OF ANY KIND, either express or implied. //
// See the License for the specific language governing permissions and      //
// limitations under the License.                                           //
// ======================================================================== //

#include "bvh.h"
#include "bvh_builder.h"
#include "../builders/primrefgen.h"
#include "../builders/splitter.h"

#include "../geometry/linei.h"
#include "../geometry/triangle.h"
#include "../geometry/trianglev.h"
#include "../geometry/trianglev_mb.h"
#include "../geometry/trianglei.h"
#include "../geometry/quadv.h"
#include "../geometry/quadi.h"
#include "../geometry/object.h"
#include "../geometry/instance.h"
#include "../geometry/subgrid.h"

#include "../common/state.h"
#include "../../common/algorithms/parallel_for_for.h"
#include "../../common/algorithms/parallel_for_for_prefix_sum.h"

#define PROFILE 0
#define PROFILE_RUNS 20

namespace embree
{
  namespace isa
  {
    template<int N, typename Primitive>
    struct CreateLeaf
    {
      typedef BVHN<N> BVH;
      typedef typename BVH::NodeRef NodeRef;

      __forceinline CreateLeaf (BVH* bvh) : bvh(bvh) {}

      __forceinline NodeRef operator() (const PrimRef* prims, const range<size_t>& set, const FastAllocator::CachedAllocator& alloc) const
      {
        size_t n = set.size();
        size_t items = Primitive::blocks(n);
        size_t start = set.begin();
        Primitive* accel = (Primitive*) alloc.malloc1(items*sizeof(Primitive),BVH::byteAlignment);
        typename BVH::NodeRef node = BVH::encodeLeaf((char*)accel,items);
        for (size_t i=0; i<items; i++) {
          accel[i].fill(prims,start,set.end(),bvh->scene);
        }
        return node;
      }

      BVH* bvh;
    };


    template<int N, typename Primitive>
    struct CreateLeafQuantized
    {
      typedef BVHN<N> BVH;
      typedef typename BVH::NodeRef NodeRef;

      __forceinline CreateLeafQuantized (BVH* bvh) : bvh(bvh) {}

      __forceinline NodeRef operator() (const PrimRef* prims, const range<size_t>& set, const FastAllocator::CachedAllocator& alloc) const
      {
        size_t n = set.size();
        size_t items = Primitive::blocks(n);
        size_t start = set.begin();
        Primitive* accel = (Primitive*) alloc.malloc1(items*sizeof(Primitive),BVH::byteAlignment);
        typename BVH::NodeRef node = BVH::encodeLeaf((char*)accel,items);
        for (size_t i=0; i<items; i++) {
          accel[i].fill(prims,start,set.end(),bvh->scene);
        }
        return node;
      }

      BVH* bvh;
    };

    /************************************************************************************/
    /************************************************************************************/
    /************************************************************************************/
    /************************************************************************************/

    template<int N, typename Primitive>
    struct BVHNBuilderSAH : public Builder
    {
      typedef BVHN<N> BVH;
      typedef typename BVHN<N>::NodeRef NodeRef;

      BVH* bvh;
      Scene* scene;
      Geometry* mesh;
      mvector<PrimRef> prims;
      GeneralBVHBuilder::Settings settings;
      Geometry::GTypeMask gtype_;
      bool primrefarrayalloc;

      BVHNBuilderSAH (BVH* bvh, Scene* scene, const size_t sahBlockSize, const float intCost, const size_t minLeafSize, const size_t maxLeafSize,
                      const Geometry::GTypeMask gtype, bool primrefarrayalloc = false)
        : bvh(bvh), scene(scene), mesh(nullptr), prims(scene->device,0),
          settings(sahBlockSize, minLeafSize, min(maxLeafSize,Primitive::max_size()*BVH::maxLeafBlocks), travCost, intCost, DEFAULT_SINGLE_THREAD_THRESHOLD), gtype_(gtype), primrefarrayalloc(primrefarrayalloc) {}

      BVHNBuilderSAH (BVH* bvh, Geometry* mesh, const size_t sahBlockSize, const float intCost, const size_t minLeafSize, const size_t maxLeafSize, const Geometry::GTypeMask gtype)
        : bvh(bvh), scene(nullptr), mesh(mesh), prims(bvh->device,0), settings(sahBlockSize, minLeafSize, min(maxLeafSize,Primitive::max_size()*BVH::maxLeafBlocks), travCost, intCost, DEFAULT_SINGLE_THREAD_THRESHOLD), gtype_(gtype), primrefarrayalloc(false) {}

      // FIXME: shrink bvh->alloc in destructor here and in other builders too

      void build()
      {
        /* we reset the allocator when the mesh size changed */
        if (mesh && mesh->numPrimitivesChanged) {
          bvh->alloc.clear();
        }

        /* if we use the primrefarray for allocations we have to take it back from the BVH */
        if (settings.primrefarrayalloc != size_t(inf))
          bvh->alloc.unshare(prims);

	/* skip build for empty scene */
        const size_t numPrimitives = mesh ? mesh->size() : scene->getNumPrimitives(gtype_,false);
        if (numPrimitives == 0) {
          bvh->clear();
          prims.clear();
          return;
        }

        double t0 = bvh->preBuild(mesh ? "" : TOSTRING(isa) "::BVH" + toString(N) + "BuilderSAH");

#if PROFILE
        profile(2,PROFILE_RUNS,numPrimitives,[&] (ProfileTimer& timer) {
#endif

            /* create primref array */
            if (primrefarrayalloc) {
              settings.primrefarrayalloc = numPrimitives/1000;
              if (settings.primrefarrayalloc < 1000)
                settings.primrefarrayalloc = inf;
            }

            /* enable os_malloc for two level build */
            if (mesh)
              bvh->alloc.setOSallocation(true);

            /* initialize allocator */
            const size_t node_bytes = numPrimitives*sizeof(typename BVH::AlignedNodeMB)/(4*N);
            const size_t leaf_bytes = size_t(1.2*Primitive::blocks(numPrimitives)*sizeof(Primitive));
            bvh->alloc.init_estimate(node_bytes+leaf_bytes);
            settings.singleThreadThreshold = bvh->alloc.fixSingleThreadThreshold(N,DEFAULT_SINGLE_THREAD_THRESHOLD,numPrimitives,node_bytes+leaf_bytes);
            prims.resize(numPrimitives); 

            PrimInfo pinfo = mesh ?
<<<<<<< HEAD
              createPrimRefArray(mesh,numPrimitives,prims,bvh->scene->progressInterface) :
              createPrimRefArray(scene,Mesh::geom_type,false,numPrimitives,prims,bvh->scene->progressInterface);
=======
              createPrimRefArray(mesh,prims,bvh->scene->progressInterface) :
              createPrimRefArray(scene,gtype_,false,prims,bvh->scene->progressInterface);
>>>>>>> c3b875e1

            /* pinfo might has zero size due to invalid geometry */
            if (unlikely(pinfo.size() == 0))
            {
              bvh->clear();
              prims.clear();
              return;
            }

            /* call BVH builder */
            NodeRef root = BVHNBuilderVirtual<N>::build(&bvh->alloc,CreateLeaf<N,Primitive>(bvh),bvh->scene->progressInterface,prims.data(),pinfo,settings);
            bvh->set(root,LBBox3fa(pinfo.geomBounds),pinfo.size());
            bvh->layoutLargeNodes(size_t(pinfo.size()*0.005f));

#if PROFILE
          });
#endif

        /* if we allocated using the primrefarray we have to keep it alive */
        if (settings.primrefarrayalloc != size_t(inf))
          bvh->alloc.share(prims);

        /* for static geometries we can do some cleanups */
        else if (scene && scene->isStaticAccel()) {
          bvh->shrink();
          prims.clear();
        }
	bvh->cleanup();
        bvh->postBuild(t0);
      }

      void clear() {
        prims.clear();
      }
    };

    /************************************************************************************/
    /************************************************************************************/
    /************************************************************************************/
    /************************************************************************************/

    template<int N, typename Primitive>
    struct BVHNBuilderSAHQuantized : public Builder
    {
      typedef BVHN<N> BVH;
      typedef typename BVHN<N>::NodeRef NodeRef;

      BVH* bvh;
      Scene* scene;
      Geometry* mesh;
      mvector<PrimRef> prims;
      GeneralBVHBuilder::Settings settings;
      Geometry::GTypeMask gtype_;

      BVHNBuilderSAHQuantized (BVH* bvh, Scene* scene, const size_t sahBlockSize, const float intCost, const size_t minLeafSize, const size_t maxLeafSize, const Geometry::GTypeMask gtype)
        : bvh(bvh), scene(scene), mesh(nullptr), prims(scene->device,0), settings(sahBlockSize, minLeafSize, min(maxLeafSize,Primitive::max_size()*BVH::maxLeafBlocks), travCost, intCost, DEFAULT_SINGLE_THREAD_THRESHOLD), gtype_(gtype) {}

      BVHNBuilderSAHQuantized (BVH* bvh, Geometry* mesh, const size_t sahBlockSize, const float intCost, const size_t minLeafSize, const size_t maxLeafSize, const Geometry::GTypeMask gtype)
        : bvh(bvh), scene(nullptr), mesh(mesh), prims(bvh->device,0), settings(sahBlockSize, minLeafSize, min(maxLeafSize,Primitive::max_size()*BVH::maxLeafBlocks), travCost, intCost, DEFAULT_SINGLE_THREAD_THRESHOLD), gtype_(gtype) {}

      // FIXME: shrink bvh->alloc in destructor here and in other builders too

      void build()
      {
        /* we reset the allocator when the mesh size changed */
        if (mesh && mesh->numPrimitivesChanged) {
          bvh->alloc.clear();
        }

	/* skip build for empty scene */
        const size_t numPrimitives = mesh ? mesh->size() : scene->getNumPrimitives(gtype_,false);
        if (numPrimitives == 0) {
          prims.clear();
          bvh->clear();
          return;
        }

        double t0 = bvh->preBuild(mesh ? "" : TOSTRING(isa) "::QBVH" + toString(N) + "BuilderSAH");

#if PROFILE
        profile(2,PROFILE_RUNS,numPrimitives,[&] (ProfileTimer& timer) {
#endif
            /* create primref array */
            prims.resize(numPrimitives);
            PrimInfo pinfo = mesh ?
<<<<<<< HEAD
              createPrimRefArray(mesh,numPrimitives,prims,bvh->scene->progressInterface) :
              createPrimRefArray(scene,Mesh::geom_type,false,numPrimitives,prims,bvh->scene->progressInterface);
=======
              createPrimRefArray(mesh,prims,bvh->scene->progressInterface) :
              createPrimRefArray(scene,gtype_,false,prims,bvh->scene->progressInterface);
>>>>>>> c3b875e1

            /* enable os_malloc for two level build */
            if (mesh)
              bvh->alloc.setOSallocation(true);

            /* call BVH builder */
            const size_t node_bytes = numPrimitives*sizeof(typename BVH::QuantizedNode)/(4*N);
            const size_t leaf_bytes = size_t(1.2*Primitive::blocks(numPrimitives)*sizeof(Primitive));
            bvh->alloc.init_estimate(node_bytes+leaf_bytes);
            settings.singleThreadThreshold = bvh->alloc.fixSingleThreadThreshold(N,DEFAULT_SINGLE_THREAD_THRESHOLD,numPrimitives,node_bytes+leaf_bytes);
            NodeRef root = BVHNBuilderQuantizedVirtual<N>::build(&bvh->alloc,CreateLeafQuantized<N,Primitive>(bvh),bvh->scene->progressInterface,prims.data(),pinfo,settings);
            bvh->set(root,LBBox3fa(pinfo.geomBounds),pinfo.size());
            //bvh->layoutLargeNodes(pinfo.size()*0.005f); // FIXME: COPY LAYOUT FOR LARGE NODES !!!
#if PROFILE
          });
#endif

	/* clear temporary data for static geometry */
	if (scene && scene->isStaticAccel()) {
          prims.clear();
          bvh->shrink();
        }
	bvh->cleanup();
        bvh->postBuild(t0);
      }

      void clear() {
        prims.clear();
      }
    };

    /************************************************************************************/
    /************************************************************************************/
    /************************************************************************************/
    /************************************************************************************/


    template<int N, typename Primitive>
    struct CreateLeafGrid
    {
      typedef BVHN<N> BVH;
      typedef typename BVH::NodeRef NodeRef;

      __forceinline CreateLeafGrid (BVH* bvh, const SubGridBuildData * const sgrids) : bvh(bvh),sgrids(sgrids) {}

      __forceinline NodeRef operator() (const PrimRef* prims, const range<size_t>& set, const FastAllocator::CachedAllocator& alloc) const
      {
        const size_t items = set.size(); //Primitive::blocks(n);
        const size_t start = set.begin();

        /* collect all subsets with unique geomIDs */
        assert(items <= N);
        unsigned int geomIDs[N];
        unsigned int num_geomIDs = 1;
        geomIDs[0] = prims[start].geomID();

        for (size_t i=1;i<items;i++)
        {
          bool found = false;
          const unsigned int new_geomID = prims[start+i].geomID();
          for (size_t j=0;j<num_geomIDs;j++)
            if (new_geomID == geomIDs[j])
            { found = true; break; }
          if (!found) 
            geomIDs[num_geomIDs++] = new_geomID;
        }

        /* allocate all leaf memory in one single block */
        SubGridQBVHN<N>* accel = (SubGridQBVHN<N>*) alloc.malloc1(num_geomIDs*sizeof(SubGridQBVHN<N>),BVH::byteAlignment);
        typename BVH::NodeRef node = BVH::encodeLeaf((char*)accel,num_geomIDs);

        for (size_t g=0;g<num_geomIDs;g++)
        {
          unsigned int x[N];
          unsigned int y[N];
          unsigned int primID[N];
          BBox3fa bounds[N];
          unsigned int pos = 0;
          for (size_t i=0;i<items;i++)
          {
            if (unlikely(prims[start+i].geomID() != geomIDs[g])) continue;

            const SubGridBuildData  &sgrid_bd = sgrids[prims[start+i].primID()];                      
            x[pos] = sgrid_bd.sx;
            y[pos] = sgrid_bd.sy;
            primID[pos] = sgrid_bd.primID;
            bounds[pos] = prims[start+i].bounds();
            pos++;
          }
          new (&accel[g]) SubGridQBVHN<N>(x,y,primID,bounds,geomIDs[g],pos);
        }

        return node;
      }

      BVH* bvh;
      const SubGridBuildData * const sgrids;
    };


    template<int N>
    struct BVHNBuilderSAHGrid : public Builder
    {
      typedef BVHN<N> BVH;
      typedef typename BVHN<N>::NodeRef NodeRef;
      
      BVH* bvh;
      Scene* scene;
      GridMesh* mesh;
      mvector<PrimRef> prims;
      mvector<SubGridBuildData> sgrids;
      GeneralBVHBuilder::Settings settings;

      BVHNBuilderSAHGrid (BVH* bvh, Scene* scene, const size_t sahBlockSize, const float intCost, const size_t minLeafSize, const size_t maxLeafSize, const size_t mode)
        : bvh(bvh), scene(scene), mesh(nullptr), prims(scene->device,0), sgrids(scene->device,0), settings(sahBlockSize, minLeafSize, maxLeafSize, travCost, intCost, DEFAULT_SINGLE_THREAD_THRESHOLD) {}

      BVHNBuilderSAHGrid (BVH* bvh, GridMesh* mesh, const size_t sahBlockSize, const float intCost, const size_t minLeafSize, const size_t maxLeafSize, const size_t mode)
        : bvh(bvh), scene(nullptr), mesh(mesh), prims(bvh->device,0), sgrids(scene->device,0), settings(sahBlockSize, minLeafSize, maxLeafSize, travCost, intCost, DEFAULT_SINGLE_THREAD_THRESHOLD) {}

      void build()
      {
        /* we reset the allocator when the mesh size changed */
        if (mesh && mesh->numPrimitivesChanged) {
          bvh->alloc.clear();
        }

        /* if we use the primrefarray for allocations we have to take it back from the BVH */
        if (settings.primrefarrayalloc != size_t(inf))
          bvh->alloc.unshare(prims);
        
        PrimInfo pinfo(empty);
        size_t numPrimitives = 0;

        if (!mesh)
        {
          /* first run to get #primitives */

          ParallelForForPrefixSumState<PrimInfo> pstate;
          Scene::Iterator<GridMesh,false> iter(scene);

          pstate.init(iter,size_t(1024));

          /* iterate over all meshes in the scene */
          pinfo = parallel_for_for_prefix_sum0( pstate, iter, PrimInfo(empty), [&](GridMesh* mesh, const range<size_t>& r, size_t k) -> PrimInfo
                                                {
                                                  PrimInfo pinfo(empty);
                                                  for (size_t j=r.begin(); j<r.end(); j++)
                                                  {
                                                    if (!mesh->valid(j)) continue;
                                                    BBox3fa bounds = empty;
                                                    const PrimRef prim(bounds,mesh->geomID,unsigned(j));                                                          if (!mesh->valid(j)) continue;

                                                    pinfo.add_center2(prim,mesh->getNumSubGrids(j));
                                                  }
                                                  return pinfo;
                                                }, [](const PrimInfo& a, const PrimInfo& b) -> PrimInfo { return PrimInfo::merge(a,b); });
          numPrimitives = pinfo.size();

          /* resize arrays */
          sgrids.resize(numPrimitives); 
          prims.resize(numPrimitives); 

          /* second run to fill primrefs and SubGridBuildData arrays */
          pinfo = parallel_for_for_prefix_sum1( pstate, iter, PrimInfo(empty), [&](GridMesh* mesh, const range<size_t>& r, size_t k, const PrimInfo& base) -> PrimInfo
                                                {
                                                  k = base.size();
                                                  size_t p_index = k;
                                                  PrimInfo pinfo(empty);
                                                  for (size_t j=r.begin(); j<r.end(); j++)
                                                  {
                                                    if (!mesh->valid(j)) continue;
                                                    const GridMesh::Grid &g = mesh->grid(j);
                                                    for (unsigned int y=0; y<g.resY-1u; y+=2)
                                                      for (unsigned int x=0; x<g.resX-1u; x+=2)
                                                      {
                                                        BBox3fa bounds = empty;
                                                        if (!mesh->buildBounds(g,x,y,bounds)) continue; // get bounds of subgrid
                                                        const PrimRef prim(bounds,mesh->geomID,unsigned(p_index));
                                                        pinfo.add_center2(prim);
                                                        sgrids[p_index] = SubGridBuildData(x | g.get3x3FlagsX(x), y | g.get3x3FlagsY(y), unsigned(j));
                                                        prims[p_index++] = prim;                
                                                      }
                                                  }
                                                  return pinfo;
                                                }, [](const PrimInfo& a, const PrimInfo& b) -> PrimInfo { return PrimInfo::merge(a,b); });
          assert(pinfo.size() == numPrimitives);
        }
        else
        {
          ParallelPrefixSumState<PrimInfo> pstate;
          /* iterate over all grids in a single mesh */
          pinfo = parallel_prefix_sum( pstate, size_t(0), mesh->size(), size_t(1024), PrimInfo(empty), [&](const range<size_t>& r, const PrimInfo& base) -> PrimInfo
                                       {
                                         PrimInfo pinfo(empty);
                                         for (size_t j=r.begin(); j<r.end(); j++)
                                         {
                                           if (!mesh->valid(j)) continue;
                                           BBox3fa bounds = empty;
                                           const PrimRef prim(bounds,mesh->geomID,unsigned(j));
                                           pinfo.add_center2(prim,mesh->getNumSubGrids(j));
                                         }
                                         return pinfo;
                                       }, [](const PrimInfo& a, const PrimInfo& b) -> PrimInfo { return PrimInfo::merge(a,b); });
          numPrimitives = pinfo.size();
          /* resize arrays */
          sgrids.resize(numPrimitives); 
          prims.resize(numPrimitives); 

          /* second run to fill primrefs and SubGridBuildData arrays */
          pinfo = parallel_prefix_sum( pstate, size_t(0), mesh->size(), size_t(1024), PrimInfo(empty), [&](const range<size_t>& r, const PrimInfo& base) -> PrimInfo
                                       {

                                         size_t p_index = base.size();
                                         PrimInfo pinfo(empty);
                                         for (size_t j=r.begin(); j<r.end(); j++)
                                         {
                                           if (!mesh->valid(j)) continue;
                                           const GridMesh::Grid &g = mesh->grid(j);
                                           for (unsigned int y=0; y<g.resY-1u; y+=2)
                                             for (unsigned int x=0; x<g.resX-1u; x+=2)
                                             {
                                               BBox3fa bounds = empty;
                                               if (!mesh->buildBounds(g,x,y,bounds)) continue; // get bounds of subgrid
                                               const PrimRef prim(bounds,mesh->geomID,unsigned(p_index));
                                               pinfo.add_center2(prim);
                                               sgrids[p_index] = SubGridBuildData(x | g.get3x3FlagsX(x), y | g.get3x3FlagsY(y), unsigned(j));
                                               prims[p_index++] = prim;                
                                             }
                                         }
                                         return pinfo;
                                       }, [](const PrimInfo& a, const PrimInfo& b) -> PrimInfo { return PrimInfo::merge(a,b); });

        }


        /* no primitives */
        if (numPrimitives == 0) {
          bvh->clear();
          prims.clear();
          sgrids.clear();
          return;
        }

        double t0 = bvh->preBuild(mesh ? "" : TOSTRING(isa) "::BVH" + toString(N) + "BuilderSAH");

        /* create primref array */
        settings.primrefarrayalloc = numPrimitives/1000;
        if (settings.primrefarrayalloc < 1000)
          settings.primrefarrayalloc = inf;

        /* enable os_malloc for two level build */
        if (mesh)
          bvh->alloc.setOSallocation(true);

        /* initialize allocator */
        const size_t node_bytes = numPrimitives*sizeof(typename BVH::AlignedNodeMB)/(4*N);
        const size_t leaf_bytes = size_t(1.2*(float)numPrimitives/N * sizeof(SubGridQBVHN<N>));

        bvh->alloc.init_estimate(node_bytes+leaf_bytes);
        settings.singleThreadThreshold = bvh->alloc.fixSingleThreadThreshold(N,DEFAULT_SINGLE_THREAD_THRESHOLD,numPrimitives,node_bytes+leaf_bytes);

        /* pinfo might has zero size due to invalid geometry */
        if (unlikely(pinfo.size() == 0))
        {
          bvh->clear();
          sgrids.clear();
          prims.clear();
          return;
        }

        /* call BVH builder */
        NodeRef root = BVHNBuilderVirtual<N>::build(&bvh->alloc,CreateLeafGrid<N,SubGridQBVHN<N>>(bvh,sgrids.data()),bvh->scene->progressInterface,prims.data(),pinfo,settings);
        bvh->set(root,LBBox3fa(pinfo.geomBounds),pinfo.size());
        bvh->layoutLargeNodes(size_t(pinfo.size()*0.005f));

        /* clear temporary array */
        sgrids.clear();

        /* if we allocated using the primrefarray we have to keep it alive */
        if (settings.primrefarrayalloc != size_t(inf))
          bvh->alloc.share(prims);

        /* for static geometries we can do some cleanups */
        else if (scene && scene->isStaticAccel()) {
          bvh->shrink();
          prims.clear();
        }
	bvh->cleanup();
        bvh->postBuild(t0);
      }

      void clear() {
        prims.clear();
      }
    };

    /************************************************************************************/
    /************************************************************************************/
    /************************************************************************************/
    /************************************************************************************/

    
#if defined(EMBREE_GEOMETRY_TRIANGLE)
    Builder* BVH4Triangle4MeshBuilderSAH  (void* bvh, TriangleMesh* mesh, size_t mode) { return new BVHNBuilderSAH<4,Triangle4>((BVH4*)bvh,mesh,4,1.0f,4,inf,TriangleMesh::geom_type); }
    Builder* BVH4Triangle4vMeshBuilderSAH (void* bvh, TriangleMesh* mesh, size_t mode) { return new BVHNBuilderSAH<4,Triangle4v>((BVH4*)bvh,mesh,4,1.0f,4,inf,TriangleMesh::geom_type); }
    Builder* BVH4Triangle4iMeshBuilderSAH (void* bvh, TriangleMesh* mesh, size_t mode) { return new BVHNBuilderSAH<4,Triangle4i>((BVH4*)bvh,mesh,4,1.0f,4,inf,TriangleMesh::geom_type); }

<<<<<<< HEAD
    Builder* BVH4Triangle4SceneBuilderSAH  (void* bvh, Scene* scene, size_t mode) { return new BVHNBuilderSAH<4,TriangleMesh,Triangle4>((BVH4*)bvh,scene,4,1.0f,4,inf,mode); }
    Builder* BVH4Triangle4vSceneBuilderSAH (void* bvh, Scene* scene, size_t mode) { return new BVHNBuilderSAH<4,TriangleMesh,Triangle4v>((BVH4*)bvh,scene,4,1.0f,4,inf,mode); }
    Builder* BVH4Triangle4iSceneBuilderSAH (void* bvh, Scene* scene, size_t mode) { return new BVHNBuilderSAH<4,TriangleMesh,Triangle4i>((BVH4*)bvh,scene,4,1.0f,4,inf,mode,true); }    
=======
    Builder* BVH4Triangle4SceneBuilderSAH  (void* bvh, Scene* scene, size_t mode) { return new BVHNBuilderSAH<4,Triangle4>((BVH4*)bvh,scene,4,1.0f,4,inf,TriangleMesh::geom_type); }
    Builder* BVH4Triangle4vSceneBuilderSAH (void* bvh, Scene* scene, size_t mode) { return new BVHNBuilderSAH<4,Triangle4v>((BVH4*)bvh,scene,4,1.0f,4,inf,TriangleMesh::geom_type); }
    Builder* BVH4Triangle4iSceneBuilderSAH (void* bvh, Scene* scene, size_t mode) { return new BVHNBuilderSAH<4,Triangle4i>((BVH4*)bvh,scene,4,1.0f,4,inf,TriangleMesh::geom_type,true); }

>>>>>>> c3b875e1

    Builder* BVH4QuantizedTriangle4iSceneBuilderSAH (void* bvh, Scene* scene, size_t mode) { return new BVHNBuilderSAHQuantized<4,Triangle4i>((BVH4*)bvh,scene,4,1.0f,4,inf,TriangleMesh::geom_type); }
#if defined(__AVX__)
    Builder* BVH8Triangle4MeshBuilderSAH  (void* bvh, TriangleMesh* mesh, size_t mode) { return new BVHNBuilderSAH<8,Triangle4>((BVH8*)bvh,mesh,4,1.0f,4,inf,TriangleMesh::geom_type); }
    Builder* BVH8Triangle4vMeshBuilderSAH (void* bvh, TriangleMesh* mesh, size_t mode) { return new BVHNBuilderSAH<8,Triangle4v>((BVH8*)bvh,mesh,4,1.0f,4,inf,TriangleMesh::geom_type); }
    Builder* BVH8Triangle4iMeshBuilderSAH (void* bvh, TriangleMesh* mesh, size_t mode) { return new BVHNBuilderSAH<8,Triangle4i>((BVH8*)bvh,mesh,4,1.0f,4,inf,TriangleMesh::geom_type); }

    Builder* BVH8Triangle4SceneBuilderSAH  (void* bvh, Scene* scene, size_t mode) { return new BVHNBuilderSAH<8,Triangle4>((BVH8*)bvh,scene,4,1.0f,4,inf,TriangleMesh::geom_type); }
    Builder* BVH8Triangle4vSceneBuilderSAH  (void* bvh, Scene* scene, size_t mode) { return new BVHNBuilderSAH<8,Triangle4v>((BVH8*)bvh,scene,4,1.0f,4,inf,TriangleMesh::geom_type); }
    Builder* BVH8Triangle4iSceneBuilderSAH     (void* bvh, Scene* scene, size_t mode) { return new BVHNBuilderSAH<8,Triangle4i>((BVH8*)bvh,scene,4,1.0f,4,inf,TriangleMesh::geom_type,true); }
    Builder* BVH8QuantizedTriangle4iSceneBuilderSAH  (void* bvh, Scene* scene, size_t mode) { return new BVHNBuilderSAHQuantized<8,Triangle4i>((BVH8*)bvh,scene,4,1.0f,4,inf,TriangleMesh::geom_type); }
    Builder* BVH8QuantizedTriangle4SceneBuilderSAH  (void* bvh, Scene* scene, size_t mode) { return new BVHNBuilderSAHQuantized<8,Triangle4>((BVH8*)bvh,scene,4,1.0f,4,inf,TriangleMesh::geom_type); }

    

#endif
#endif

#if defined(EMBREE_GEOMETRY_QUAD)
    Builder* BVH4Quad4vMeshBuilderSAH     (void* bvh, QuadMesh* mesh, size_t mode)     { return new BVHNBuilderSAH<4,Quad4v>((BVH4*)bvh,mesh,4,1.0f,4,inf,QuadMesh::geom_type); }
    Builder* BVH4Quad4iMeshBuilderSAH     (void* bvh, QuadMesh* mesh, size_t mode)     { return new BVHNBuilderSAH<4,Quad4i>((BVH4*)bvh,mesh,4,1.0f,4,inf,QuadMesh::geom_type); }
    Builder* BVH4Quad4vSceneBuilderSAH     (void* bvh, Scene* scene, size_t mode) { return new BVHNBuilderSAH<4,Quad4v>((BVH4*)bvh,scene,4,1.0f,4,inf,QuadMesh::geom_type); }
    Builder* BVH4Quad4iSceneBuilderSAH     (void* bvh, Scene* scene, size_t mode) { return new BVHNBuilderSAH<4,Quad4i>((BVH4*)bvh,scene,4,1.0f,4,inf,QuadMesh::geom_type,true); }
    Builder* BVH4QuantizedQuad4vSceneBuilderSAH     (void* bvh, Scene* scene, size_t mode) { return new BVHNBuilderSAHQuantized<4,Quad4v>((BVH4*)bvh,scene,4,1.0f,4,inf,QuadMesh::geom_type); }
    Builder* BVH4QuantizedQuad4iSceneBuilderSAH     (void* bvh, Scene* scene, size_t mode) { return new BVHNBuilderSAHQuantized<4,Quad4i>((BVH4*)bvh,scene,4,1.0f,4,inf,QuadMesh::geom_type); }

#if defined(__AVX__)
    Builder* BVH8Quad4vSceneBuilderSAH     (void* bvh, Scene* scene, size_t mode) { return new BVHNBuilderSAH<8,Quad4v>((BVH8*)bvh,scene,4,1.0f,4,inf,QuadMesh::geom_type); }
    Builder* BVH8Quad4iSceneBuilderSAH     (void* bvh, Scene* scene, size_t mode) { return new BVHNBuilderSAH<8,Quad4i>((BVH8*)bvh,scene,4,1.0f,4,inf,QuadMesh::geom_type,true); }
    Builder* BVH8QuantizedQuad4vSceneBuilderSAH     (void* bvh, Scene* scene, size_t mode) { return new BVHNBuilderSAHQuantized<8,Quad4v>((BVH8*)bvh,scene,4,1.0f,4,inf,QuadMesh::geom_type); }
    Builder* BVH8QuantizedQuad4iSceneBuilderSAH     (void* bvh, Scene* scene, size_t mode) { return new BVHNBuilderSAHQuantized<8,Quad4i>((BVH8*)bvh,scene,4,1.0f,4,inf,QuadMesh::geom_type); }
    Builder* BVH8Quad4vMeshBuilderSAH     (void* bvh, QuadMesh* mesh, size_t mode)     { return new BVHNBuilderSAH<8,Quad4v>((BVH8*)bvh,mesh,4,1.0f,4,inf,QuadMesh::geom_type); }

#endif
#endif

#if defined(EMBREE_GEOMETRY_USER)

    Builder* BVH4VirtualSceneBuilderSAH    (void* bvh, Scene* scene, size_t mode) {
      int minLeafSize = scene->device->object_accel_min_leaf_size;
      int maxLeafSize = scene->device->object_accel_max_leaf_size;
      return new BVHNBuilderSAH<4,Object>((BVH4*)bvh,scene,4,1.0f,minLeafSize,maxLeafSize,UserGeometry::geom_type);
    }

    Builder* BVH4VirtualMeshBuilderSAH    (void* bvh, UserGeometry* mesh, size_t mode) {
      return new BVHNBuilderSAH<4,Object>((BVH4*)bvh,mesh,4,1.0f,1,inf,UserGeometry::geom_type);
    }
#if defined(__AVX__)

    Builder* BVH8VirtualSceneBuilderSAH    (void* bvh, Scene* scene, size_t mode) {
      int minLeafSize = scene->device->object_accel_min_leaf_size;
      int maxLeafSize = scene->device->object_accel_max_leaf_size;
      return new BVHNBuilderSAH<8,Object>((BVH8*)bvh,scene,8,1.0f,minLeafSize,maxLeafSize,UserGeometry::geom_type);
    }

    Builder* BVH8VirtualMeshBuilderSAH    (void* bvh, UserGeometry* mesh, size_t mode) {
      return new BVHNBuilderSAH<8,Object>((BVH8*)bvh,mesh,8,1.0f,1,inf,UserGeometry::geom_type);
    }
#endif
#endif

#if defined(EMBREE_GEOMETRY_INSTANCE)
    Builder* BVH4InstanceSceneBuilderSAH (void* bvh, Scene* scene, Geometry::GTypeMask gtype) { return new BVHNBuilderSAH<4,InstancePrimitive>((BVH4*)bvh,scene,4,1.0f,1,1,gtype); }
#if defined(__AVX__)
    Builder* BVH8InstanceSceneBuilderSAH (void* bvh, Scene* scene, Geometry::GTypeMask gtype) { return new BVHNBuilderSAH<8,InstancePrimitive>((BVH8*)bvh,scene,8,1.0f,1,1,gtype); }
#endif
#endif

#if defined(EMBREE_GEOMETRY_GRID)
    Builder* BVH4GridMeshBuilderSAH  (void* bvh, GridMesh* mesh, size_t mode) { return new BVHNBuilderSAHGrid<4>((BVH4*)bvh,mesh,4,1.0f,4,4,mode); }
    Builder* BVH4GridSceneBuilderSAH (void* bvh, Scene* scene, size_t mode)   { return new BVHNBuilderSAHGrid<4>((BVH4*)bvh,scene,4,1.0f,4,4,mode); } // FIXME: check whether cost factors are correct

#if defined(__AVX__)
    Builder* BVH8GridMeshBuilderSAH  (void* bvh, GridMesh* mesh, size_t mode) { return new BVHNBuilderSAHGrid<8>((BVH8*)bvh,mesh,8,1.0f,8,8,mode); }
    Builder* BVH8GridSceneBuilderSAH (void* bvh, Scene* scene, size_t mode)   { return new BVHNBuilderSAHGrid<8>((BVH8*)bvh,scene,8,1.0f,8,8,mode); } // FIXME: check whether cost factors are correct
#endif
#endif

  }
}<|MERGE_RESOLUTION|>--- conflicted
+++ resolved
@@ -163,13 +163,8 @@
             prims.resize(numPrimitives); 
 
             PrimInfo pinfo = mesh ?
-<<<<<<< HEAD
               createPrimRefArray(mesh,numPrimitives,prims,bvh->scene->progressInterface) :
-              createPrimRefArray(scene,Mesh::geom_type,false,numPrimitives,prims,bvh->scene->progressInterface);
-=======
-              createPrimRefArray(mesh,prims,bvh->scene->progressInterface) :
-              createPrimRefArray(scene,gtype_,false,prims,bvh->scene->progressInterface);
->>>>>>> c3b875e1
+	      createPrimRefArray(scene,gtype_,false,numPrimitives,prims,bvh->scene->progressInterface);
 
             /* pinfo might has zero size due to invalid geometry */
             if (unlikely(pinfo.size() == 0))
@@ -255,13 +250,8 @@
             /* create primref array */
             prims.resize(numPrimitives);
             PrimInfo pinfo = mesh ?
-<<<<<<< HEAD
               createPrimRefArray(mesh,numPrimitives,prims,bvh->scene->progressInterface) :
-              createPrimRefArray(scene,Mesh::geom_type,false,numPrimitives,prims,bvh->scene->progressInterface);
-=======
-              createPrimRefArray(mesh,prims,bvh->scene->progressInterface) :
-              createPrimRefArray(scene,gtype_,false,prims,bvh->scene->progressInterface);
->>>>>>> c3b875e1
+	      createPrimRefArray(scene,gtype_,false,numPrimitives,prims,bvh->scene->progressInterface);
 
             /* enable os_malloc for two level build */
             if (mesh)
@@ -569,16 +559,9 @@
     Builder* BVH4Triangle4vMeshBuilderSAH (void* bvh, TriangleMesh* mesh, size_t mode) { return new BVHNBuilderSAH<4,Triangle4v>((BVH4*)bvh,mesh,4,1.0f,4,inf,TriangleMesh::geom_type); }
     Builder* BVH4Triangle4iMeshBuilderSAH (void* bvh, TriangleMesh* mesh, size_t mode) { return new BVHNBuilderSAH<4,Triangle4i>((BVH4*)bvh,mesh,4,1.0f,4,inf,TriangleMesh::geom_type); }
 
-<<<<<<< HEAD
-    Builder* BVH4Triangle4SceneBuilderSAH  (void* bvh, Scene* scene, size_t mode) { return new BVHNBuilderSAH<4,TriangleMesh,Triangle4>((BVH4*)bvh,scene,4,1.0f,4,inf,mode); }
-    Builder* BVH4Triangle4vSceneBuilderSAH (void* bvh, Scene* scene, size_t mode) { return new BVHNBuilderSAH<4,TriangleMesh,Triangle4v>((BVH4*)bvh,scene,4,1.0f,4,inf,mode); }
-    Builder* BVH4Triangle4iSceneBuilderSAH (void* bvh, Scene* scene, size_t mode) { return new BVHNBuilderSAH<4,TriangleMesh,Triangle4i>((BVH4*)bvh,scene,4,1.0f,4,inf,mode,true); }    
-=======
     Builder* BVH4Triangle4SceneBuilderSAH  (void* bvh, Scene* scene, size_t mode) { return new BVHNBuilderSAH<4,Triangle4>((BVH4*)bvh,scene,4,1.0f,4,inf,TriangleMesh::geom_type); }
     Builder* BVH4Triangle4vSceneBuilderSAH (void* bvh, Scene* scene, size_t mode) { return new BVHNBuilderSAH<4,Triangle4v>((BVH4*)bvh,scene,4,1.0f,4,inf,TriangleMesh::geom_type); }
     Builder* BVH4Triangle4iSceneBuilderSAH (void* bvh, Scene* scene, size_t mode) { return new BVHNBuilderSAH<4,Triangle4i>((BVH4*)bvh,scene,4,1.0f,4,inf,TriangleMesh::geom_type,true); }
-
->>>>>>> c3b875e1
 
     Builder* BVH4QuantizedTriangle4iSceneBuilderSAH (void* bvh, Scene* scene, size_t mode) { return new BVHNBuilderSAHQuantized<4,Triangle4i>((BVH4*)bvh,scene,4,1.0f,4,inf,TriangleMesh::geom_type); }
 #if defined(__AVX__)
