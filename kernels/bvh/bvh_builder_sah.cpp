--- conflicted
+++ resolved
@@ -213,20 +213,18 @@
               if (settings.primrefarrayalloc < 1000)
                 settings.primrefarrayalloc = inf;
             }
-<<<<<<< HEAD
-            double bytesPerPrimitive = double(sizeof(typename BVH::AlignedNode))/(4*N) + 1.2*sizeof(Primitive)/double(Primitive::max_size());
-#if defined(EMBREE_INTERSECTION_FILTER_RESTORE) // FIXME: remove
-            settings.singleThreadThreshold = FastAllocator::fixSingleThreadThreshold(DEFAULT_SINGLE_THREAD_THRESHOLD,numPrimitives,bytesPerPrimitive);
-#endif
-            bvh->alloc.init_estimate(numPrimitives*bytesPerPrimitive,settings.singleThreadThreshold != DEFAULT_SINGLE_THREAD_THRESHOLD,settings.primrefarrayalloc != size_t(inf));
-=======
 
             /* enable os_malloc for static scenes or dynamic scenes with static geometry */
             if (mesh == NULL || mesh->isStatic())
               bvh->alloc.setOSallocation(true);
 
-            bvh->alloc.init_estimate(numPrimitives*sizeof(PrimRef),settings.singleThreadThreshold != DEFAULT_SINGLE_THREAD_THRESHOLD,settings.primrefarrayalloc != size_t(inf));
->>>>>>> c6e1bb0c
+            /* initialize allocator */
+            const size_t node_bytes = numPrimitives*sizeof(typename BVH::AlignedNodeMB)/(4*N);
+            const size_t leaf_bytes = size_t(1.2*Primitive::blocks(numPrimitives)*sizeof(Primitive));
+#if defined(EMBREE_INTERSECTION_FILTER_RESTORE) // FIXME: remove
+            settings.singleThreadThreshold = FastAllocator::fixSingleThreadThreshold(DEFAULT_SINGLE_THREAD_THRESHOLD,numPrimitives,node_bytes+leaf_bytes);
+#endif
+            bvh->alloc.init_estimate(node_bytes+leaf_bytes,settings.singleThreadThreshold != DEFAULT_SINGLE_THREAD_THRESHOLD,settings.primrefarrayalloc != size_t(inf));
             prims.resize(numPrimitives); 
 
             PrimInfo pinfo = mesh ? 
@@ -328,11 +326,12 @@
               bvh->alloc.setOSallocation(true);
         
             /* call BVH builder */
-            double bytesPerPrimitive = double(sizeof(typename BVH::QuantizedNode))/(4*N) + 1.2*sizeof(Primitive)/double(Primitive::max_size());
+            const size_t node_bytes = numPrimitives*sizeof(typename BVH::QuantizedNode)/(4*N);
+            const size_t leaf_bytes = size_t(1.2*Primitive::blocks(numPrimitives)*sizeof(Primitive));
 #if defined(EMBREE_INTERSECTION_FILTER_RESTORE) // FIXME: remove
-            settings.singleThreadThreshold = FastAllocator::fixSingleThreadThreshold(DEFAULT_SINGLE_THREAD_THRESHOLD,numPrimitives,bytesPerPrimitive);
-#endif
-            bvh->alloc.init_estimate(pinfo.size()*bytesPerPrimitive,settings.singleThreadThreshold != DEFAULT_SINGLE_THREAD_THRESHOLD);
+            settings.singleThreadThreshold = FastAllocator::fixSingleThreadThreshold(DEFAULT_SINGLE_THREAD_THRESHOLD,numPrimitives,node_bytes+leaf_bytes);
+#endif
+            bvh->alloc.init_estimate(node_bytes+leaf_bytes,settings.singleThreadThreshold != DEFAULT_SINGLE_THREAD_THRESHOLD);
             NodeRef root = BVHNBuilderQuantizedVirtual<N>::build(&bvh->alloc,CreateLeafQuantized<N,Primitive>(bvh,prims.data()),bvh->scene->progressInterface,prims.data(),pinfo,settings);
             bvh->set(root,LBBox3fa(pinfo.geomBounds),pinfo.size());
             //bvh->layoutLargeNodes(pinfo.size()*0.005f); // FIXME: COPY LAYOUT FOR LARGE NODES !!!
@@ -449,44 +448,6 @@
         profile(2,PROFILE_RUNS,numPrimitives,[&] (ProfileTimer& timer) {
 #endif
 
-<<<<<<< HEAD
-        double t0 = bvh->preBuild(TOSTRING(isa) "::BVH" + toString(N) + "BuilderMSMBlurSAH");
-	
-        /* allocate buffers */
-        bvh->numTimeSteps = scene->getNumTimeSteps<Mesh,true>();
-        const size_t numTimeSegments = bvh->numTimeSteps-1; assert(bvh->numTimeSteps > 1);
-        prims.resize(numPrimitives);
-        double bytesPerPrimitive = double(sizeof(typename BVH::AlignedNodeMB))/(4*N) + 1.2*sizeof(Primitive)/double(Primitive::max_size());
-#if defined(EMBREE_INTERSECTION_FILTER_RESTORE) // FIXME: remove
-        settings.singleThreadThreshold = FastAllocator::fixSingleThreadThreshold(DEFAULT_SINGLE_THREAD_THRESHOLD,numPrimitives,bytesPerPrimitive);
-#endif
-        bvh->alloc.init_estimate(numPrimitives*bytesPerPrimitive*numTimeSegments,settings.singleThreadThreshold != DEFAULT_SINGLE_THREAD_THRESHOLD);
-        NodeRef* roots = (NodeRef*) bvh->alloc.getCachedAllocator().malloc0(sizeof(NodeRef)*numTimeSegments,BVH::byteNodeAlignment);
-
-        /* build BVH for each timestep */
-        avector<BBox3fa> bounds(bvh->numTimeSteps);
-        size_t num_bvh_primitives = 0;
-        for (size_t t=0; t<numTimeSegments; t++)
-        {
-          /* call BVH builder */
-          NodeRef root; LBBox3fa tbounds;
-          const PrimInfo pinfo = createPrimRefArrayMBlur<Mesh>(t,bvh->numTimeSteps,scene,prims,bvh->scene->progressInterface);
-          if (pinfo.size()) {
-            auto rootRecord = BVHNBuilderMblurVirtual<N>::build(&bvh->alloc,CreateMSMBlurLeaf<N,Primitive>(bvh,prims.data(),t),bvh->scene->progressInterface,prims.data(),pinfo,settings);
-            root = rootRecord.ref;
-            tbounds = rootRecord.lbounds;
-          } else {
-            tbounds = LBBox3fa(empty);
-            root = BVH::emptyNode;
-          }
-          roots[t] = root;
-          bounds[t+0] = tbounds.bounds0;
-          bounds[t+1] = tbounds.bounds1;
-          num_bvh_primitives = max(num_bvh_primitives,pinfo.size());
-        }
-        bvh->set(NodeRef((size_t)roots),LBBox3fa(bounds),num_bvh_primitives);
-        bvh->msmblur = true;
-=======
         const size_t numTimeSteps = scene->getNumTimeSteps<Mesh,true>();
         const size_t numTimeSegments = numTimeSteps-1; assert(numTimeSteps > 1);
 
@@ -498,7 +459,6 @@
 #if PROFILE
           });
 #endif
->>>>>>> c6e1bb0c
 
 	/* clear temporary data for static geometry */
         if (scene->isStatic()) bvh->shrink();
@@ -527,6 +487,9 @@
         settings.travCost = travCost;
         settings.intCost = intCost;
         settings.singleThreadThreshold = singleThreadThreshold;
+#if defined(EMBREE_INTERSECTION_FILTER_RESTORE) // FIXME: remove
+        settings.singleThreadThreshold = FastAllocator::fixSingleThreadThreshold(DEFAULT_SINGLE_THREAD_THRESHOLD,pinfo.size(),node_bytes+leaf_bytes);
+#endif
 
         /* build hierarchy */
         auto root = BVHBuilderBinnedSAH::build<NodeRecordMB>
@@ -559,6 +522,9 @@
         settings.intCost = intCost;
         settings.singleLeafTimeSegment = Primitive::singleTimeSegment;
         settings.singleThreadThreshold = singleThreadThreshold;
+#if defined(EMBREE_INTERSECTION_FILTER_RESTORE) // FIXME: remove
+        settings.singleThreadThreshold = FastAllocator::fixSingleThreadThreshold(DEFAULT_SINGLE_THREAD_THRESHOLD,pinfo.size(),node_bytes+leaf_bytes);
+#endif
         
         /* build hierarchy */
         auto root =
@@ -629,22 +595,18 @@
         PrimInfo pinfo = mesh ? 
           createPrimRefArray<Mesh>  (mesh ,prims0,bvh->scene->progressInterface) : 
           createPrimRefArray<Mesh,false>(scene,prims0,bvh->scene->progressInterface);
-
-        Splitter splitter(scene);
-<<<<<<< HEAD
-        double bytesPerPrimitive = double(sizeof(typename BVH::AlignedNode))/(4*N) + 1.2*sizeof(Primitive)/double(Primitive::max_size());
-#if defined(EMBREE_INTERSECTION_FILTER_RESTORE) // FIXME: remove
-        settings.singleThreadThreshold = FastAllocator::fixSingleThreadThreshold(DEFAULT_SINGLE_THREAD_THRESHOLD,pinfo.size(),bytesPerPrimitive);
-#endif
-        bvh->alloc.init_estimate(pinfo.size()*bytesPerPrimitive);
-=======
-
+        
         /* enable os_malloc for static scenes or dynamic scenes with static geometry */
         if (mesh == NULL || mesh->isStatic())
           bvh->alloc.setOSallocation(true);
 
-        bvh->alloc.init_estimate(pinfo.size()*sizeof(PrimRef));
->>>>>>> c6e1bb0c
+        Splitter splitter(scene);
+        const size_t node_bytes = pinfo.size()*sizeof(typename BVH::AlignedNode)/(4*N);
+        const size_t leaf_bytes = size_t(1.2*Primitive::blocks(pinfo.size())*sizeof(Primitive));
+#if defined(EMBREE_INTERSECTION_FILTER_RESTORE) // FIXME: remove
+        settings.singleThreadThreshold = FastAllocator::fixSingleThreadThreshold(DEFAULT_SINGLE_THREAD_THRESHOLD,pinfo.size(),node_bytes+leaf_bytes);
+#endif
+        bvh->alloc.init_estimate(node_bytes+leaf_bytes);
 
         settings.branchingFactor = N;
         settings.maxDepth = BVH::maxBuildDepthLeaf;
