// ======================================================================== //
// Copyright 2009-2017 Intel Corporation                                    //
//                                                                          //
// Licensed under the Apache License, Version 2.0 (the "License");          //
// you may not use this file except in compliance with the License.         //
// You may obtain a copy of the License at                                  //
//                                                                          //
//     http://www.apache.org/licenses/LICENSE-2.0                           //
//                                                                          //
// Unless required by applicable law or agreed to in writing, software      //
// distributed under the License is distributed on an "AS IS" BASIS,        //
// WITHOUT WARRANTIES OR CONDITIONS OF ANY KIND, either express or implied. //
// See the License for the specific language governing permissions and      //
// limitations under the License.                                           //
// ======================================================================== //

#include "bvh.h"
#include "bvh_builder.h"
#include "../builders/bvh_builder_msmblur.h"

#include "../builders/primrefgen.h"
#include "../builders/presplit.h"

#include "../geometry/bezier1v.h"
#include "../geometry/bezier1i.h"
#include "../geometry/linei.h"
#include "../geometry/triangle.h"
#include "../geometry/trianglev.h"
#include "../geometry/trianglei.h"
#include "../geometry/trianglev_mb.h"
#include "../geometry/trianglei_mb.h"
#include "../geometry/quadv.h"
#include "../geometry/quadi.h"
#include "../geometry/quadi_mb.h"
#include "../geometry/object.h"

#include "../common/state.h"

// FIXME: remove after removing BVHNBuilderMSMBlur4DSAH
#include "../../common/algorithms/parallel_for_for.h"
#include "../../common/algorithms/parallel_for_for_prefix_sum.h"

#define PROFILE 0
#define PROFILE_RUNS 20

namespace embree
{
  namespace isa
  {
    MAYBE_UNUSED static const float travCost = 1.0f;
    MAYBE_UNUSED static const float defaultPresplitFactor = 1.2f;
    MAYBE_UNUSED static const size_t DEFAULT_SINGLE_THREAD_THRESHOLD = 1024;
    MAYBE_UNUSED static const size_t HIGH_SINGLE_THREAD_THRESHOLD    = 3*1024;

    typedef FastAllocator::ThreadLocal2 Allocator;

    template<int N, typename Primitive>
    struct CreateLeaf
    {
      typedef BVHN<N> BVH;

      __forceinline CreateLeaf (BVH* bvh, PrimRef* prims) : bvh(bvh), prims(prims) {}
      
      __forceinline size_t operator() (const BVHBuilderBinnedSAH::BuildRecord& current, Allocator* alloc)
      {
        size_t n = current.prims.size();
        size_t items = Primitive::blocks(n);
        size_t start = current.prims.begin();
        Primitive* accel = (Primitive*) alloc->alloc1->malloc(items*sizeof(Primitive),BVH::byteNodeAlignment);
        typename BVH::NodeRef node = BVH::encodeLeaf((char*)accel,items);
        for (size_t i=0; i<items; i++) {
          accel[i].fill(prims,start,current.prims.end(),bvh->scene);
        }
        *current.parent = node;
	return n;
      }

      BVH* bvh;
      PrimRef* prims;
    };


    template<int N, typename Primitive>
    struct CreateLeafQuantized
    {
      typedef BVHN<N> BVH;

      __forceinline CreateLeafQuantized (BVH* bvh, PrimRef* prims) : bvh(bvh), prims(prims) {}
      
      __forceinline size_t operator() (const BVHBuilderBinnedSAH::BuildRecord& current, Allocator* alloc)
      {
        size_t n = current.prims.size();
        size_t items = Primitive::blocks(n);
        size_t start = current.prims.begin();
        // todo alloc0/1 or alloc
        Primitive* accel = (Primitive*) alloc->alloc0->malloc(items*sizeof(Primitive),BVH::byteNodeAlignment);
        typename BVH::NodeRef node = BVH::encodeLeaf((char*)accel,items);
        for (size_t i=0; i<items; i++) {
          accel[i].fill(prims,start,current.prims.end(),bvh->scene);
        }

        *current.parent = node;
	return n;
      }

      BVH* bvh;
      PrimRef* prims;
    };


    template<int N, typename Primitive>
    struct CreateLeafSpatial
    {
      typedef BVHN<N> BVH;

      __forceinline CreateLeafSpatial (BVH* bvh, PrimRef* prims0) : bvh(bvh), prims0(prims0) {}
      
      __forceinline size_t operator() (const BVHBuilderBinnedFastSpatialSAH::BuildRecord& current, Allocator* alloc)
      {
        PrimRef* const source = prims0;

        size_t n = current.prims.size();


        size_t items = Primitive::blocks(n);

        size_t start = current.prims.begin();

        // remove number of split encoding
        for (size_t i=0; i<n; i++) 
          source[start+i].lower.a &= 0x00FFFFFF;

        Primitive* accel = (Primitive*) alloc->alloc1->malloc(items*sizeof(Primitive),BVH::byteNodeAlignment);
        typename BVH::NodeRef node = BVH::encodeLeaf((char*)accel,items);
        for (size_t i=0; i<items; i++) {
          accel[i].fill(source,start,current.prims.end(),bvh->scene);
        }
        *current.parent = node;
	return n;
      }

      BVH* bvh;
      PrimRef* prims0;
    };
    
    /************************************************************************************/ 
    /************************************************************************************/
    /************************************************************************************/
    /************************************************************************************/

    template<int N, typename Mesh, typename Primitive>
    struct BVHNBuilderSAH : public Builder
    {
      typedef BVHN<N> BVH;
      BVH* bvh;
      Scene* scene;
      Mesh* mesh;
      mvector<PrimRef> prims;
      const size_t sahBlockSize;
      const float intCost;
      const size_t minLeafSize;
      const size_t maxLeafSize;
      const float presplitFactor;
      const size_t singleThreadThreshold;

      BVHNBuilderSAH (BVH* bvh, Scene* scene, const size_t sahBlockSize, const float intCost, const size_t minLeafSize, const size_t maxLeafSize, const size_t mode, const size_t singleThreadThreshold = DEFAULT_SINGLE_THREAD_THRESHOLD)
        : bvh(bvh), scene(scene), mesh(nullptr), prims(scene->device), sahBlockSize(sahBlockSize), intCost(intCost), minLeafSize(minLeafSize), maxLeafSize(min(maxLeafSize,Primitive::max_size()*BVH::maxLeafBlocks)),
          presplitFactor((mode & MODE_HIGH_QUALITY) ? defaultPresplitFactor : 1.0f), singleThreadThreshold(singleThreadThreshold) {}


      BVHNBuilderSAH (BVH* bvh, Mesh* mesh, const size_t sahBlockSize, const float intCost, const size_t minLeafSize, const size_t maxLeafSize, const size_t mode, const size_t singleThreadThreshold = DEFAULT_SINGLE_THREAD_THRESHOLD)
        : bvh(bvh), scene(nullptr), mesh(mesh), prims(bvh->device), sahBlockSize(sahBlockSize), intCost(intCost), minLeafSize(minLeafSize), maxLeafSize(min(maxLeafSize,Primitive::max_size()*BVH::maxLeafBlocks)),
          presplitFactor((mode & MODE_HIGH_QUALITY ) ? defaultPresplitFactor : 1.0f), singleThreadThreshold(singleThreadThreshold) {}

      // FIXME: shrink bvh->alloc in destructor here and in other builders too

      void build(size_t, size_t) 
      {
        /* we reset the allocator when the mesh size changed */
        if (mesh && mesh->numPrimitivesChanged) {
          bvh->alloc.clear();
          mesh->numPrimitivesChanged = false;
        }

	/* skip build for empty scene */
        const size_t numPrimitives = mesh ? mesh->size() : scene->getNumPrimitives<Mesh,false>();
        if (numPrimitives == 0) {
          prims.clear();
          bvh->clear();
          return;
        }
        
        double t0 = bvh->preBuild(mesh ? "" : TOSTRING(isa) "::BVH" + toString(N) + "BuilderSAH");
        
#if PROFILE
        profile(2,PROFILE_RUNS,numPrimitives,[&] (ProfileTimer& timer) {
#endif

            /* create primref array */
            const size_t numSplitPrimitives = max(numPrimitives,size_t(presplitFactor*numPrimitives));
            prims.resize(numSplitPrimitives);
            PrimInfo pinfo = mesh ? 
              createPrimRefArray<Mesh>  (mesh ,prims,bvh->scene->progressInterface) : 
              createPrimRefArray<Mesh,false>(scene,prims,bvh->scene->progressInterface);

            /* pinfo might has zero size due to invalid geometry */
            if (unlikely(pinfo.size() == 0))
            {
              prims.clear();
              bvh->clear();
              return;
            }

            /* perform pre-splitting */
            if (presplitFactor > 1.0f) 
              pinfo = presplit<Mesh>(scene, pinfo, prims);

            /* call BVH builder */            
            bvh->alloc.init_estimate(pinfo.size()*sizeof(PrimRef),singleThreadThreshold != DEFAULT_SINGLE_THREAD_THRESHOLD);
            BVHNBuilder<N>::build(bvh,CreateLeaf<N,Primitive>(bvh,prims.data()),bvh->scene->progressInterface,prims.data(),pinfo,sahBlockSize,minLeafSize,maxLeafSize,travCost,intCost,singleThreadThreshold);

#if PROFILE
          }); 
#endif	

	/* clear temporary data for static geometry */
	bool staticGeom = mesh ? mesh->isStatic() : scene->isStatic();

	if (staticGeom) {
          prims.clear(); 
          bvh->shrink();
        }
	bvh->cleanup();
        bvh->postBuild(t0);
      }

      void clear() {
        prims.clear();
      }
    };

    /************************************************************************************/ 
    /************************************************************************************/
    /************************************************************************************/
    /************************************************************************************/

    template<int N, typename Mesh, typename Primitive>
    struct BVHNBuilderSAHQuantized : public Builder
    {
      typedef BVHN<N> BVH;
      BVH* bvh;
      Scene* scene;
      Mesh* mesh;
      mvector<PrimRef> prims;
      const size_t sahBlockSize;
      const float intCost;
      const size_t minLeafSize;
      const size_t maxLeafSize;
      const float presplitFactor;
      const size_t singleThreadThreshold;

      BVHNBuilderSAHQuantized (BVH* bvh, Scene* scene, const size_t sahBlockSize, const float intCost, const size_t minLeafSize, const size_t maxLeafSize, const size_t mode, const size_t singleThreadThreshold = DEFAULT_SINGLE_THREAD_THRESHOLD)
        : bvh(bvh), scene(scene), mesh(nullptr), prims(scene->device), sahBlockSize(sahBlockSize), intCost(intCost), minLeafSize(minLeafSize), maxLeafSize(min(maxLeafSize,Primitive::max_size()*BVH::maxLeafBlocks)),
          presplitFactor((mode & MODE_HIGH_QUALITY) ? defaultPresplitFactor : 1.0f), singleThreadThreshold(singleThreadThreshold) {}

      BVHNBuilderSAHQuantized (BVH* bvh, Mesh* mesh, const size_t sahBlockSize, const float intCost, const size_t minLeafSize, const size_t maxLeafSize, const size_t mode, const size_t singleThreadThreshold = DEFAULT_SINGLE_THREAD_THRESHOLD)
        : bvh(bvh), scene(nullptr), mesh(mesh), prims(bvh->device), sahBlockSize(sahBlockSize), intCost(intCost), minLeafSize(minLeafSize), maxLeafSize(min(maxLeafSize,Primitive::max_size()*BVH::maxLeafBlocks)),
          presplitFactor((mode & MODE_HIGH_QUALITY) ? defaultPresplitFactor : 1.0f), singleThreadThreshold(singleThreadThreshold) {}

      // FIXME: shrink bvh->alloc in destructor here and in other builders too

      void build(size_t, size_t) 
      {
        /* we reset the allocator when the mesh size changed */
        if (mesh && mesh->numPrimitivesChanged) {
          bvh->alloc.clear();
          mesh->numPrimitivesChanged = false;
        }

	/* skip build for empty scene */
        const size_t numPrimitives = mesh ? mesh->size() : scene->getNumPrimitives<Mesh,false>();
        if (numPrimitives == 0) {
          prims.clear();
          bvh->clear();
          return;
        }

        double t0 = bvh->preBuild(mesh ? "" : TOSTRING(isa) "::QBVH" + toString(N) + "BuilderSAH");

#if PROFILE
        profile(2,PROFILE_RUNS,numPrimitives,[&] (ProfileTimer& timer) {
#endif
            /* create primref array */
            const size_t numSplitPrimitives = max(numPrimitives,size_t(presplitFactor*numPrimitives));
            prims.resize(numSplitPrimitives);
            PrimInfo pinfo = mesh ? 
              createPrimRefArray<Mesh>  (mesh ,prims,bvh->scene->progressInterface) : 
              createPrimRefArray<Mesh,false>(scene,prims,bvh->scene->progressInterface);
        
            /* perform pre-splitting */
            if (presplitFactor > 1.0f) 
              pinfo = presplit<Mesh>(scene, pinfo, prims);
        
            /* call BVH builder */
            bvh->alloc.init_estimate(pinfo.size()*sizeof(PrimRef),singleThreadThreshold != DEFAULT_SINGLE_THREAD_THRESHOLD);
            BVHNBuilderQuantized<N>::build(bvh,CreateLeafQuantized<N,Primitive>(bvh,prims.data()),bvh->scene->progressInterface,prims.data(),pinfo,sahBlockSize,minLeafSize,maxLeafSize,travCost,intCost,singleThreadThreshold);

#if PROFILE
          }); 
#endif	

	/* clear temporary data for static geometry */
	bool staticGeom = mesh ? mesh->isStatic() : scene->isStatic();
	if (staticGeom) {
          prims.clear();
          bvh->shrink();
        }
	bvh->cleanup();
        bvh->postBuild(t0);
      }

      void clear() {
        prims.clear();
      }
    };

    /************************************************************************************/ 
    /************************************************************************************/
    /************************************************************************************/
    /************************************************************************************/

    template<int N, typename Primitive>
    struct CreateMSMBlurLeaf
    {
      typedef BVHN<N> BVH;
      __forceinline CreateMSMBlurLeaf (BVH* bvh, PrimRef* prims, size_t time) : bvh(bvh), prims(prims), time(time) {}
      
      __forceinline LBBox3fa operator() (const BVHBuilderBinnedSAH::BuildRecord& current, Allocator* alloc)
      {
        size_t items = Primitive::blocks(current.prims.size());
        size_t start = current.prims.begin();
        Primitive* accel = (Primitive*) alloc->alloc1->malloc(items*sizeof(Primitive),BVH::byteNodeAlignment);
        typename BVH::NodeRef node = bvh->encodeLeaf((char*)accel,items);
        LBBox3fa allBounds = empty;
        for (size_t i=0; i<items; i++)
          allBounds.extend(accel[i].fillMB(prims, start, current.prims.end(), bvh->scene, time, bvh->numTimeSteps));
        *current.parent = node;
        return allBounds;
      }

      BVH* bvh;
      PrimRef* prims;
      size_t time;
    };

    /* Motion blur BVH with multiple roots */
    template<int N, typename Mesh, typename Primitive>
    struct BVHNBuilderMSMBlurSAH : public Builder
    {
      typedef BVHN<N> BVH;
      typedef typename BVHN<N>::NodeRef NodeRef;
      BVH* bvh;
      Scene* scene;
      mvector<PrimRef> prims; 
      const size_t sahBlockSize;
      const float intCost;
      const size_t minLeafSize;
      const size_t maxLeafSize;
      const size_t singleThreadThreshold;

      BVHNBuilderMSMBlurSAH (BVH* bvh, Scene* scene, const size_t sahBlockSize, const float intCost, const size_t minLeafSize, const size_t maxLeafSize, const size_t singleThreadThreshold = DEFAULT_SINGLE_THREAD_THRESHOLD)
        : bvh(bvh), scene(scene), prims(scene->device), 
          sahBlockSize(sahBlockSize), intCost(intCost), minLeafSize(minLeafSize), maxLeafSize(min(maxLeafSize,Primitive::max_size()*BVH::maxLeafBlocks)), singleThreadThreshold(singleThreadThreshold) {}

      void build(size_t, size_t) 
      {
	/* skip build for empty scene */
        const size_t numPrimitives = scene->getNumPrimitives<Mesh,true>();

        if (numPrimitives == 0) {
          prims.clear();
          bvh->clear();
          return;
        }      

        double t0 = bvh->preBuild(TOSTRING(isa) "::BVH" + toString(N) + "BuilderMSMBlurSAH");
	
        /* allocate buffers */
        bvh->numTimeSteps = scene->getNumTimeSteps<Mesh,true>();
        const size_t numTimeSegments = bvh->numTimeSteps-1; assert(bvh->numTimeSteps > 1);
        prims.resize(numPrimitives);
        bvh->alloc.init_estimate(numPrimitives*sizeof(PrimRef)*numTimeSegments,singleThreadThreshold != DEFAULT_SINGLE_THREAD_THRESHOLD);
        NodeRef* roots = (NodeRef*) bvh->alloc.threadLocal()->malloc(sizeof(NodeRef)*numTimeSegments,BVH::byteNodeAlignment);

        /* build BVH for each timestep */
        avector<BBox3fa> bounds(bvh->numTimeSteps);
        size_t num_bvh_primitives = 0;
        for (size_t t=0; t<numTimeSegments; t++)
        {
          /* call BVH builder */
          NodeRef root; LBBox3fa tbounds;
          const PrimInfo pinfo = createPrimRefArrayMBlur<Mesh>(t,bvh->numTimeSteps,scene,prims,bvh->scene->progressInterface);
          if (pinfo.size())
          {
            std::tie(root, tbounds) = BVHNBuilderMblur<N>::build(bvh,CreateMSMBlurLeaf<N,Primitive>(bvh,prims.data(),t),bvh->scene->progressInterface,prims.data(),pinfo,
                                                                 sahBlockSize,minLeafSize,maxLeafSize,travCost,intCost,singleThreadThreshold);
          }
          else
          {
            tbounds = LBBox3fa(empty);
            root = BVH::emptyNode;
          }
          roots[t] = root;
          bounds[t+0] = tbounds.bounds0;
          bounds[t+1] = tbounds.bounds1;
          num_bvh_primitives = max(num_bvh_primitives,pinfo.size());
        }
        bvh->set(NodeRef((size_t)roots),LBBox3fa(bounds),num_bvh_primitives);
        bvh->msmblur = true;

	/* clear temporary data for static geometry */
	if (scene->isStatic()) 
        {
          prims.clear();
          bvh->shrink();
        }
	bvh->cleanup();
        bvh->postBuild(t0);
      }

      void clear() {
        prims.clear();
      }
    };

    
    /************************************************************************************/ 
    /************************************************************************************/
    /************************************************************************************/
    /************************************************************************************/

    template<int N>
      struct CreateAlignedNodeMB
    {
      typedef BVHN<N> BVH;
      typedef typename BVH::AlignedNodeMB AlignedNodeMB;

      __forceinline CreateAlignedNodeMB (BVH* bvh) : bvh(bvh) {}
      
      __forceinline AlignedNodeMB* operator() (const isa::BVHBuilderBinnedSAH::BuildRecord& current, BVHBuilderBinnedSAH::BuildRecord* children, const size_t num, FastAllocator::ThreadLocal2* alloc)
      {
        AlignedNodeMB* node = (AlignedNodeMB*) alloc->alloc0->malloc(sizeof(AlignedNodeMB),BVH::byteNodeAlignment); node->clear();
        for (size_t i=0; i<num; i++) {
          children[i].parent = (size_t*)&node->child(i);
        }
        *current.parent = bvh->encodeNode(node);
	return node;
      }

      BVH* bvh;
    };

    /* Motion blur BVH with 4D nodes and root time splits */
    template<int N, typename Mesh, typename Primitive>
    struct BVHNBuilderMSMBlur4DSAH : public Builder
    {
      typedef BVHN<N> BVH;
      typedef typename BVHN<N>::NodeRef NodeRef;
      typedef typename BVHN<N>::AlignedNodeMB AlignedNodeMB;
      typedef typename BVHN<N>::AlignedNodeMB4D AlignedNodeMB4D;
      BVH* bvh;
      Scene* scene;
      mvector<PrimRef> prims; 
      const size_t sahBlockSize;
      const float intCost;
      const size_t minLeafSize;
      const size_t maxLeafSize;
      const size_t mode;
      
      BVHNBuilderMSMBlur4DSAH (BVH* bvh, Scene* scene, const size_t sahBlockSize, const float intCost, const size_t minLeafSize, const size_t maxLeafSize, size_t mode)
        : bvh(bvh), scene(scene), prims(scene->device), 
          sahBlockSize(sahBlockSize), intCost(intCost), minLeafSize(minLeafSize), maxLeafSize(min(maxLeafSize,Primitive::max_size()*BVH::maxLeafBlocks)), mode(mode) {}
      
      NodeRef recurse(const range<size_t>& dti)
      {
        assert(dti.size() > 0);
        if (dti.size() == 1)
        {
          const BBox1f dt(float(dti.begin())/float(bvh->numTimeSteps-1),
                          float(dti.end  ())/float(bvh->numTimeSteps-1));

          const PrimInfo pinfo = createPrimRefArrayMBlur<Mesh>(dti.begin(),bvh->numTimeSteps,scene,prims,bvh->scene->progressInterface);

          /* reduction function */
          auto reduce = [&] (AlignedNodeMB* node, const LBBox3fa* bounds, const size_t num) -> LBBox3fa
          {
            assert(num <= N);
            LBBox3fa allBounds = empty;
            for (size_t i=0; i<num; i++) {
              node->set(i, bounds[i].global(dt));
              allBounds.extend(bounds[i]);
            }
            return allBounds;
          };
          auto identity = LBBox3fa(empty);
          
          NodeRef root;
          BVHBuilderBinnedSAH::build_reduce<NodeRef>
            (root,typename BVH::CreateAlloc(bvh),identity,CreateAlignedNodeMB<N>(bvh),reduce,CreateMSMBlurLeaf<N,Primitive>(bvh,prims.data(),dti.begin()),bvh->scene->progressInterface,
             prims.data(),pinfo,N,BVH::maxBuildDepthLeaf,sahBlockSize,minLeafSize,maxLeafSize,travCost,intCost);
          
          return root;
        }
        else
        {
          std::vector<range<size_t>> c;
          c.push_back(dti);
          while (c.size() < N)
          {
            std::pop_heap(c.begin(),c.end());
            auto r = c.back();
            if (r.size() == 1) break;
            c.pop_back();
            auto r2 = r.split();
            c.push_back(std::get<0>(r2)); std::push_heap(c.begin(),c.end());
            c.push_back(std::get<1>(r2)); std::push_heap(c.begin(),c.end());
          }
          
          LBBox3fa lbounds = empty;
          AlignedNodeMB4D* node = (AlignedNodeMB4D*) bvh->alloc.threadLocal2()->alloc0->malloc(sizeof(AlignedNodeMB4D), BVH::byteNodeAlignment); node->clear();
          for (size_t i=0; i<c.size(); i++) 
          {
            NodeRef cnode = recurse(c[i]);

            const BBox1f dt(float(c[i].begin())/float(bvh->numTimeSteps-1),
                            float(c[i].end  ())/float(bvh->numTimeSteps-1));

            LBBox3fa cbounds = linearBounds(scene,dt);

            node->set(i,cnode,cbounds,dt);
            lbounds.extend(cbounds);
          }
          NodeRef ref = bvh->encodeNode(node);
          return ref;
        }
      }
      
      void build(size_t, size_t) 
      {
	/* skip build for empty scene */
        const size_t numPrimitives = scene->getNumPrimitives<Mesh,true>();
        if (numPrimitives == 0) { prims.clear(); bvh->clear(); return;  }      
        
        double t0 = bvh->preBuild(TOSTRING(isa) "::BVH" + toString(N) + "BuilderMSMBlur4DSAH");
	
        /* allocate buffers */
        const size_t numTimeSteps = scene->getNumTimeSteps<Mesh,true>();
        const size_t numTimeSegments = numTimeSteps-1; assert(numTimeSteps > 1);
        prims.resize(numPrimitives);
        bvh->alloc.init_estimate(numPrimitives*sizeof(PrimRef)*numTimeSegments);
        bvh->numTimeSteps = numTimeSteps;
        
        NodeRef root = recurse(make_range(size_t(0),numTimeSegments));
        LBBox3fa rootBounds = linearBounds(scene,BBox1f(0.0f,1.0f));
        bvh->set(root,rootBounds,numPrimitives);
        
        /* clear temporary data for static geometry */
        if (scene->isStatic()) 
        {
          prims.clear();
          bvh->shrink();
        }
        bvh->cleanup();
        bvh->postBuild(t0);
      }
        
      void clear() {
        prims.clear();
      }

      LBBox3fa linearBounds(Scene* scene, BBox1f t0t1)
      {
        ParallelForForPrefixSumState<LBBox3fa> pstate;
        Scene::Iterator<Mesh,true> iter(scene);

        /* first try */
        pstate.init(iter,size_t(1024));
        LBBox3fa lbounds = parallel_for_for_prefix_sum( pstate, iter, LBBox3fa(empty), [&](Mesh* mesh, const range<size_t>& r, size_t k, const LBBox3fa& base) -> LBBox3fa
        {
          LBBox3fa lbounds(empty);
          for (size_t j=r.begin(); j<r.end(); j++)
          {
            LBBox3fa bounds = empty;
            if (!mesh->linearBounds(j,t0t1,bounds)) continue;
            lbounds.extend(bounds);
          }
          return lbounds;
        }, [](const LBBox3fa& a, const LBBox3fa& b) -> LBBox3fa { return merge(a,b); });

        return lbounds;
      }
    };

    /************************************************************************************/ 
    /************************************************************************************/
    /************************************************************************************/
    /************************************************************************************/

    template<int N>
      struct CreateAlignedNodeMB4D
    {
      typedef BVHN<N> BVH;
      typedef typename BVH::NodeRef NodeRef;
      typedef typename BVH::AlignedNodeMB AlignedNodeMB;
      typedef typename BVH::AlignedNodeMB4D AlignedNodeMB4D;

      __forceinline CreateAlignedNodeMB4D (BVH* bvh) : bvh(bvh) {}
      
      __forceinline NodeRef operator() (const BuildRecord3& current, BuildRecord3* children, const size_t num, FastAllocator::ThreadLocal2* alloc)
      {
        bool hasTimeSplits = false;
        for (size_t i=0; i<num && !hasTimeSplits; i++)
          hasTimeSplits |= current.prims.pinfo.time_range != children[i].prims.pinfo.time_range;

        if (hasTimeSplits)
        {
          AlignedNodeMB4D* node = (AlignedNodeMB4D*) alloc->alloc0->malloc(sizeof(AlignedNodeMB4D),BVH::byteNodeAlignment); node->clear();
          for (size_t i=0; i<num; i++) children[i].parent = (size_t*)&node->child(i);
          NodeRef ref = bvh->encodeNode(node);
          *current.parent = ref;
          return ref;
        }
        else
        {
          AlignedNodeMB* node = (AlignedNodeMB*) alloc->alloc0->malloc(sizeof(AlignedNodeMB),BVH::byteNodeAlignment); node->clear();
          for (size_t i=0; i<num; i++) children[i].parent = (size_t*)&node->child(i);
          NodeRef ref = bvh->encodeNode(node);
          *current.parent = ref;
          return ref;
        }
      }

      BVH* bvh;
    };

    template<int N, typename Mesh, typename Primitive>
    struct CreateMBlurLeaf
    {
      typedef BVHN<N> BVH;

      __forceinline CreateMBlurLeaf (BVH* bvh) : bvh(bvh) {}
      
      __forceinline const std::pair<LBBox3fa,BBox1f> operator() (const BuildRecord3& current, Allocator* alloc)
      {
        size_t items = Primitive::blocks(current.prims.object_range.size());
        size_t start = current.prims.object_range.begin();
        Primitive* accel = (Primitive*) alloc->alloc1->malloc(items*sizeof(Primitive),BVH::byteNodeAlignment);
        typename BVH::NodeRef node = bvh->encodeLeaf((char*)accel,items);
        LBBox3fa allBounds = empty;
        for (size_t i=0; i<items; i++)
          allBounds.extend(accel[i].fillMB(current.prims.prims->data(), start, current.prims.object_range.end(), bvh->scene, current.prims.time_range));
        *current.parent = node;
        return std::make_pair(allBounds,current.prims.time_range);
      }

      BVH* bvh;
    };

    /* Motion blur BVH with 4D nodes and internal time splits */
    template<int N, typename Mesh, typename Primitive>
    struct BVHNBuilderMBlurSAH : public Builder
    {
      typedef BVHN<N> BVH;
      typedef typename BVHN<N>::NodeRef NodeRef;
      typedef typename BVHN<N>::AlignedNodeMB AlignedNodeMB;
      typedef typename BVHN<N>::AlignedNodeMB4D AlignedNodeMB4D;

      typedef BinSplit<NUM_OBJECT_BINS> Split;

      BVH* bvh;
      Scene* scene;
      const size_t sahBlockSize;
      const float intCost;
      const size_t minLeafSize;
      const size_t maxLeafSize;

      BVHNBuilderMBlurSAH (BVH* bvh, Scene* scene, const size_t sahBlockSize, const float intCost, const size_t minLeafSize, const size_t maxLeafSize, const size_t mode)
        : bvh(bvh), scene(scene), sahBlockSize(sahBlockSize), intCost(intCost), minLeafSize(minLeafSize), maxLeafSize(min(maxLeafSize,Primitive::max_size()*BVH::maxLeafBlocks)) {}

      void build(size_t, size_t) 
      {
	/* skip build for empty scene */
        const size_t numPrimitives = scene->getNumPrimitives<Mesh,true>();
        if (numPrimitives == 0) { bvh->clear(); return; }
        
        double t0 = bvh->preBuild(TOSTRING(isa) "::BVH" + toString(N) + "BuilderMBlurSAH");

#if PROFILE
        profile(2,PROFILE_RUNS,numPrimitives,[&] (ProfileTimer& timer) {
#endif

        const size_t numTimeSteps = scene->getNumTimeSteps<Mesh,true>();
        const size_t numTimeSegments = numTimeSteps-1; assert(numTimeSteps > 1);

        bvh->numTimeSteps = numTimeSteps;

        if (numTimeSegments == 1)
          buildSingleSegment(numPrimitives);
        else
          buildMultiSegment(numPrimitives);

#if PROFILE
          });
#endif

	/* clear temporary data for static geometry */
        if (scene->isStatic()) bvh->shrink();
	bvh->cleanup();
        bvh->postBuild(t0);
      }

      void buildSingleSegment(size_t numPrimitives)
      { 
        /* create primref array */
        mvector<PrimRef> prims(scene->device,numPrimitives);
        const PrimInfo pinfo = createPrimRefArrayMBlur<Mesh>(0,2,scene,prims,bvh->scene->progressInterface);

        /* reduction function */
        auto reduce = [&] (AlignedNodeMB* node, const LBBox3fa* bounds, const size_t num) -> LBBox3fa
        {
          assert(num <= N);
          LBBox3fa allBounds = empty;
          for (size_t i=0; i<num; i++) {
            node->set(i, bounds[i]);
            allBounds.extend(bounds[i]);
          }
          return allBounds;
        };
        auto identity = LBBox3fa(empty);

        bvh->alloc.init_estimate(numPrimitives*sizeof(PrimRef));

        NodeRef root;
        LBBox3fa rootBounds = BVHBuilderBinnedSAH::build_reduce<NodeRef>
          (root,typename BVH::CreateAlloc(bvh),identity,CreateAlignedNodeMB<N>(bvh),reduce,CreateMSMBlurLeaf<N,Primitive>(bvh,prims.data(),0),bvh->scene->progressInterface,
           prims.data(),pinfo,N,BVH::maxBuildDepthLeaf,sahBlockSize,minLeafSize,maxLeafSize,travCost,intCost);

        bvh->set(root,rootBounds,pinfo.size());
      }

      void buildMultiSegment(size_t numPrimitives)
      {
        /* create primref array */
        mvector<PrimRefMB> primsMB(scene->device,numPrimitives);
        PrimInfoMB pinfo = createPrimRefMBArray<Mesh>(scene,primsMB,bvh->scene->progressInterface);
        RecalculatePrimRef<Mesh> recalculatePrimRef(scene);

        /* reduction function */
        auto updateNodeFunc = [&] (NodeRef ref, SetMB& prims, const std::pair<LBBox3fa,BBox1f>* bounds, const size_t num) -> std::pair<LBBox3fa,BBox1f> {

          assert(num <= N);

          if (ref.isAlignedNodeMB())
          {
            LBBox3fa cbounds = empty;
            AlignedNodeMB* node = ref.alignedNodeMB();
            for (size_t i=0; i<num; i++) {
              assert(bounds[i].second == bounds[0].second);
              node->set(i, bounds[i].first.global(bounds[i].second));
              cbounds.extend(bounds[i].first);
            }
            return std::make_pair(cbounds, bounds[0].second);
          }
          else
          {
            AlignedNodeMB4D* node = ref.alignedNodeMB4D();
            for (size_t i=0; i<num; i++)
              node->set(i, bounds[i].first.global(bounds[i].second), bounds[i].second);

            LBBox3fa cbounds = prims.linearBounds(recalculatePrimRef);
            return std::make_pair(cbounds, prims.time_range);
          }
        };
        auto identity = std::make_pair(LBBox3fa(empty),BBox1f(empty));

        /* call BVH builder */
        bvh->alloc.init_estimate(pinfo.size()*sizeof(PrimRef));

        /* builder wants log2 of blockSize as input */
        const size_t logBlockSize = __bsr(sahBlockSize);
        assert((sahBlockSize ^ (size_t(1) << logBlockSize)) == 0);

        /* instantiate builder */
        auto createAllocFunc = typename BVH::CreateAlloc(bvh);
        auto createNodeFunc = CreateAlignedNodeMB4D<N>(bvh);
        auto createLeafFunc = CreateMBlurLeaf<N,Mesh,Primitive>(bvh);
        auto progressMonitor = bvh->scene->progressInterface;

        typedef GeneralBVHMBBuilder<
          RecalculatePrimRef<Mesh>,
          decltype(identity),
          decltype(createAllocFunc()),
          decltype(createAllocFunc),
          decltype(createNodeFunc),
          decltype(updateNodeFunc),
          decltype(createLeafFunc),
          decltype(progressMonitor)> Builder;

        /* instantiate builder */
        Builder builder(scene->device,
                        recalculatePrimRef,
                        identity,
                        createAllocFunc,
                        createNodeFunc,
                        updateNodeFunc,
                        createLeafFunc,
                        progressMonitor,
                        N,BVH::maxDepth,logBlockSize,
                        minLeafSize,maxLeafSize,travCost,intCost,
                        Primitive::singleTimeSegment);

        /* build hierarchy */
        SetMB set(pinfo,&primsMB,make_range(size_t(0),pinfo.size()),BBox1f(0.0f,1.0f));
        NodeRef root;
        BuildRecord3 br(set,1,(size_t*)&root);
        LBBox3fa rootBounds = builder(br).first;

        //bvh->set(root,pinfo.geomBounds,pinfo.size());
        bvh->set(root,rootBounds,pinfo.size());
      }

      void clear() {
      }
    };

    /************************************************************************************/ 
    /************************************************************************************/
    /************************************************************************************/
    /************************************************************************************/

    template<int N>
    __forceinline size_t norotate(typename BVHN<N>::AlignedNode* node, const size_t* counts, const size_t num) {
      return 0;
    }

    template<int N, typename Mesh, typename Primitive, typename Splitter>
    struct BVHNBuilderFastSpatialSAH : public Builder
    {
      typedef BVHN<N> BVH;
      typedef typename BVH::NodeRef NodeRef;
      BVH* bvh;
      Scene* scene;
      Mesh* mesh;
      mvector<PrimRef> prims0;
      const size_t sahBlockSize;
      const float intCost;
      const size_t minLeafSize;
      const size_t maxLeafSize;
      const float splitFactor;
      const size_t singleThreadThreshold;

      BVHNBuilderFastSpatialSAH (BVH* bvh, Scene* scene, const size_t sahBlockSize, const float intCost, const size_t minLeafSize, const size_t maxLeafSize, const size_t mode, const size_t singleThreadThreshold = DEFAULT_SINGLE_THREAD_THRESHOLD)
        : bvh(bvh), scene(scene), mesh(nullptr), prims0(scene->device), sahBlockSize(sahBlockSize), intCost(intCost), minLeafSize(minLeafSize), maxLeafSize(min(maxLeafSize,Primitive::max_size()*BVH::maxLeafBlocks)),
          splitFactor(scene->device->max_spatial_split_replications), singleThreadThreshold(singleThreadThreshold) {}

      BVHNBuilderFastSpatialSAH (BVH* bvh, Mesh* mesh, const size_t sahBlockSize, const float intCost, const size_t minLeafSize, const size_t maxLeafSize, const size_t mode, const size_t singleThreadThreshold = DEFAULT_SINGLE_THREAD_THRESHOLD)
        : bvh(bvh), scene(nullptr), mesh(mesh), prims0(bvh->device), sahBlockSize(sahBlockSize), intCost(intCost), minLeafSize(minLeafSize), maxLeafSize(min(maxLeafSize,Primitive::max_size()*BVH::maxLeafBlocks)),
          splitFactor(scene->device->max_spatial_split_replications), singleThreadThreshold(singleThreadThreshold) {}

      // FIXME: shrink bvh->alloc in destructor here and in other builders too

      void build(size_t, size_t) 
      {
        /* we reset the allocator when the mesh size changed */
        if (mesh && mesh->numPrimitivesChanged) {
          bvh->alloc.clear();
          mesh->numPrimitivesChanged = false;
        }

	/* skip build for empty scene */
        const size_t numOriginalPrimitives = mesh ? mesh->size() : scene->getNumPrimitives<Mesh,false>();
        if (numOriginalPrimitives == 0) {
          prims0.clear();
          bvh->clear();
          return;
        }

        double t0 = bvh->preBuild(mesh ? "" : TOSTRING(isa) "::BVH" + toString(N) + "BuilderFastSpatialSAH");

        /* create primref array */
        const size_t numSplitPrimitives = max(numOriginalPrimitives,size_t(splitFactor*numOriginalPrimitives));
        prims0.resize(numSplitPrimitives);
        PrimInfo pinfo = mesh ? 
          createPrimRefArray<Mesh>  (mesh ,prims0,bvh->scene->progressInterface) : 
          createPrimRefArray<Mesh,false>(scene,prims0,bvh->scene->progressInterface);

        /* primref array could be smaller due to invalid geometry */
        const size_t numPrimitives = pinfo.size();

        /* calculate total surface area */
        const float A = (float) parallel_reduce(size_t(0),numPrimitives,0.0, [&] (const range<size_t>& r) -> double // FIXME: this sum is not deterministic
                                                {
                                                  double A = 0.0f;
                                                  for (size_t i=r.begin(); i<r.end(); i++)
                                                  {
                                                    PrimRef& prim = prims0[i];
                                                    A += area(prim.bounds());
                                                  }
                                                  return A;
                                                },std::plus<double>());

        const float f = 10.0f;
        const float invA = 1.0f / A;
        /* calculate maximal number of spatial splits per primitive */
        parallel_for( size_t(0), numPrimitives, [&](const range<size_t>& r)
                      {
                        for (size_t i=r.begin(); i<r.end(); i++)
                        {
                          PrimRef& prim = prims0[i];
                          assert((prim.lower.a & 0xFF000000) == 0);
                          const float nf = ceilf(f*pinfo.size()*area(prim.bounds()) * invA);
                          // FIXME: is there a better general heuristic ?
                          size_t n = 4+min(ssize_t(127-4), max(ssize_t(1), ssize_t(nf)));
                          prim.lower.a |= n << 24;              
                        }
                      });
        
        Splitter splitter(scene);


        bvh->alloc.init_estimate(pinfo.size()*sizeof(PrimRef));

        NodeRef root;
        BVHBuilderBinnedFastSpatialSAH::build_reduce<NodeRef>(
          root,
          typename BVH::CreateAlloc(bvh),
          size_t(0),
          typename BVH::CreateAlignedNode(bvh),
          norotate<N>,
          CreateLeafSpatial<N,Primitive>(bvh,prims0.data()),
          splitter,
          bvh->scene->progressInterface,
          prims0.data(),
          numSplitPrimitives,
          pinfo,
          N,BVH::maxBuildDepthLeaf,
          sahBlockSize,minLeafSize,maxLeafSize,
          travCost,intCost,singleThreadThreshold);
        

        bvh->set(root,LBBox3fa(pinfo.geomBounds),pinfo.size());      
        bvh->layoutLargeNodes(size_t(pinfo.size()*0.005f));

	/* clear temporary data for static geometry */
	bool staticGeom = mesh ? mesh->isStatic() : scene->isStatic();
	if (staticGeom) {
          prims0.clear();
          bvh->shrink();
        }
	bvh->cleanup();
        bvh->postBuild(t0);
      }

      void clear() {
        prims0.clear();
      }
    };

    /************************************************************************************/ 
    /************************************************************************************/
    /************************************************************************************/
    /************************************************************************************/


#if defined(EMBREE_GEOMETRY_LINES)
<<<<<<< HEAD
    Builder* BVH4Line4iMeshBuilderSAH     (void* bvh, LineSegments* mesh, size_t mode) { return new BVHNBuilderSAH<4,LineSegments,Line4i>((BVH4*)bvh,mesh,4,1.0f,4,inf,mode); }
    Builder* BVH4Line4iSceneBuilderSAH     (void* bvh, Scene* scene, size_t mode) { return new BVHNBuilderSAH<4,LineSegments,Line4i>((BVH4*)bvh,scene,4,1.0f,4,inf,mode); }
    Builder* BVH4Line4iMBSceneBuilderSAH (void* bvh, Scene* scene, size_t mode) { return new BVHNBuilderMSMBlurSAH<4,LineSegments,Line4i>((BVH4*)bvh,scene ,4,1.0f,4,inf); }
    Builder* BVH4MB4DLine4iMBSceneBuilderSAH (void* bvh, Scene* scene, size_t mode) { return new BVHNBuilderMBlurSAH<4,LineSegments,Line4i>((BVH4*)bvh,scene ,4,1.0f,4,inf,mode); }
#if defined(__AVX__)
    Builder* BVH8Line4iSceneBuilderSAH     (void* bvh, Scene* scene, size_t mode) { return new BVHNBuilderSAH<8,LineSegments,Line4i>((BVH8*)bvh,scene,4,1.0f,4,inf,mode); }
    Builder* BVH8Line4iMBSceneBuilderSAH (void* bvh, Scene* scene, size_t mode) { return new BVHNBuilderMSMBlurSAH<8,LineSegments,Line4i>((BVH8*)bvh,scene,4,1.0f,4,inf); }
    Builder* BVH8MB4DLine4iMBSceneBuilderSAH (void* bvh, Scene* scene, size_t mode) { return new BVHNBuilderMBlurSAH<8,LineSegments,Line4i>((BVH8*)bvh,scene,4,1.0f,4,inf,mode); }
=======
    Builder* BVH4Line4iMeshBuilderSAH     (void* bvh, LineSegments* mesh, size_t mode) { return new BVHNBuilderSAH<4,LineSegments,Line4i>((BVH4*)bvh,mesh,4,1.0f,4,inf,mode,HIGH_SINGLE_THREAD_THRESHOLD); }
    Builder* BVH4Line4iSceneBuilderSAH     (void* bvh, Scene* scene, size_t mode) { return new BVHNBuilderSAH<4,LineSegments,Line4i>((BVH4*)bvh,scene,4,1.0f,4,inf,mode,HIGH_SINGLE_THREAD_THRESHOLD); }
    Builder* BVH4Line4iMBSceneBuilderSAH (void* bvh, Scene* scene, size_t mode) { return new BVHNBuilderMSMBlurSAH<4,LineSegments,Line4i>((BVH4*)bvh,scene ,4,1.0f,4,inf,HIGH_SINGLE_THREAD_THRESHOLD); }
#if defined(__AVX__)
    Builder* BVH8Line4iSceneBuilderSAH     (void* bvh, Scene* scene, size_t mode) { return new BVHNBuilderSAH<8,LineSegments,Line4i>((BVH8*)bvh,scene,4,1.0f,4,inf,mode,HIGH_SINGLE_THREAD_THRESHOLD); }
    Builder* BVH8Line4iMBSceneBuilderSAH (void* bvh, Scene* scene, size_t mode) { return new BVHNBuilderMSMBlurSAH<8,LineSegments,Line4i>((BVH8*)bvh,scene,4,1.0f,4,inf,HIGH_SINGLE_THREAD_THRESHOLD); }
>>>>>>> e65b172d
#endif
#endif

#if defined(EMBREE_GEOMETRY_HAIR)
    Builder* BVH4Bezier1vSceneBuilderSAH   (void* bvh, Scene* scene, size_t mode) { return new BVHNBuilderSAH<4,BezierCurves,Bezier1v>((BVH4*)bvh,scene,1,1.0f,1,1,mode,HIGH_SINGLE_THREAD_THRESHOLD); }
    Builder* BVH4Bezier1iSceneBuilderSAH   (void* bvh, Scene* scene, size_t mode) { return new BVHNBuilderSAH<4,BezierCurves,Bezier1i>((BVH4*)bvh,scene,1,1.0f,1,1,mode,HIGH_SINGLE_THREAD_THRESHOLD); }
#endif

#if defined(EMBREE_GEOMETRY_TRIANGLES)
    Builder* BVH4Triangle4MeshBuilderSAH  (void* bvh, TriangleMesh* mesh, size_t mode) { return new BVHNBuilderSAH<4,TriangleMesh,Triangle4>((BVH4*)bvh,mesh,4,1.0f,4,inf,mode); }
    Builder* BVH4Triangle4vMeshBuilderSAH (void* bvh, TriangleMesh* mesh, size_t mode) { return new BVHNBuilderSAH<4,TriangleMesh,Triangle4v>((BVH4*)bvh,mesh,4,1.0f,4,inf,mode); }
    Builder* BVH4Triangle4iMeshBuilderSAH (void* bvh, TriangleMesh* mesh, size_t mode) { return new BVHNBuilderSAH<4,TriangleMesh,Triangle4i>((BVH4*)bvh,mesh,4,1.0f,4,inf,mode); }
    
    Builder* BVH4Triangle4SceneBuilderSAH  (void* bvh, Scene* scene, size_t mode) { return new BVHNBuilderSAH<4,TriangleMesh,Triangle4>((BVH4*)bvh,scene,4,1.0f,4,inf,mode); }
    Builder* BVH4Triangle4vSceneBuilderSAH (void* bvh, Scene* scene, size_t mode) { return new BVHNBuilderSAH<4,TriangleMesh,Triangle4v>((BVH4*)bvh,scene,4,1.0f,4,inf,mode); }
    Builder* BVH4Triangle4iSceneBuilderSAH (void* bvh, Scene* scene, size_t mode) { return new BVHNBuilderSAH<4,TriangleMesh,Triangle4i>((BVH4*)bvh,scene,4,1.0f,4,inf,mode); }

<<<<<<< HEAD
    Builder* BVH4Triangle4vMBSceneBuilderSAH (void* bvh, Scene* scene, size_t mode) { return new BVHNBuilderMSMBlurSAH<4,TriangleMesh,Triangle4vMB>((BVH4*)bvh,scene,4,1.0f,4,inf); }
    Builder* BVH4Triangle4iMBSceneBuilderSAH (void* bvh, Scene* scene, size_t mode) { return new BVHNBuilderMSMBlurSAH<4,TriangleMesh,Triangle4iMB>((BVH4*)bvh,scene,4,1.0f,4,inf); }
    Builder* BVH4MB4DTriangle4iMBSceneBuilderRootTimeSplitsSAH (void* bvh, Scene* scene, size_t mode) { return new BVHNBuilderMSMBlur4DSAH<4,TriangleMesh,Triangle4iMB>((BVH4*)bvh,scene,4,1.0f,4,inf,mode); }
    Builder* BVH4MB4DTriangle4iMBSceneBuilderInternalTimeSplitsSAH (void* bvh, Scene* scene, size_t mode) { return new BVHNBuilderMBlurSAH<4,TriangleMesh,Triangle4iMB>((BVH4*)bvh,scene,4,1.0f,4,inf,mode); }
    Builder* BVH4MB4DTriangle4vMBSceneBuilderInternalTimeSplitsSAH (void* bvh, Scene* scene, size_t mode) { return new BVHNBuilderMBlurSAH<4,TriangleMesh,Triangle4vMB>((BVH4*)bvh,scene,4,1.0f,4,inf,mode); }
    
=======
    Builder* BVH4Triangle4vMBSceneBuilderSAH (void* bvh, Scene* scene,       size_t mode) { return new BVHNBuilderMSMBlurSAH<4,TriangleMesh,Triangle4vMB>((BVH4*)bvh,scene,4,1.0f,4,inf,HIGH_SINGLE_THREAD_THRESHOLD); }
    Builder* BVH4Triangle4iMBSceneBuilderSAH (void* bvh, Scene* scene,       size_t mode) { return new BVHNBuilderMSMBlurSAH<4,TriangleMesh,Triangle4iMB>((BVH4*)bvh,scene,4,1.0f,4,inf,HIGH_SINGLE_THREAD_THRESHOLD); }

>>>>>>> e65b172d
    Builder* BVH4Triangle4SceneBuilderFastSpatialSAH  (void* bvh, Scene* scene, size_t mode) { return new BVHNBuilderFastSpatialSAH<4,TriangleMesh,Triangle4,TriangleSplitterFactory>((BVH4*)bvh,scene,4,1.0f,4,inf,mode); }
    Builder* BVH4Triangle4vSceneBuilderFastSpatialSAH (void* bvh, Scene* scene, size_t mode) { return new BVHNBuilderFastSpatialSAH<4,TriangleMesh,Triangle4v,TriangleSplitterFactory>((BVH4*)bvh,scene,4,1.0f,4,inf,mode); }
    Builder* BVH4Triangle4iSceneBuilderFastSpatialSAH (void* bvh, Scene* scene, size_t mode) { return new BVHNBuilderFastSpatialSAH<4,TriangleMesh,Triangle4i,TriangleSplitterFactory>((BVH4*)bvh,scene,4,1.0f,4,inf,mode); }


    Builder* BVH4QuantizedTriangle4iSceneBuilderSAH (void* bvh, Scene* scene, size_t mode) { return new BVHNBuilderSAHQuantized<4,TriangleMesh,Triangle4i>((BVH4*)bvh,scene,4,1.0f,4,inf,mode); }
#if defined(__AVX__)
    Builder* BVH8Triangle4MeshBuilderSAH  (void* bvh, TriangleMesh* mesh, size_t mode) { return new BVHNBuilderSAH<8,TriangleMesh,Triangle4>((BVH8*)bvh,mesh,4,1.0f,4,inf,mode); }
    Builder* BVH8Triangle4vMeshBuilderSAH (void* bvh, TriangleMesh* mesh, size_t mode) { return new BVHNBuilderSAH<8,TriangleMesh,Triangle4v>((BVH8*)bvh,mesh,4,1.0f,4,inf,mode); }
    Builder* BVH8Triangle4iMeshBuilderSAH (void* bvh, TriangleMesh* mesh, size_t mode) { return new BVHNBuilderSAH<8,TriangleMesh,Triangle4i>((BVH8*)bvh,mesh,4,1.0f,4,inf,mode); }

<<<<<<< HEAD
    Builder* BVH8Triangle4SceneBuilderSAH (void* bvh, Scene* scene, size_t mode) { return new BVHNBuilderSAH<8,TriangleMesh,Triangle4>((BVH8*)bvh,scene,4,1.0f,4,inf,mode); }
    Builder* BVH8Triangle4vSceneBuilderSAH (void* bvh, Scene* scene, size_t mode) { return new BVHNBuilderSAH<8,TriangleMesh,Triangle4v>((BVH8*)bvh,scene,4,1.0f,4,inf,mode); }
    Builder* BVH8Triangle4iSceneBuilderSAH (void* bvh, Scene* scene, size_t mode) { return new BVHNBuilderSAH<8,TriangleMesh,Triangle4i>((BVH8*)bvh,scene,4,1.0f,4,inf,mode); }
    Builder* BVH8Triangle4vMBSceneBuilderSAH (void* bvh, Scene* scene, size_t mode) { return new BVHNBuilderMSMBlurSAH<8,TriangleMesh,Triangle4vMB>((BVH8*)bvh,scene,4,1.0f,4,inf); }
    Builder* BVH8Triangle4iMBSceneBuilderSAH (void* bvh, Scene* scene, size_t mode) { return new BVHNBuilderMSMBlurSAH<8,TriangleMesh,Triangle4iMB>((BVH8*)bvh,scene,4,1.0f,4,inf); }
    Builder* BVH8MB4DTriangle4iMBSceneBuilderRootTimeSplitsSAH (void* bvh, Scene* scene, size_t mode) { return new BVHNBuilderMSMBlur4DSAH<8,TriangleMesh,Triangle4iMB>((BVH8*)bvh,scene,4,1.0f,4,inf,mode); }
    Builder* BVH8MB4DTriangle4iMBSceneBuilderInternalTimeSplitsSAH (void* bvh, Scene* scene, size_t mode) { return new BVHNBuilderMBlurSAH<8,TriangleMesh,Triangle4iMB>((BVH8*)bvh,scene,4,1.0f,4,inf,mode); }
    Builder* BVH8MB4DTriangle4vMBSceneBuilderInternalTimeSplitsSAH (void* bvh, Scene* scene, size_t mode) { return new BVHNBuilderMBlurSAH<8,TriangleMesh,Triangle4vMB>((BVH8*)bvh,scene,4,1.0f,4,inf,mode); }
    Builder* BVH8QuantizedTriangle4iSceneBuilderSAH (void* bvh, Scene* scene, size_t mode) { return new BVHNBuilderSAHQuantized<8,TriangleMesh,Triangle4i>((BVH8*)bvh,scene,4,1.0f,4,inf,mode); }
    Builder* BVH8Triangle4SceneBuilderFastSpatialSAH (void* bvh, Scene* scene, size_t mode) { return new BVHNBuilderFastSpatialSAH<8,TriangleMesh,Triangle4,TriangleSplitterFactory>((BVH8*)bvh,scene,4,1.0f,4,inf,mode); }
    Builder* BVH8Triangle4vSceneBuilderFastSpatialSAH (void* bvh, Scene* scene, size_t mode) { return new BVHNBuilderFastSpatialSAH<8,TriangleMesh,Triangle4v,TriangleSplitterFactory>((BVH8*)bvh,scene,4,1.0f,4,inf,mode); }
=======
    Builder* BVH8Triangle4SceneBuilderSAH  (void* bvh, Scene* scene, size_t mode) { return new BVHNBuilderSAH<8,TriangleMesh,Triangle4>((BVH8*)bvh,scene,4,1.0f,4,inf,mode); }
    Builder* BVH8Triangle4vSceneBuilderSAH  (void* bvh, Scene* scene, size_t mode) { return new BVHNBuilderSAH<8,TriangleMesh,Triangle4v>((BVH8*)bvh,scene,4,1.0f,4,inf,mode); }
    Builder* BVH8Triangle4iSceneBuilderSAH     (void* bvh, Scene* scene, size_t mode) { return new BVHNBuilderSAH<8,TriangleMesh,Triangle4i>((BVH8*)bvh,scene,4,1.0f,4,inf,mode); }
    Builder* BVH8Triangle4vMBSceneBuilderSAH (void* bvh, Scene* scene,       size_t mode) { return new BVHNBuilderMSMBlurSAH<8,TriangleMesh,Triangle4vMB>((BVH8*)bvh,scene,4,1.0f,4,inf,HIGH_SINGLE_THREAD_THRESHOLD); }
    Builder* BVH8Triangle4iMBSceneBuilderSAH (void* bvh, Scene* scene,       size_t mode) { return new BVHNBuilderMSMBlurSAH<8,TriangleMesh,Triangle4iMB>((BVH8*)bvh,scene,4,1.0f,4,inf,HIGH_SINGLE_THREAD_THRESHOLD); }
    Builder* BVH8QuantizedTriangle4iSceneBuilderSAH  (void* bvh, Scene* scene, size_t mode) { return new BVHNBuilderSAHQuantized<8,TriangleMesh,Triangle4i>((BVH8*)bvh,scene,4,1.0f,4,inf,mode); }
    Builder* BVH8Triangle4SceneBuilderFastSpatialSAH  (void* bvh, Scene* scene, size_t mode) { return new BVHNBuilderFastSpatialSAH<8,TriangleMesh,Triangle4,TriangleSplitterFactory>((BVH8*)bvh,scene,4,1.0f,4,inf,mode); }
    Builder* BVH8Triangle4vSceneBuilderFastSpatialSAH  (void* bvh, Scene* scene, size_t mode) { return new BVHNBuilderFastSpatialSAH<8,TriangleMesh,Triangle4v,TriangleSplitterFactory>((BVH8*)bvh,scene,4,1.0f,4,inf,mode); }
>>>>>>> e65b172d

#endif
#endif

#if defined(EMBREE_GEOMETRY_QUADS)
    Builder* BVH4Quad4vMeshBuilderSAH     (void* bvh, QuadMesh* mesh, size_t mode)     { return new BVHNBuilderSAH<4,QuadMesh,Quad4v>((BVH4*)bvh,mesh,4,1.0f,4,inf,mode); }
    Builder* BVH4Quad4iMeshBuilderSAH     (void* bvh, QuadMesh* mesh, size_t mode)     { return new BVHNBuilderSAH<4,QuadMesh,Quad4i>((BVH4*)bvh,mesh,4,1.0f,4,inf,mode); }
    Builder* BVH4Quad4vSceneBuilderSAH     (void* bvh, Scene* scene, size_t mode) { return new BVHNBuilderSAH<4,QuadMesh,Quad4v>((BVH4*)bvh,scene,4,1.0f,4,inf,mode); }
    Builder* BVH4Quad4iSceneBuilderSAH     (void* bvh, Scene* scene, size_t mode) { return new BVHNBuilderSAH<4,QuadMesh,Quad4i>((BVH4*)bvh,scene,4,1.0f,4,inf,mode); }
<<<<<<< HEAD
    Builder* BVH4Quad4iMBSceneBuilderSAH (void* bvh, Scene* scene, size_t mode) { return new BVHNBuilderMSMBlurSAH<4,QuadMesh,Quad4iMB>((BVH4*)bvh,scene ,4,1.0f,4,inf); }
    Builder* BVH4MB4DQuad4iMBSceneBuilderInternalTimeSplitsSAH (void* bvh, Scene* scene, size_t mode) { return new BVHNBuilderMBlurSAH<4,QuadMesh,Quad4iMB>((BVH4*)bvh,scene,4,1.0f,4,inf,mode); }
=======
    Builder* BVH4Quad4iMBSceneBuilderSAH (void* bvh, Scene* scene, size_t mode) { return new BVHNBuilderMSMBlurSAH<4,QuadMesh,Quad4iMB>((BVH4*)bvh,scene ,4,1.0f,4,inf,HIGH_SINGLE_THREAD_THRESHOLD); }
>>>>>>> e65b172d
    Builder* BVH4QuantizedQuad4vSceneBuilderSAH     (void* bvh, Scene* scene, size_t mode) { return new BVHNBuilderSAHQuantized<4,QuadMesh,Quad4v>((BVH4*)bvh,scene,4,1.0f,4,inf,mode); }
    Builder* BVH4QuantizedQuad4iSceneBuilderSAH     (void* bvh, Scene* scene, size_t mode) { return new BVHNBuilderSAHQuantized<4,QuadMesh,Quad4i>((BVH4*)bvh,scene,4,1.0f,4,inf,mode); }
    Builder* BVH4Quad4vSceneBuilderFastSpatialSAH  (void* bvh, Scene* scene, size_t mode) { return new BVHNBuilderFastSpatialSAH<4,QuadMesh,Quad4v,QuadSplitterFactory>((BVH4*)bvh,scene,4,1.0f,4,inf,mode); }

#if defined(__AVX__)
    Builder* BVH8Quad4vSceneBuilderSAH     (void* bvh, Scene* scene, size_t mode) { return new BVHNBuilderSAH<8,QuadMesh,Quad4v>((BVH8*)bvh,scene,4,1.0f,4,inf,mode); }
    Builder* BVH8Quad4iSceneBuilderSAH     (void* bvh, Scene* scene, size_t mode) { return new BVHNBuilderSAH<8,QuadMesh,Quad4i>((BVH8*)bvh,scene,4,1.0f,4,inf,mode); }
<<<<<<< HEAD
    Builder* BVH8Quad4iMBSceneBuilderSAH (void* bvh, Scene* scene, size_t mode) { return new BVHNBuilderMSMBlurSAH<8,QuadMesh,Quad4iMB>((BVH8*)bvh,scene,4,1.0f,4,inf); }
    Builder* BVH8MB4DQuad4iMBSceneBuilderInternalTimeSplitsSAH (void* bvh, Scene* scene, size_t mode) { return new BVHNBuilderMBlurSAH<8,QuadMesh,Quad4iMB>((BVH8*)bvh,scene,4,1.0f,4,inf,mode); }
=======
    Builder* BVH8Quad4iMBSceneBuilderSAH (void* bvh, Scene* scene, size_t mode) { return new BVHNBuilderMSMBlurSAH<8,QuadMesh,Quad4iMB>((BVH8*)bvh,scene,4,1.0f,4,inf,HIGH_SINGLE_THREAD_THRESHOLD); }
>>>>>>> e65b172d
    Builder* BVH8QuantizedQuad4vSceneBuilderSAH     (void* bvh, Scene* scene, size_t mode) { return new BVHNBuilderSAHQuantized<8,QuadMesh,Quad4v>((BVH8*)bvh,scene,4,1.0f,4,inf,mode); }
    Builder* BVH8QuantizedQuad4iSceneBuilderSAH     (void* bvh, Scene* scene, size_t mode) { return new BVHNBuilderSAHQuantized<8,QuadMesh,Quad4i>((BVH8*)bvh,scene,4,1.0f,4,inf,mode); }
    Builder* BVH8Quad4vMeshBuilderSAH     (void* bvh, QuadMesh* mesh, size_t mode)     { return new BVHNBuilderSAH<8,QuadMesh,Quad4v>((BVH8*)bvh,mesh,4,1.0f,4,inf,mode); }
    Builder* BVH8Quad4vSceneBuilderFastSpatialSAH  (void* bvh, Scene* scene, size_t mode) { return new BVHNBuilderFastSpatialSAH<8,QuadMesh,Quad4v,QuadSplitterFactory>((BVH8*)bvh,scene,4,1.0f,4,inf,mode); }

#endif
#endif

#if defined(EMBREE_GEOMETRY_USER)

    Builder* BVH4VirtualSceneBuilderSAH    (void* bvh, Scene* scene, size_t mode) {
      int minLeafSize = scene->device->object_accel_min_leaf_size;
      int maxLeafSize = scene->device->object_accel_max_leaf_size;
      return new BVHNBuilderSAH<4,AccelSet,Object>((BVH4*)bvh,scene,4,1.0f,minLeafSize,maxLeafSize,mode);
    }

    Builder* BVH4VirtualMeshBuilderSAH    (void* bvh, AccelSet* mesh, size_t mode) {
      return new BVHNBuilderSAH<4,AccelSet,Object>((BVH4*)bvh,mesh,4,1.0f,1,inf,mode);
    }

    Builder* BVH4VirtualMBSceneBuilderSAH    (void* bvh, Scene* scene, size_t mode) {
      int minLeafSize = scene->device->object_accel_mb_min_leaf_size;
      int maxLeafSize = scene->device->object_accel_mb_max_leaf_size;
      return new BVHNBuilderMSMBlurSAH<4,AccelSet,Object>((BVH4*)bvh,scene,4,1.0f,minLeafSize,maxLeafSize);
    }

    Builder* BVH4MB4DVirtualMBSceneBuilderSAH    (void* bvh, Scene* scene, size_t mode) {
      int minLeafSize = scene->device->object_accel_mb_min_leaf_size;
      int maxLeafSize = scene->device->object_accel_mb_max_leaf_size;
      return new BVHNBuilderMBlurSAH<4,AccelSet,Object>((BVH4*)bvh,scene,4,1.0f,minLeafSize,maxLeafSize,mode);
    }
#endif
  }
}<|MERGE_RESOLUTION|>--- conflicted
+++ resolved
@@ -476,10 +476,11 @@
       const size_t minLeafSize;
       const size_t maxLeafSize;
       const size_t mode;
+      const size_t singleThreadThreshold;
       
-      BVHNBuilderMSMBlur4DSAH (BVH* bvh, Scene* scene, const size_t sahBlockSize, const float intCost, const size_t minLeafSize, const size_t maxLeafSize, size_t mode)
+      BVHNBuilderMSMBlur4DSAH (BVH* bvh, Scene* scene, const size_t sahBlockSize, const float intCost, const size_t minLeafSize, const size_t maxLeafSize, size_t mode, const size_t singleThreadThreshold = DEFAULT_SINGLE_THREAD_THRESHOLD)
         : bvh(bvh), scene(scene), prims(scene->device), 
-          sahBlockSize(sahBlockSize), intCost(intCost), minLeafSize(minLeafSize), maxLeafSize(min(maxLeafSize,Primitive::max_size()*BVH::maxLeafBlocks)), mode(mode) {}
+          sahBlockSize(sahBlockSize), intCost(intCost), minLeafSize(minLeafSize), maxLeafSize(min(maxLeafSize,Primitive::max_size()*BVH::maxLeafBlocks)), mode(mode), singleThreadThreshold(singleThreadThreshold) {}
       
       NodeRef recurse(const range<size_t>& dti)
       {
@@ -507,7 +508,7 @@
           NodeRef root;
           BVHBuilderBinnedSAH::build_reduce<NodeRef>
             (root,typename BVH::CreateAlloc(bvh),identity,CreateAlignedNodeMB<N>(bvh),reduce,CreateMSMBlurLeaf<N,Primitive>(bvh,prims.data(),dti.begin()),bvh->scene->progressInterface,
-             prims.data(),pinfo,N,BVH::maxBuildDepthLeaf,sahBlockSize,minLeafSize,maxLeafSize,travCost,intCost);
+             prims.data(),pinfo,N,BVH::maxBuildDepthLeaf,sahBlockSize,minLeafSize,maxLeafSize,travCost,intCost,singleThreadThreshold);
           
           return root;
         }
@@ -683,9 +684,10 @@
       const float intCost;
       const size_t minLeafSize;
       const size_t maxLeafSize;
-
-      BVHNBuilderMBlurSAH (BVH* bvh, Scene* scene, const size_t sahBlockSize, const float intCost, const size_t minLeafSize, const size_t maxLeafSize, const size_t mode)
-        : bvh(bvh), scene(scene), sahBlockSize(sahBlockSize), intCost(intCost), minLeafSize(minLeafSize), maxLeafSize(min(maxLeafSize,Primitive::max_size()*BVH::maxLeafBlocks)) {}
+      const size_t singleThreadThreshold;
+
+      BVHNBuilderMBlurSAH (BVH* bvh, Scene* scene, const size_t sahBlockSize, const float intCost, const size_t minLeafSize, const size_t maxLeafSize, const size_t mode, const size_t singleThreadThreshold = DEFAULT_SINGLE_THREAD_THRESHOLD)
+        : bvh(bvh), scene(scene), sahBlockSize(sahBlockSize), intCost(intCost), minLeafSize(minLeafSize), maxLeafSize(min(maxLeafSize,Primitive::max_size()*BVH::maxLeafBlocks)), singleThreadThreshold(singleThreadThreshold) {}
 
       void build(size_t, size_t) 
       {
@@ -743,7 +745,7 @@
         NodeRef root;
         LBBox3fa rootBounds = BVHBuilderBinnedSAH::build_reduce<NodeRef>
           (root,typename BVH::CreateAlloc(bvh),identity,CreateAlignedNodeMB<N>(bvh),reduce,CreateMSMBlurLeaf<N,Primitive>(bvh,prims.data(),0),bvh->scene->progressInterface,
-           prims.data(),pinfo,N,BVH::maxBuildDepthLeaf,sahBlockSize,minLeafSize,maxLeafSize,travCost,intCost);
+           prims.data(),pinfo,N,BVH::maxBuildDepthLeaf,sahBlockSize,minLeafSize,maxLeafSize,travCost,intCost,singleThreadThreshold);
 
         bvh->set(root,rootBounds,pinfo.size());
       }
@@ -973,23 +975,14 @@
 
 
 #if defined(EMBREE_GEOMETRY_LINES)
-<<<<<<< HEAD
-    Builder* BVH4Line4iMeshBuilderSAH     (void* bvh, LineSegments* mesh, size_t mode) { return new BVHNBuilderSAH<4,LineSegments,Line4i>((BVH4*)bvh,mesh,4,1.0f,4,inf,mode); }
-    Builder* BVH4Line4iSceneBuilderSAH     (void* bvh, Scene* scene, size_t mode) { return new BVHNBuilderSAH<4,LineSegments,Line4i>((BVH4*)bvh,scene,4,1.0f,4,inf,mode); }
-    Builder* BVH4Line4iMBSceneBuilderSAH (void* bvh, Scene* scene, size_t mode) { return new BVHNBuilderMSMBlurSAH<4,LineSegments,Line4i>((BVH4*)bvh,scene ,4,1.0f,4,inf); }
-    Builder* BVH4MB4DLine4iMBSceneBuilderSAH (void* bvh, Scene* scene, size_t mode) { return new BVHNBuilderMBlurSAH<4,LineSegments,Line4i>((BVH4*)bvh,scene ,4,1.0f,4,inf,mode); }
-#if defined(__AVX__)
-    Builder* BVH8Line4iSceneBuilderSAH     (void* bvh, Scene* scene, size_t mode) { return new BVHNBuilderSAH<8,LineSegments,Line4i>((BVH8*)bvh,scene,4,1.0f,4,inf,mode); }
-    Builder* BVH8Line4iMBSceneBuilderSAH (void* bvh, Scene* scene, size_t mode) { return new BVHNBuilderMSMBlurSAH<8,LineSegments,Line4i>((BVH8*)bvh,scene,4,1.0f,4,inf); }
-    Builder* BVH8MB4DLine4iMBSceneBuilderSAH (void* bvh, Scene* scene, size_t mode) { return new BVHNBuilderMBlurSAH<8,LineSegments,Line4i>((BVH8*)bvh,scene,4,1.0f,4,inf,mode); }
-=======
     Builder* BVH4Line4iMeshBuilderSAH     (void* bvh, LineSegments* mesh, size_t mode) { return new BVHNBuilderSAH<4,LineSegments,Line4i>((BVH4*)bvh,mesh,4,1.0f,4,inf,mode,HIGH_SINGLE_THREAD_THRESHOLD); }
     Builder* BVH4Line4iSceneBuilderSAH     (void* bvh, Scene* scene, size_t mode) { return new BVHNBuilderSAH<4,LineSegments,Line4i>((BVH4*)bvh,scene,4,1.0f,4,inf,mode,HIGH_SINGLE_THREAD_THRESHOLD); }
     Builder* BVH4Line4iMBSceneBuilderSAH (void* bvh, Scene* scene, size_t mode) { return new BVHNBuilderMSMBlurSAH<4,LineSegments,Line4i>((BVH4*)bvh,scene ,4,1.0f,4,inf,HIGH_SINGLE_THREAD_THRESHOLD); }
+    Builder* BVH4MB4DLine4iMBSceneBuilderSAH (void* bvh, Scene* scene, size_t mode) { return new BVHNBuilderMBlurSAH<4,LineSegments,Line4i>((BVH4*)bvh,scene ,4,1.0f,4,inf,mode); }
 #if defined(__AVX__)
     Builder* BVH8Line4iSceneBuilderSAH     (void* bvh, Scene* scene, size_t mode) { return new BVHNBuilderSAH<8,LineSegments,Line4i>((BVH8*)bvh,scene,4,1.0f,4,inf,mode,HIGH_SINGLE_THREAD_THRESHOLD); }
     Builder* BVH8Line4iMBSceneBuilderSAH (void* bvh, Scene* scene, size_t mode) { return new BVHNBuilderMSMBlurSAH<8,LineSegments,Line4i>((BVH8*)bvh,scene,4,1.0f,4,inf,HIGH_SINGLE_THREAD_THRESHOLD); }
->>>>>>> e65b172d
+    Builder* BVH8MB4DLine4iMBSceneBuilderSAH (void* bvh, Scene* scene, size_t mode) { return new BVHNBuilderMBlurSAH<8,LineSegments,Line4i>((BVH8*)bvh,scene,4,1.0f,4,inf,mode); }
 #endif
 #endif
 
@@ -1007,18 +1000,12 @@
     Builder* BVH4Triangle4vSceneBuilderSAH (void* bvh, Scene* scene, size_t mode) { return new BVHNBuilderSAH<4,TriangleMesh,Triangle4v>((BVH4*)bvh,scene,4,1.0f,4,inf,mode); }
     Builder* BVH4Triangle4iSceneBuilderSAH (void* bvh, Scene* scene, size_t mode) { return new BVHNBuilderSAH<4,TriangleMesh,Triangle4i>((BVH4*)bvh,scene,4,1.0f,4,inf,mode); }
 
-<<<<<<< HEAD
-    Builder* BVH4Triangle4vMBSceneBuilderSAH (void* bvh, Scene* scene, size_t mode) { return new BVHNBuilderMSMBlurSAH<4,TriangleMesh,Triangle4vMB>((BVH4*)bvh,scene,4,1.0f,4,inf); }
-    Builder* BVH4Triangle4iMBSceneBuilderSAH (void* bvh, Scene* scene, size_t mode) { return new BVHNBuilderMSMBlurSAH<4,TriangleMesh,Triangle4iMB>((BVH4*)bvh,scene,4,1.0f,4,inf); }
+    Builder* BVH4Triangle4vMBSceneBuilderSAH (void* bvh, Scene* scene,       size_t mode) { return new BVHNBuilderMSMBlurSAH<4,TriangleMesh,Triangle4vMB>((BVH4*)bvh,scene,4,1.0f,4,inf,HIGH_SINGLE_THREAD_THRESHOLD); }
+    Builder* BVH4Triangle4iMBSceneBuilderSAH (void* bvh, Scene* scene,       size_t mode) { return new BVHNBuilderMSMBlurSAH<4,TriangleMesh,Triangle4iMB>((BVH4*)bvh,scene,4,1.0f,4,inf,HIGH_SINGLE_THREAD_THRESHOLD); }
     Builder* BVH4MB4DTriangle4iMBSceneBuilderRootTimeSplitsSAH (void* bvh, Scene* scene, size_t mode) { return new BVHNBuilderMSMBlur4DSAH<4,TriangleMesh,Triangle4iMB>((BVH4*)bvh,scene,4,1.0f,4,inf,mode); }
     Builder* BVH4MB4DTriangle4iMBSceneBuilderInternalTimeSplitsSAH (void* bvh, Scene* scene, size_t mode) { return new BVHNBuilderMBlurSAH<4,TriangleMesh,Triangle4iMB>((BVH4*)bvh,scene,4,1.0f,4,inf,mode); }
     Builder* BVH4MB4DTriangle4vMBSceneBuilderInternalTimeSplitsSAH (void* bvh, Scene* scene, size_t mode) { return new BVHNBuilderMBlurSAH<4,TriangleMesh,Triangle4vMB>((BVH4*)bvh,scene,4,1.0f,4,inf,mode); }
-    
-=======
-    Builder* BVH4Triangle4vMBSceneBuilderSAH (void* bvh, Scene* scene,       size_t mode) { return new BVHNBuilderMSMBlurSAH<4,TriangleMesh,Triangle4vMB>((BVH4*)bvh,scene,4,1.0f,4,inf,HIGH_SINGLE_THREAD_THRESHOLD); }
-    Builder* BVH4Triangle4iMBSceneBuilderSAH (void* bvh, Scene* scene,       size_t mode) { return new BVHNBuilderMSMBlurSAH<4,TriangleMesh,Triangle4iMB>((BVH4*)bvh,scene,4,1.0f,4,inf,HIGH_SINGLE_THREAD_THRESHOLD); }
-
->>>>>>> e65b172d
+
     Builder* BVH4Triangle4SceneBuilderFastSpatialSAH  (void* bvh, Scene* scene, size_t mode) { return new BVHNBuilderFastSpatialSAH<4,TriangleMesh,Triangle4,TriangleSplitterFactory>((BVH4*)bvh,scene,4,1.0f,4,inf,mode); }
     Builder* BVH4Triangle4vSceneBuilderFastSpatialSAH (void* bvh, Scene* scene, size_t mode) { return new BVHNBuilderFastSpatialSAH<4,TriangleMesh,Triangle4v,TriangleSplitterFactory>((BVH4*)bvh,scene,4,1.0f,4,inf,mode); }
     Builder* BVH4Triangle4iSceneBuilderFastSpatialSAH (void* bvh, Scene* scene, size_t mode) { return new BVHNBuilderFastSpatialSAH<4,TriangleMesh,Triangle4i,TriangleSplitterFactory>((BVH4*)bvh,scene,4,1.0f,4,inf,mode); }
@@ -1030,28 +1017,17 @@
     Builder* BVH8Triangle4vMeshBuilderSAH (void* bvh, TriangleMesh* mesh, size_t mode) { return new BVHNBuilderSAH<8,TriangleMesh,Triangle4v>((BVH8*)bvh,mesh,4,1.0f,4,inf,mode); }
     Builder* BVH8Triangle4iMeshBuilderSAH (void* bvh, TriangleMesh* mesh, size_t mode) { return new BVHNBuilderSAH<8,TriangleMesh,Triangle4i>((BVH8*)bvh,mesh,4,1.0f,4,inf,mode); }
 
-<<<<<<< HEAD
-    Builder* BVH8Triangle4SceneBuilderSAH (void* bvh, Scene* scene, size_t mode) { return new BVHNBuilderSAH<8,TriangleMesh,Triangle4>((BVH8*)bvh,scene,4,1.0f,4,inf,mode); }
-    Builder* BVH8Triangle4vSceneBuilderSAH (void* bvh, Scene* scene, size_t mode) { return new BVHNBuilderSAH<8,TriangleMesh,Triangle4v>((BVH8*)bvh,scene,4,1.0f,4,inf,mode); }
-    Builder* BVH8Triangle4iSceneBuilderSAH (void* bvh, Scene* scene, size_t mode) { return new BVHNBuilderSAH<8,TriangleMesh,Triangle4i>((BVH8*)bvh,scene,4,1.0f,4,inf,mode); }
-    Builder* BVH8Triangle4vMBSceneBuilderSAH (void* bvh, Scene* scene, size_t mode) { return new BVHNBuilderMSMBlurSAH<8,TriangleMesh,Triangle4vMB>((BVH8*)bvh,scene,4,1.0f,4,inf); }
-    Builder* BVH8Triangle4iMBSceneBuilderSAH (void* bvh, Scene* scene, size_t mode) { return new BVHNBuilderMSMBlurSAH<8,TriangleMesh,Triangle4iMB>((BVH8*)bvh,scene,4,1.0f,4,inf); }
-    Builder* BVH8MB4DTriangle4iMBSceneBuilderRootTimeSplitsSAH (void* bvh, Scene* scene, size_t mode) { return new BVHNBuilderMSMBlur4DSAH<8,TriangleMesh,Triangle4iMB>((BVH8*)bvh,scene,4,1.0f,4,inf,mode); }
-    Builder* BVH8MB4DTriangle4iMBSceneBuilderInternalTimeSplitsSAH (void* bvh, Scene* scene, size_t mode) { return new BVHNBuilderMBlurSAH<8,TriangleMesh,Triangle4iMB>((BVH8*)bvh,scene,4,1.0f,4,inf,mode); }
-    Builder* BVH8MB4DTriangle4vMBSceneBuilderInternalTimeSplitsSAH (void* bvh, Scene* scene, size_t mode) { return new BVHNBuilderMBlurSAH<8,TriangleMesh,Triangle4vMB>((BVH8*)bvh,scene,4,1.0f,4,inf,mode); }
-    Builder* BVH8QuantizedTriangle4iSceneBuilderSAH (void* bvh, Scene* scene, size_t mode) { return new BVHNBuilderSAHQuantized<8,TriangleMesh,Triangle4i>((BVH8*)bvh,scene,4,1.0f,4,inf,mode); }
-    Builder* BVH8Triangle4SceneBuilderFastSpatialSAH (void* bvh, Scene* scene, size_t mode) { return new BVHNBuilderFastSpatialSAH<8,TriangleMesh,Triangle4,TriangleSplitterFactory>((BVH8*)bvh,scene,4,1.0f,4,inf,mode); }
-    Builder* BVH8Triangle4vSceneBuilderFastSpatialSAH (void* bvh, Scene* scene, size_t mode) { return new BVHNBuilderFastSpatialSAH<8,TriangleMesh,Triangle4v,TriangleSplitterFactory>((BVH8*)bvh,scene,4,1.0f,4,inf,mode); }
-=======
     Builder* BVH8Triangle4SceneBuilderSAH  (void* bvh, Scene* scene, size_t mode) { return new BVHNBuilderSAH<8,TriangleMesh,Triangle4>((BVH8*)bvh,scene,4,1.0f,4,inf,mode); }
     Builder* BVH8Triangle4vSceneBuilderSAH  (void* bvh, Scene* scene, size_t mode) { return new BVHNBuilderSAH<8,TriangleMesh,Triangle4v>((BVH8*)bvh,scene,4,1.0f,4,inf,mode); }
     Builder* BVH8Triangle4iSceneBuilderSAH     (void* bvh, Scene* scene, size_t mode) { return new BVHNBuilderSAH<8,TriangleMesh,Triangle4i>((BVH8*)bvh,scene,4,1.0f,4,inf,mode); }
     Builder* BVH8Triangle4vMBSceneBuilderSAH (void* bvh, Scene* scene,       size_t mode) { return new BVHNBuilderMSMBlurSAH<8,TriangleMesh,Triangle4vMB>((BVH8*)bvh,scene,4,1.0f,4,inf,HIGH_SINGLE_THREAD_THRESHOLD); }
     Builder* BVH8Triangle4iMBSceneBuilderSAH (void* bvh, Scene* scene,       size_t mode) { return new BVHNBuilderMSMBlurSAH<8,TriangleMesh,Triangle4iMB>((BVH8*)bvh,scene,4,1.0f,4,inf,HIGH_SINGLE_THREAD_THRESHOLD); }
+    Builder* BVH8MB4DTriangle4iMBSceneBuilderRootTimeSplitsSAH (void* bvh, Scene* scene, size_t mode) { return new BVHNBuilderMSMBlur4DSAH<8,TriangleMesh,Triangle4iMB>((BVH8*)bvh,scene,4,1.0f,4,inf,mode); }
+    Builder* BVH8MB4DTriangle4iMBSceneBuilderInternalTimeSplitsSAH (void* bvh, Scene* scene, size_t mode) { return new BVHNBuilderMBlurSAH<8,TriangleMesh,Triangle4iMB>((BVH8*)bvh,scene,4,1.0f,4,inf,mode); }
+    Builder* BVH8MB4DTriangle4vMBSceneBuilderInternalTimeSplitsSAH (void* bvh, Scene* scene, size_t mode) { return new BVHNBuilderMBlurSAH<8,TriangleMesh,Triangle4vMB>((BVH8*)bvh,scene,4,1.0f,4,inf,mode); }
     Builder* BVH8QuantizedTriangle4iSceneBuilderSAH  (void* bvh, Scene* scene, size_t mode) { return new BVHNBuilderSAHQuantized<8,TriangleMesh,Triangle4i>((BVH8*)bvh,scene,4,1.0f,4,inf,mode); }
     Builder* BVH8Triangle4SceneBuilderFastSpatialSAH  (void* bvh, Scene* scene, size_t mode) { return new BVHNBuilderFastSpatialSAH<8,TriangleMesh,Triangle4,TriangleSplitterFactory>((BVH8*)bvh,scene,4,1.0f,4,inf,mode); }
     Builder* BVH8Triangle4vSceneBuilderFastSpatialSAH  (void* bvh, Scene* scene, size_t mode) { return new BVHNBuilderFastSpatialSAH<8,TriangleMesh,Triangle4v,TriangleSplitterFactory>((BVH8*)bvh,scene,4,1.0f,4,inf,mode); }
->>>>>>> e65b172d
 
 #endif
 #endif
@@ -1061,12 +1037,8 @@
     Builder* BVH4Quad4iMeshBuilderSAH     (void* bvh, QuadMesh* mesh, size_t mode)     { return new BVHNBuilderSAH<4,QuadMesh,Quad4i>((BVH4*)bvh,mesh,4,1.0f,4,inf,mode); }
     Builder* BVH4Quad4vSceneBuilderSAH     (void* bvh, Scene* scene, size_t mode) { return new BVHNBuilderSAH<4,QuadMesh,Quad4v>((BVH4*)bvh,scene,4,1.0f,4,inf,mode); }
     Builder* BVH4Quad4iSceneBuilderSAH     (void* bvh, Scene* scene, size_t mode) { return new BVHNBuilderSAH<4,QuadMesh,Quad4i>((BVH4*)bvh,scene,4,1.0f,4,inf,mode); }
-<<<<<<< HEAD
-    Builder* BVH4Quad4iMBSceneBuilderSAH (void* bvh, Scene* scene, size_t mode) { return new BVHNBuilderMSMBlurSAH<4,QuadMesh,Quad4iMB>((BVH4*)bvh,scene ,4,1.0f,4,inf); }
+    Builder* BVH4Quad4iMBSceneBuilderSAH (void* bvh, Scene* scene, size_t mode) { return new BVHNBuilderMSMBlurSAH<4,QuadMesh,Quad4iMB>((BVH4*)bvh,scene ,4,1.0f,4,inf,HIGH_SINGLE_THREAD_THRESHOLD); }
     Builder* BVH4MB4DQuad4iMBSceneBuilderInternalTimeSplitsSAH (void* bvh, Scene* scene, size_t mode) { return new BVHNBuilderMBlurSAH<4,QuadMesh,Quad4iMB>((BVH4*)bvh,scene,4,1.0f,4,inf,mode); }
-=======
-    Builder* BVH4Quad4iMBSceneBuilderSAH (void* bvh, Scene* scene, size_t mode) { return new BVHNBuilderMSMBlurSAH<4,QuadMesh,Quad4iMB>((BVH4*)bvh,scene ,4,1.0f,4,inf,HIGH_SINGLE_THREAD_THRESHOLD); }
->>>>>>> e65b172d
     Builder* BVH4QuantizedQuad4vSceneBuilderSAH     (void* bvh, Scene* scene, size_t mode) { return new BVHNBuilderSAHQuantized<4,QuadMesh,Quad4v>((BVH4*)bvh,scene,4,1.0f,4,inf,mode); }
     Builder* BVH4QuantizedQuad4iSceneBuilderSAH     (void* bvh, Scene* scene, size_t mode) { return new BVHNBuilderSAHQuantized<4,QuadMesh,Quad4i>((BVH4*)bvh,scene,4,1.0f,4,inf,mode); }
     Builder* BVH4Quad4vSceneBuilderFastSpatialSAH  (void* bvh, Scene* scene, size_t mode) { return new BVHNBuilderFastSpatialSAH<4,QuadMesh,Quad4v,QuadSplitterFactory>((BVH4*)bvh,scene,4,1.0f,4,inf,mode); }
@@ -1074,12 +1046,8 @@
 #if defined(__AVX__)
     Builder* BVH8Quad4vSceneBuilderSAH     (void* bvh, Scene* scene, size_t mode) { return new BVHNBuilderSAH<8,QuadMesh,Quad4v>((BVH8*)bvh,scene,4,1.0f,4,inf,mode); }
     Builder* BVH8Quad4iSceneBuilderSAH     (void* bvh, Scene* scene, size_t mode) { return new BVHNBuilderSAH<8,QuadMesh,Quad4i>((BVH8*)bvh,scene,4,1.0f,4,inf,mode); }
-<<<<<<< HEAD
-    Builder* BVH8Quad4iMBSceneBuilderSAH (void* bvh, Scene* scene, size_t mode) { return new BVHNBuilderMSMBlurSAH<8,QuadMesh,Quad4iMB>((BVH8*)bvh,scene,4,1.0f,4,inf); }
+    Builder* BVH8Quad4iMBSceneBuilderSAH (void* bvh, Scene* scene, size_t mode) { return new BVHNBuilderMSMBlurSAH<8,QuadMesh,Quad4iMB>((BVH8*)bvh,scene,4,1.0f,4,inf,HIGH_SINGLE_THREAD_THRESHOLD); }
     Builder* BVH8MB4DQuad4iMBSceneBuilderInternalTimeSplitsSAH (void* bvh, Scene* scene, size_t mode) { return new BVHNBuilderMBlurSAH<8,QuadMesh,Quad4iMB>((BVH8*)bvh,scene,4,1.0f,4,inf,mode); }
-=======
-    Builder* BVH8Quad4iMBSceneBuilderSAH (void* bvh, Scene* scene, size_t mode) { return new BVHNBuilderMSMBlurSAH<8,QuadMesh,Quad4iMB>((BVH8*)bvh,scene,4,1.0f,4,inf,HIGH_SINGLE_THREAD_THRESHOLD); }
->>>>>>> e65b172d
     Builder* BVH8QuantizedQuad4vSceneBuilderSAH     (void* bvh, Scene* scene, size_t mode) { return new BVHNBuilderSAHQuantized<8,QuadMesh,Quad4v>((BVH8*)bvh,scene,4,1.0f,4,inf,mode); }
     Builder* BVH8QuantizedQuad4iSceneBuilderSAH     (void* bvh, Scene* scene, size_t mode) { return new BVHNBuilderSAHQuantized<8,QuadMesh,Quad4i>((BVH8*)bvh,scene,4,1.0f,4,inf,mode); }
     Builder* BVH8Quad4vMeshBuilderSAH     (void* bvh, QuadMesh* mesh, size_t mode)     { return new BVHNBuilderSAH<8,QuadMesh,Quad4v>((BVH8*)bvh,mesh,4,1.0f,4,inf,mode); }
