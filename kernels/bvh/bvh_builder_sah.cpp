// ======================================================================== //
// Copyright 2009-2017 Intel Corporation                                    //
//                                                                          //
// Licensed under the Apache License, Version 2.0 (the "License");          //
// you may not use this file except in compliance with the License.         //
// You may obtain a copy of the License at                                  //
//                                                                          //
//     http://www.apache.org/licenses/LICENSE-2.0                           //
//                                                                          //
// Unless required by applicable law or agreed to in writing, software      //
// distributed under the License is distributed on an "AS IS" BASIS,        //
// WITHOUT WARRANTIES OR CONDITIONS OF ANY KIND, either express or implied. //
// See the License for the specific language governing permissions and      //
// limitations under the License.                                           //
// ======================================================================== //

#include "bvh.h"
#include "bvh_builder.h"
#include "../builders/bvh_builder_msmblur.h"

#include "../builders/primrefgen.h"
#include "../builders/splitter.h"

#include "../geometry/bezier1v.h"
#include "../geometry/bezier1i.h"
#include "../geometry/linei.h"
#include "../geometry/triangle.h"
#include "../geometry/trianglev.h"
#include "../geometry/trianglev_mb.h"
#include "../geometry/trianglei.h"
#include "../geometry/quadv.h"
#include "../geometry/quadi.h"
#include "../geometry/object.h"

#include "../common/state.h"

// FIXME: remove after removing BVHNBuilderMBlurRootTimeSplitsSAH
#include "../../common/algorithms/parallel_for_for.h"
#include "../../common/algorithms/parallel_for_for_prefix_sum.h"

#define PROFILE 0
#define PROFILE_RUNS 20

namespace embree
{
  namespace isa
  {
    MAYBE_UNUSED static const float travCost = 1.0f;
    MAYBE_UNUSED static const size_t DEFAULT_SINGLE_THREAD_THRESHOLD = 1024;
    MAYBE_UNUSED static const size_t HIGH_SINGLE_THREAD_THRESHOLD    = 3*1024;

    template<int N, typename Primitive>
    struct CreateLeaf
    {
      typedef BVHN<N> BVH;
      typedef typename BVH::NodeRef NodeRef;

      __forceinline CreateLeaf (BVH* bvh, PrimRef* prims) : bvh(bvh), prims(prims) {}

      template<typename BuildRecord>
      __forceinline NodeRef operator() (const BuildRecord& current, const FastAllocator::CachedAllocator& alloc) const
      {
        size_t n = current.prims.size();
        size_t items = Primitive::blocks(n);
        size_t start = current.prims.begin();
        Primitive* accel = (Primitive*) alloc.malloc1(items*sizeof(Primitive),BVH::byteAlignment);
        typename BVH::NodeRef node = BVH::encodeLeaf((char*)accel,items);
        for (size_t i=0; i<items; i++) {
          accel[i].fill(prims,start,current.prims.end(),bvh->scene);
        }
        return node;
      }

      BVH* bvh;
      PrimRef* prims;
    };


    template<int N, typename Primitive>
    struct CreateLeafQuantized
    {
      typedef BVHN<N> BVH;
      typedef typename BVH::NodeRef NodeRef;

      __forceinline CreateLeafQuantized (BVH* bvh, PrimRef* prims) : bvh(bvh), prims(prims) {}

      __forceinline NodeRef operator() (const BVHBuilderBinnedSAH::BuildRecord& current, const FastAllocator::CachedAllocator& alloc) const
      {
        size_t n = current.prims.size();
        size_t items = Primitive::blocks(n);
        size_t start = current.prims.begin();
        Primitive* accel = (Primitive*) alloc.malloc1(items*sizeof(Primitive),BVH::byteAlignment);
        typename BVH::NodeRef node = BVH::encodeLeaf((char*)accel,items);
        for (size_t i=0; i<items; i++) {
          accel[i].fill(prims,start,current.prims.end(),bvh->scene);
        }
        return node;
      }

      BVH* bvh;
      PrimRef* prims;
    };

    /************************************************************************************/
    /************************************************************************************/
    /************************************************************************************/
    /************************************************************************************/

    template<int N, typename Mesh, typename Primitive>
    struct BVHNBuilderSAH : public Builder
    {
      typedef BVHN<N> BVH;
      typedef typename BVHN<N>::NodeRef NodeRef;

      BVH* bvh;
      Scene* scene;
      Mesh* mesh;
      mvector<PrimRef> prims;
      GeneralBVHBuilder::Settings settings;
      bool primrefarrayalloc;

      BVHNBuilderSAH (BVH* bvh, Scene* scene, const size_t sahBlockSize, const float intCost, const size_t minLeafSize, const size_t maxLeafSize,
                      const size_t mode, const size_t singleThreadThreshold = DEFAULT_SINGLE_THREAD_THRESHOLD, bool primrefarrayalloc = false)
        : bvh(bvh), scene(scene), mesh(nullptr), prims(scene->device,0),
          settings(sahBlockSize, minLeafSize, min(maxLeafSize,Primitive::max_size()*BVH::maxLeafBlocks), travCost, intCost, singleThreadThreshold), primrefarrayalloc(primrefarrayalloc) {}

      BVHNBuilderSAH (BVH* bvh, Mesh* mesh, const size_t sahBlockSize, const float intCost, const size_t minLeafSize, const size_t maxLeafSize,
                      const size_t mode, const size_t singleThreadThreshold = DEFAULT_SINGLE_THREAD_THRESHOLD)
        : bvh(bvh), scene(nullptr), mesh(mesh), prims(bvh->device,0), settings(sahBlockSize, minLeafSize, min(maxLeafSize,Primitive::max_size()*BVH::maxLeafBlocks), travCost, intCost, singleThreadThreshold), primrefarrayalloc(false) {}

      // FIXME: shrink bvh->alloc in destructor here and in other builders too

      void build_group(GeometryGroup* group)
      {
        /* we reset the allocator when the group size changed */
        if (group && group->numPrimitivesChanged) {
          bvh->alloc.clear();
          group->numPrimitivesChanged = false;
        }

	/* skip build for empty scene */
        size_t numPrimitives = 0;
        for (size_t i=0; i<group->size(); i++)
          numPrimitives += (*group)[i]->size();

        if (numPrimitives == 0) {
          prims.clear();
          bvh->clear();
          return;
        }

        /* create primref array */
        prims.resize(numPrimitives);
        PrimInfo pinfo = createGroupPrimRefArray<Mesh>(group ,prims,bvh->scene->progressInterface);

        /* pinfo might has zero size due to invalid geometry */
        if (unlikely(pinfo.size() == 0)) {
          prims.clear(); bvh->clear(); return;
        }

        /* call BVH builder */
        bvh->alloc.init_estimate(pinfo.size()*sizeof(PrimRef),settings.singleThreadThreshold != DEFAULT_SINGLE_THREAD_THRESHOLD);
        NodeRef root = BVHNBuilderVirtual<N>::build(&bvh->alloc,CreateLeaf<N,Primitive>(bvh,prims.data()),bvh->scene->progressInterface,prims.data(),pinfo,settings);
        bvh->set(root,LBBox3fa(pinfo.geomBounds),pinfo.size());
        bvh->layoutLargeNodes(size_t(pinfo.size()*0.005f));

	/* clear temporary data for static geometry */
	if (group->isStatic()) {
          prims.clear();
          bvh->shrink();
        }
	bvh->cleanup();
      }

      void build()
      {
        if (mesh && mesh->getType() == Geometry::GROUP) {
          build_group((GeometryGroup*)mesh);
          return;
        }

        /* we reset the allocator when the mesh size changed */
        if (mesh && mesh->numPrimitivesChanged) {
          bvh->alloc.clear();
          mesh->numPrimitivesChanged = false;
        }

        /* if we use the primrefarray for allocations we have to take it back from the BVH */
        if (settings.primrefarrayalloc != size_t(inf))
          bvh->alloc.unshare(prims);

	/* skip build for empty scene */
        const size_t numPrimitives = mesh ? mesh->size() : scene->getNumPrimitives<Mesh,false>();
        if (numPrimitives == 0) {
          bvh->clear();
          prims.clear();
          return;
        }

        double t0 = bvh->preBuild(mesh ? "" : TOSTRING(isa) "::BVH" + toString(N) + "BuilderSAH");

#if PROFILE
        profile(2,PROFILE_RUNS,numPrimitives,[&] (ProfileTimer& timer) {
#endif

            /* create primref array */
            if (primrefarrayalloc) {
              settings.primrefarrayalloc = numPrimitives/1000;
              if (settings.primrefarrayalloc < 1000)
                settings.primrefarrayalloc = inf;
            }

            /* enable os_malloc for static scenes or dynamic scenes with static geometry */
            if (mesh == NULL || mesh->isStatic())
              bvh->alloc.setOSallocation(true);
<<<<<<< HEAD

            /* initialize allocator */
            const size_t node_bytes = numPrimitives*sizeof(typename BVH::AlignedNodeMB)/(4*N);
            const size_t leaf_bytes = size_t(1.2*Primitive::blocks(numPrimitives)*sizeof(Primitive));
            bvh->alloc.init_estimate(node_bytes+leaf_bytes,settings.singleThreadThreshold != DEFAULT_SINGLE_THREAD_THRESHOLD,settings.primrefarrayalloc != size_t(inf));
#if defined(EMBREE_INTERSECTION_FILTER_RESTORE) // FIXME: remove
            settings.singleThreadThreshold = bvh->alloc.fixSingleThreadThreshold(N,DEFAULT_SINGLE_THREAD_THRESHOLD,numPrimitives,node_bytes+leaf_bytes);
#endif
            prims.resize(numPrimitives); 
=======
            bvh->alloc.init_estimate(numPrimitives*sizeof(PrimRef),settings.singleThreadThreshold != DEFAULT_SINGLE_THREAD_THRESHOLD,settings.primrefarrayalloc != size_t(inf));
            prims.resize(numPrimitives);
>>>>>>> 519b225a

            PrimInfo pinfo = mesh ?
              createPrimRefArray<Mesh>  (mesh ,prims,bvh->scene->progressInterface) :
              createPrimRefArray<Mesh,false>(scene,prims,bvh->scene->progressInterface);

            /* pinfo might has zero size due to invalid geometry */
            if (unlikely(pinfo.size() == 0))
            {
              bvh->clear();
              prims.clear();
              return;
            }

            /* call BVH builder */
            NodeRef root = BVHNBuilderVirtual<N>::build(&bvh->alloc,CreateLeaf<N,Primitive>(bvh,prims.data()),bvh->scene->progressInterface,prims.data(),pinfo,settings);
            bvh->set(root,LBBox3fa(pinfo.geomBounds),pinfo.size());
            bvh->layoutLargeNodes(size_t(pinfo.size()*0.005f));

#if PROFILE
          });
#endif

	/* clear temporary data for static geometry */
	bool staticGeom = mesh ? mesh->isStatic() : scene->isStatic();

        /* if we allocated using the primrefarray we have to keep it alive */
        if (settings.primrefarrayalloc != size_t(inf))
          bvh->alloc.share(prims);

        /* for static geometries we can do some cleanups */
        else if (staticGeom) {
          bvh->shrink();
          prims.clear();
        }
	bvh->cleanup();
        bvh->postBuild(t0);
      }

      void clear() {
        prims.clear();
      }
    };

    /************************************************************************************/
    /************************************************************************************/
    /************************************************************************************/
    /************************************************************************************/

    template<int N, typename Mesh, typename Primitive>
    struct BVHNBuilderSAHQuantized : public Builder
    {
      typedef BVHN<N> BVH;
      typedef typename BVHN<N>::NodeRef NodeRef;

      BVH* bvh;
      Scene* scene;
      Mesh* mesh;
      mvector<PrimRef> prims;
      GeneralBVHBuilder::Settings settings;

      BVHNBuilderSAHQuantized (BVH* bvh, Scene* scene, const size_t sahBlockSize, const float intCost, const size_t minLeafSize, const size_t maxLeafSize, const size_t mode, const size_t singleThreadThreshold = DEFAULT_SINGLE_THREAD_THRESHOLD)
        : bvh(bvh), scene(scene), mesh(nullptr), prims(scene->device,0), settings(sahBlockSize, minLeafSize, min(maxLeafSize,Primitive::max_size()*BVH::maxLeafBlocks), travCost, intCost, singleThreadThreshold) {}

      BVHNBuilderSAHQuantized (BVH* bvh, Mesh* mesh, const size_t sahBlockSize, const float intCost, const size_t minLeafSize, const size_t maxLeafSize, const size_t mode, const size_t singleThreadThreshold = DEFAULT_SINGLE_THREAD_THRESHOLD)
        : bvh(bvh), scene(nullptr), mesh(mesh), prims(bvh->device,0), settings(sahBlockSize, minLeafSize, min(maxLeafSize,Primitive::max_size()*BVH::maxLeafBlocks), travCost, intCost, singleThreadThreshold) {}

      // FIXME: shrink bvh->alloc in destructor here and in other builders too

      void build()
      {
        /* we reset the allocator when the mesh size changed */
        if (mesh && mesh->numPrimitivesChanged) {
          bvh->alloc.clear();
          mesh->numPrimitivesChanged = false;
        }

	/* skip build for empty scene */
        const size_t numPrimitives = mesh ? mesh->size() : scene->getNumPrimitives<Mesh,false>();
        if (numPrimitives == 0) {
          prims.clear();
          bvh->clear();
          return;
        }

        double t0 = bvh->preBuild(mesh ? "" : TOSTRING(isa) "::QBVH" + toString(N) + "BuilderSAH");

#if PROFILE
        profile(2,PROFILE_RUNS,numPrimitives,[&] (ProfileTimer& timer) {
#endif
            /* create primref array */
            prims.resize(numPrimitives);
            PrimInfo pinfo = mesh ?
              createPrimRefArray<Mesh>  (mesh ,prims,bvh->scene->progressInterface) :
              createPrimRefArray<Mesh,false>(scene,prims,bvh->scene->progressInterface);

            /* enable os_malloc for static scenes or dynamic scenes with static geometry */
            if (mesh == NULL || mesh->isStatic())
              bvh->alloc.setOSallocation(true);

            /* call BVH builder */
            const size_t node_bytes = numPrimitives*sizeof(typename BVH::QuantizedNode)/(4*N);
            const size_t leaf_bytes = size_t(1.2*Primitive::blocks(numPrimitives)*sizeof(Primitive));
            bvh->alloc.init_estimate(node_bytes+leaf_bytes,settings.singleThreadThreshold != DEFAULT_SINGLE_THREAD_THRESHOLD);
#if defined(EMBREE_INTERSECTION_FILTER_RESTORE) // FIXME: remove
            settings.singleThreadThreshold = bvh->alloc.fixSingleThreadThreshold(N,DEFAULT_SINGLE_THREAD_THRESHOLD,numPrimitives,node_bytes+leaf_bytes);
#endif
            NodeRef root = BVHNBuilderQuantizedVirtual<N>::build(&bvh->alloc,CreateLeafQuantized<N,Primitive>(bvh,prims.data()),bvh->scene->progressInterface,prims.data(),pinfo,settings);
            bvh->set(root,LBBox3fa(pinfo.geomBounds),pinfo.size());
            //bvh->layoutLargeNodes(pinfo.size()*0.005f); // FIXME: COPY LAYOUT FOR LARGE NODES !!!
#if PROFILE
          });
#endif

	/* clear temporary data for static geometry */
	bool staticGeom = mesh ? mesh->isStatic() : scene->isStatic();
	if (staticGeom) {
          prims.clear();
          bvh->shrink();
        }
	bvh->cleanup();
        bvh->postBuild(t0);
      }

      void clear() {
        prims.clear();
      }
    };

    /************************************************************************************/
    /************************************************************************************/
    /************************************************************************************/
    /************************************************************************************/

    template<int N, typename Primitive>
    struct CreateMBlurLeaf
    {
      typedef BVHN<N> BVH;
      typedef typename BVH::NodeRef NodeRef;
      typedef typename BVH::NodeRecordMB NodeRecordMB;

      __forceinline CreateMBlurLeaf (BVH* bvh, PrimRef* prims, size_t time) : bvh(bvh), prims(prims), time(time) {}

      __forceinline NodeRecordMB operator() (const BVHBuilderBinnedSAH::BuildRecord& current, const FastAllocator::CachedAllocator& alloc) const
      {
        size_t items = Primitive::blocks(current.prims.size());
        size_t start = current.prims.begin();
        Primitive* accel = (Primitive*) alloc.malloc1(items*sizeof(Primitive),BVH::byteAlignment);
        NodeRef node = bvh->encodeLeaf((char*)accel,items);

        LBBox3fa allBounds = empty;
        for (size_t i=0; i<items; i++)
          allBounds.extend(accel[i].fillMB(prims, start, current.prims.end(), bvh->scene, time));

        return NodeRecordMB(node,allBounds);
      }

      BVH* bvh;
      PrimRef* prims;
      size_t time;
    };


    template<int N, typename Mesh, typename Primitive>
    struct CreateMSMBlurLeaf
    {
      typedef BVHN<N> BVH;
      typedef typename BVH::NodeRef NodeRef;
      typedef typename BVH::NodeRecordMB4D NodeRecordMB4D;

      __forceinline CreateMSMBlurLeaf (BVH* bvh) : bvh(bvh) {}

      __forceinline const NodeRecordMB4D operator() (const BVHBuilderMSMBlur::BuildRecord& current, const FastAllocator::CachedAllocator& alloc) const
      {
        size_t items = Primitive::blocks(current.prims.object_range.size());
        size_t start = current.prims.object_range.begin();
        Primitive* accel = (Primitive*) alloc.malloc1(items*sizeof(Primitive),BVH::byteNodeAlignment);
        NodeRef node = bvh->encodeLeaf((char*)accel,items);
        LBBox3fa allBounds = empty;
        for (size_t i=0; i<items; i++)
          allBounds.extend(accel[i].fillMB(current.prims.prims->data(), start, current.prims.object_range.end(), bvh->scene, current.prims.time_range));
        return NodeRecordMB4D(node,allBounds,current.prims.time_range);
      }

      BVH* bvh;
    };

    /* Motion blur BVH with 4D nodes and internal time splits */
    template<int N, typename Mesh, typename Primitive>
    struct BVHNBuilderMBlurSAH : public Builder
    {
      typedef BVHN<N> BVH;
      typedef typename BVHN<N>::NodeRef NodeRef;
      typedef typename BVHN<N>::NodeRecordMB NodeRecordMB;
      typedef typename BVHN<N>::AlignedNodeMB AlignedNodeMB;

      BVH* bvh;
      Scene* scene;
      const size_t sahBlockSize;
      const float intCost;
      const size_t minLeafSize;
      const size_t maxLeafSize;
      const size_t singleThreadThreshold;

      BVHNBuilderMBlurSAH (BVH* bvh, Scene* scene,
                           const size_t sahBlockSize, const float intCost, const size_t minLeafSize, const size_t maxLeafSize,
                           const size_t singleThreadThreshold = DEFAULT_SINGLE_THREAD_THRESHOLD)
        : bvh(bvh), scene(scene),
          sahBlockSize(sahBlockSize), intCost(intCost), minLeafSize(minLeafSize), maxLeafSize(min(maxLeafSize,Primitive::max_size()*BVH::maxLeafBlocks)),
          singleThreadThreshold(singleThreadThreshold) {}

      void build()
      {
	/* skip build for empty scene */
        const size_t numPrimitives = scene->getNumPrimitives<Mesh,true>();
        if (numPrimitives == 0) { bvh->clear(); return; }

        double t0 = bvh->preBuild(TOSTRING(isa) "::BVH" + toString(N) + "BuilderMBlurSAH");

#if PROFILE
        profile(2,PROFILE_RUNS,numPrimitives,[&] (ProfileTimer& timer) {
#endif

        const size_t numTimeSteps = scene->getNumTimeSteps<Mesh,true>();
        const size_t numTimeSegments = numTimeSteps-1; assert(numTimeSteps > 1);

        if (numTimeSegments == 1)
          buildSingleSegment(numPrimitives);
        else
          buildMultiSegment(numPrimitives);

#if PROFILE
          });
#endif

	/* clear temporary data for static geometry */
        if (scene->isStatic()) bvh->shrink();
	bvh->cleanup();
        bvh->postBuild(t0);
      }

      void buildSingleSegment(size_t numPrimitives)
      {
        /* create primref array */
        mvector<PrimRef> prims(scene->device,numPrimitives);
        const PrimInfo pinfo = createPrimRefArrayMBlur<Mesh>(0,scene,prims,bvh->scene->progressInterface);

        /* estimate acceleration structure size */
        const size_t node_bytes = pinfo.size()*sizeof(AlignedNodeMB)/(4*N);
        const size_t leaf_bytes = size_t(1.2*Primitive::blocks(pinfo.size())*sizeof(Primitive));
        bvh->alloc.init_estimate(node_bytes+leaf_bytes);

        /* settings for BVH build */
        GeneralBVHBuilder::Settings settings;
        settings.branchingFactor = N;
        settings.maxDepth = BVH::maxBuildDepthLeaf;
        settings.logBlockSize = __bsr(sahBlockSize);
        settings.minLeafSize = minLeafSize;
        settings.maxLeafSize = maxLeafSize;
        settings.travCost = travCost;
        settings.intCost = intCost;
        settings.singleThreadThreshold = singleThreadThreshold;
#if defined(EMBREE_INTERSECTION_FILTER_RESTORE) // FIXME: remove
        settings.singleThreadThreshold = bvh->alloc.fixSingleThreadThreshold(N,DEFAULT_SINGLE_THREAD_THRESHOLD,pinfo.size(),node_bytes+leaf_bytes);
#endif

        /* build hierarchy */
        auto root = BVHBuilderBinnedSAH::build<NodeRecordMB>
          (typename BVH::CreateAlloc(bvh),typename BVH::AlignedNodeMB::Create2(),typename BVH::AlignedNodeMB::Set2(),
           CreateMBlurLeaf<N,Primitive>(bvh,prims.data(),0),bvh->scene->progressInterface,
           prims.data(),pinfo,settings);

        bvh->set(root.ref,root.lbounds,pinfo.size());
      }

      void buildMultiSegment(size_t numPrimitives)
      {
        /* create primref array */
        mvector<PrimRefMB> prims(scene->device,numPrimitives);
        PrimInfoMB pinfo = createPrimRefArrayMSMBlur<Mesh>(scene,prims,bvh->scene->progressInterface);

        /* estimate acceleration structure size */
        const size_t node_bytes = pinfo.num_time_segments*sizeof(AlignedNodeMB)/(4*N);
        const size_t leaf_bytes = size_t(1.2*Primitive::blocks(pinfo.num_time_segments)*sizeof(Primitive));
        bvh->alloc.init_estimate(node_bytes+leaf_bytes);

        /* settings for BVH build */
        BVHBuilderMSMBlur::Settings settings;
        settings.branchingFactor = N;
        settings.maxDepth = BVH::maxDepth;
        settings.logBlockSize = __bsr(sahBlockSize);
        settings.minLeafSize = minLeafSize;
        settings.maxLeafSize = maxLeafSize;
        settings.travCost = travCost;
        settings.intCost = intCost;
        settings.singleLeafTimeSegment = Primitive::singleTimeSegment;
        settings.singleThreadThreshold = singleThreadThreshold;
<<<<<<< HEAD
#if defined(EMBREE_INTERSECTION_FILTER_RESTORE) // FIXME: remove
        settings.singleThreadThreshold = bvh->alloc.fixSingleThreadThreshold(N,DEFAULT_SINGLE_THREAD_THRESHOLD,pinfo.size(),node_bytes+leaf_bytes);
#endif
        
=======

>>>>>>> 519b225a
        /* build hierarchy */
        auto root =
          BVHBuilderMSMBlur::build<NodeRef>(prims,pinfo,scene->device,
                                             RecalculatePrimRef<Mesh>(scene),
                                             typename BVH::CreateAlloc(bvh),
                                             typename BVH::AlignedNodeMB4D::Create(),
                                             typename BVH::AlignedNodeMB4D::Set(),
                                             CreateMSMBlurLeaf<N,Mesh,Primitive>(bvh),
                                             bvh->scene->progressInterface,
                                             settings);

        bvh->set(root.ref,root.lbounds,pinfo.num_time_segments);
      }

      void clear() {
      }
    };

    /************************************************************************************/
    /************************************************************************************/
    /************************************************************************************/
    /************************************************************************************/

    template<int N, typename Mesh, typename Primitive, typename Splitter>
    struct BVHNBuilderFastSpatialSAH : public Builder
    {
      typedef BVHN<N> BVH;
      typedef typename BVH::NodeRef NodeRef;
      BVH* bvh;
      Scene* scene;
      Mesh* mesh;
      mvector<PrimRef> prims0;
      GeneralBVHBuilder::Settings settings;
      const float splitFactor;

      BVHNBuilderFastSpatialSAH (BVH* bvh, Scene* scene, const size_t sahBlockSize, const float intCost, const size_t minLeafSize, const size_t maxLeafSize, const size_t mode, const size_t singleThreadThreshold = DEFAULT_SINGLE_THREAD_THRESHOLD)
        : bvh(bvh), scene(scene), mesh(nullptr), prims0(scene->device,0), settings(sahBlockSize, minLeafSize, min(maxLeafSize,Primitive::max_size()*BVH::maxLeafBlocks), travCost, intCost, singleThreadThreshold),
          splitFactor(scene->device->max_spatial_split_replications) {}

      BVHNBuilderFastSpatialSAH (BVH* bvh, Mesh* mesh, const size_t sahBlockSize, const float intCost, const size_t minLeafSize, const size_t maxLeafSize, const size_t mode, const size_t singleThreadThreshold = DEFAULT_SINGLE_THREAD_THRESHOLD)
        : bvh(bvh), scene(nullptr), mesh(mesh), prims0(bvh->device,0), settings(sahBlockSize, minLeafSize, min(maxLeafSize,Primitive::max_size()*BVH::maxLeafBlocks), travCost, intCost, singleThreadThreshold),
          splitFactor(scene->device->max_spatial_split_replications) {}

      // FIXME: shrink bvh->alloc in destructor here and in other builders too

      void build()
      {
        /* we reset the allocator when the mesh size changed */
        if (mesh && mesh->numPrimitivesChanged) {
          bvh->alloc.clear();
          mesh->numPrimitivesChanged = false;
        }

	/* skip build for empty scene */
        const size_t numOriginalPrimitives = mesh ? mesh->size() : scene->getNumPrimitives<Mesh,false>();
        if (numOriginalPrimitives == 0) {
          prims0.clear();
          bvh->clear();
          return;
        }

        double t0 = bvh->preBuild(mesh ? "" : TOSTRING(isa) "::BVH" + toString(N) + "BuilderFastSpatialSAH");

        /* create primref array */
        const size_t numSplitPrimitives = max(numOriginalPrimitives,size_t(splitFactor*numOriginalPrimitives));
        prims0.resize(numSplitPrimitives);
        PrimInfo pinfo = mesh ?
          createPrimRefArray<Mesh>  (mesh ,prims0,bvh->scene->progressInterface) :
          createPrimRefArray<Mesh,false>(scene,prims0,bvh->scene->progressInterface);

        Splitter splitter(scene);

        /* enable os_malloc for static scenes or dynamic scenes with static geometry */
        if (mesh == NULL || mesh->isStatic())
          bvh->alloc.setOSallocation(true);

        const size_t node_bytes = pinfo.size()*sizeof(typename BVH::AlignedNode)/(4*N);
        const size_t leaf_bytes = size_t(1.2*Primitive::blocks(pinfo.size())*sizeof(Primitive));
        bvh->alloc.init_estimate(node_bytes+leaf_bytes);
#if defined(EMBREE_INTERSECTION_FILTER_RESTORE) // FIXME: remove
        settings.singleThreadThreshold = bvh->alloc.fixSingleThreadThreshold(N,DEFAULT_SINGLE_THREAD_THRESHOLD,pinfo.size(),node_bytes+leaf_bytes);
#endif

        settings.branchingFactor = N;
        settings.maxDepth = BVH::maxBuildDepthLeaf;

        NodeRef root = BVHBuilderBinnedFastSpatialSAH::build<NodeRef>(
          typename BVH::CreateAlloc(bvh),
          typename BVH::AlignedNode::Create2(),
          typename BVH::AlignedNode::Set2(),
          CreateLeaf<N,Primitive>(bvh,prims0.data()),
          splitter,
          bvh->scene->progressInterface,
          prims0.data(),
          numSplitPrimitives,
          pinfo,settings);

        bvh->set(root,LBBox3fa(pinfo.geomBounds),pinfo.size());
        bvh->layoutLargeNodes(size_t(pinfo.size()*0.005f));

	/* clear temporary data for static geometry */
	bool staticGeom = mesh ? mesh->isStatic() : scene->isStatic();
	if (staticGeom) {
          prims0.clear();
          bvh->shrink();
        }
	bvh->cleanup();
        bvh->postBuild(t0);
      }

      void clear() {
        prims0.clear();
      }
    };

    /************************************************************************************/
    /************************************************************************************/
    /************************************************************************************/
    /************************************************************************************/


#if defined(EMBREE_GEOMETRY_LINES)
    Builder* BVH4Line4iMeshBuilderSAH     (void* bvh, LineSegments* mesh, size_t mode) { return new BVHNBuilderSAH<4,LineSegments,Line4i>((BVH4*)bvh,mesh,4,1.0f,4,inf,mode,HIGH_SINGLE_THREAD_THRESHOLD); }
    Builder* BVH4Line4iSceneBuilderSAH     (void* bvh, Scene* scene, size_t mode) { return new BVHNBuilderSAH<4,LineSegments,Line4i>((BVH4*)bvh,scene,4,1.0f,4,inf,mode,HIGH_SINGLE_THREAD_THRESHOLD); }
    Builder* BVH4Line4iMBSceneBuilderSAH (void* bvh, Scene* scene, size_t mode) { return new BVHNBuilderMBlurSAH<4,LineSegments,Line4i>((BVH4*)bvh,scene ,4,1.0f,4,inf,HIGH_SINGLE_THREAD_THRESHOLD); }
#if defined(__AVX__)
    Builder* BVH8Line4iSceneBuilderSAH     (void* bvh, Scene* scene, size_t mode) { return new BVHNBuilderSAH<8,LineSegments,Line4i>((BVH8*)bvh,scene,4,1.0f,4,inf,mode,HIGH_SINGLE_THREAD_THRESHOLD); }
    Builder* BVH8Line4iMBSceneBuilderSAH (void* bvh, Scene* scene, size_t mode) { return new BVHNBuilderMBlurSAH<8,LineSegments,Line4i>((BVH8*)bvh,scene,4,1.0f,4,inf,HIGH_SINGLE_THREAD_THRESHOLD); }
#endif
#endif

#if defined(EMBREE_GEOMETRY_HAIR)
    Builder* BVH4Bezier1vSceneBuilderSAH   (void* bvh, Scene* scene, size_t mode) { return new BVHNBuilderSAH<4,NativeCurves,Bezier1v>((BVH4*)bvh,scene,1,1.0f,1,inf,mode,HIGH_SINGLE_THREAD_THRESHOLD); }
    Builder* BVH4Bezier1iSceneBuilderSAH   (void* bvh, Scene* scene, size_t mode) { return new BVHNBuilderSAH<4,NativeCurves,Bezier1i>((BVH4*)bvh,scene,1,1.0f,1,inf,mode,HIGH_SINGLE_THREAD_THRESHOLD); }
#endif

#if defined(EMBREE_GEOMETRY_TRIANGLES)
    Builder* BVH4Triangle4MeshBuilderSAH  (void* bvh, TriangleMesh* mesh, size_t mode) { return new BVHNBuilderSAH<4,TriangleMesh,Triangle4>((BVH4*)bvh,mesh,4,1.0f,4,inf,mode); }
    Builder* BVH4Triangle4vMeshBuilderSAH (void* bvh, TriangleMesh* mesh, size_t mode) { return new BVHNBuilderSAH<4,TriangleMesh,Triangle4v>((BVH4*)bvh,mesh,4,1.0f,4,inf,mode); }
    Builder* BVH4Triangle4iMeshBuilderSAH (void* bvh, TriangleMesh* mesh, size_t mode) { return new BVHNBuilderSAH<4,TriangleMesh,Triangle4i>((BVH4*)bvh,mesh,4,1.0f,4,inf,mode); }

    Builder* BVH4Triangle4SceneBuilderSAH  (void* bvh, Scene* scene, size_t mode) { return new BVHNBuilderSAH<4,TriangleMesh,Triangle4>((BVH4*)bvh,scene,4,1.0f,4,inf,mode); }
    Builder* BVH4Triangle4vSceneBuilderSAH (void* bvh, Scene* scene, size_t mode) { return new BVHNBuilderSAH<4,TriangleMesh,Triangle4v>((BVH4*)bvh,scene,4,1.0f,4,inf,mode); }
    Builder* BVH4Triangle4iSceneBuilderSAH (void* bvh, Scene* scene, size_t mode) { return new BVHNBuilderSAH<4,TriangleMesh,Triangle4i>((BVH4*)bvh,scene,4,1.0f,4,inf,mode,DEFAULT_SINGLE_THREAD_THRESHOLD,true); }

    Builder* BVH4Triangle4iMBSceneBuilderSAH (void* bvh, Scene* scene, size_t mode) { return new BVHNBuilderMBlurSAH<4,TriangleMesh,Triangle4i>((BVH4*)bvh,scene,4,1.0f,4,inf,HIGH_SINGLE_THREAD_THRESHOLD); }
    Builder* BVH4Triangle4vMBSceneBuilderSAH (void* bvh, Scene* scene, size_t mode) { return new BVHNBuilderMBlurSAH<4,TriangleMesh,Triangle4vMB>((BVH4*)bvh,scene,4,1.0f,4,inf,HIGH_SINGLE_THREAD_THRESHOLD); }

    Builder* BVH4Triangle4SceneBuilderFastSpatialSAH  (void* bvh, Scene* scene, size_t mode) { return new BVHNBuilderFastSpatialSAH<4,TriangleMesh,Triangle4,TriangleSplitterFactory>((BVH4*)bvh,scene,4,1.0f,4,inf,mode); }
    Builder* BVH4Triangle4vSceneBuilderFastSpatialSAH (void* bvh, Scene* scene, size_t mode) { return new BVHNBuilderFastSpatialSAH<4,TriangleMesh,Triangle4v,TriangleSplitterFactory>((BVH4*)bvh,scene,4,1.0f,4,inf,mode); }
    Builder* BVH4Triangle4iSceneBuilderFastSpatialSAH (void* bvh, Scene* scene, size_t mode) { return new BVHNBuilderFastSpatialSAH<4,TriangleMesh,Triangle4i,TriangleSplitterFactory>((BVH4*)bvh,scene,4,1.0f,4,inf,mode); }


    Builder* BVH4QuantizedTriangle4iSceneBuilderSAH (void* bvh, Scene* scene, size_t mode) { return new BVHNBuilderSAHQuantized<4,TriangleMesh,Triangle4i>((BVH4*)bvh,scene,4,1.0f,4,inf,mode); }
#if defined(__AVX__)
    Builder* BVH8Triangle4MeshBuilderSAH  (void* bvh, TriangleMesh* mesh, size_t mode) { return new BVHNBuilderSAH<8,TriangleMesh,Triangle4>((BVH8*)bvh,mesh,4,1.0f,4,inf,mode); }
    Builder* BVH8Triangle4vMeshBuilderSAH (void* bvh, TriangleMesh* mesh, size_t mode) { return new BVHNBuilderSAH<8,TriangleMesh,Triangle4v>((BVH8*)bvh,mesh,4,1.0f,4,inf,mode); }
    Builder* BVH8Triangle4iMeshBuilderSAH (void* bvh, TriangleMesh* mesh, size_t mode) { return new BVHNBuilderSAH<8,TriangleMesh,Triangle4i>((BVH8*)bvh,mesh,4,1.0f,4,inf,mode); }

    Builder* BVH8Triangle4SceneBuilderSAH  (void* bvh, Scene* scene, size_t mode) { return new BVHNBuilderSAH<8,TriangleMesh,Triangle4>((BVH8*)bvh,scene,4,1.0f,4,inf,mode); }
    Builder* BVH8Triangle4vSceneBuilderSAH  (void* bvh, Scene* scene, size_t mode) { return new BVHNBuilderSAH<8,TriangleMesh,Triangle4v>((BVH8*)bvh,scene,4,1.0f,4,inf,mode); }
    Builder* BVH8Triangle4iSceneBuilderSAH     (void* bvh, Scene* scene, size_t mode) { return new BVHNBuilderSAH<8,TriangleMesh,Triangle4i>((BVH8*)bvh,scene,4,1.0f,4,inf,mode,DEFAULT_SINGLE_THREAD_THRESHOLD,true); }
    Builder* BVH8Triangle4iMBSceneBuilderSAH (void* bvh, Scene* scene, size_t mode) { return new BVHNBuilderMBlurSAH<8,TriangleMesh,Triangle4i>((BVH8*)bvh,scene,4,1.0f,4,inf,HIGH_SINGLE_THREAD_THRESHOLD); }
    Builder* BVH8Triangle4vMBSceneBuilderSAH (void* bvh, Scene* scene, size_t mode) { return new BVHNBuilderMBlurSAH<8,TriangleMesh,Triangle4vMB>((BVH8*)bvh,scene,4,1.0f,4,inf,HIGH_SINGLE_THREAD_THRESHOLD); }

    Builder* BVH8QuantizedTriangle4iSceneBuilderSAH  (void* bvh, Scene* scene, size_t mode) { return new BVHNBuilderSAHQuantized<8,TriangleMesh,Triangle4i>((BVH8*)bvh,scene,4,1.0f,4,inf,mode); }
    Builder* BVH8QuantizedTriangle4SceneBuilderSAH  (void* bvh, Scene* scene, size_t mode) { return new BVHNBuilderSAHQuantized<8,TriangleMesh,Triangle4>((BVH8*)bvh,scene,4,1.0f,4,inf,mode); }

    Builder* BVH8Triangle4SceneBuilderFastSpatialSAH  (void* bvh, Scene* scene, size_t mode) { return new BVHNBuilderFastSpatialSAH<8,TriangleMesh,Triangle4,TriangleSplitterFactory>((BVH8*)bvh,scene,4,1.0f,4,inf,mode); }
    Builder* BVH8Triangle4vSceneBuilderFastSpatialSAH  (void* bvh, Scene* scene, size_t mode) { return new BVHNBuilderFastSpatialSAH<8,TriangleMesh,Triangle4v,TriangleSplitterFactory>((BVH8*)bvh,scene,4,1.0f,4,inf,mode); }

#endif
#endif

#if defined(EMBREE_GEOMETRY_QUADS)
    Builder* BVH4Quad4vMeshBuilderSAH     (void* bvh, QuadMesh* mesh, size_t mode)     { return new BVHNBuilderSAH<4,QuadMesh,Quad4v>((BVH4*)bvh,mesh,4,1.0f,4,inf,mode); }
    Builder* BVH4Quad4iMeshBuilderSAH     (void* bvh, QuadMesh* mesh, size_t mode)     { return new BVHNBuilderSAH<4,QuadMesh,Quad4i>((BVH4*)bvh,mesh,4,1.0f,4,inf,mode); }
    Builder* BVH4Quad4vSceneBuilderSAH     (void* bvh, Scene* scene, size_t mode) { return new BVHNBuilderSAH<4,QuadMesh,Quad4v>((BVH4*)bvh,scene,4,1.0f,4,inf,mode); }
    Builder* BVH4Quad4iSceneBuilderSAH     (void* bvh, Scene* scene, size_t mode) { return new BVHNBuilderSAH<4,QuadMesh,Quad4i>((BVH4*)bvh,scene,4,1.0f,4,inf,mode,DEFAULT_SINGLE_THREAD_THRESHOLD,true); }
    Builder* BVH4Quad4iMBSceneBuilderSAH (void* bvh, Scene* scene, size_t mode) { return new BVHNBuilderMBlurSAH<4,QuadMesh,Quad4i>((BVH4*)bvh,scene,4,1.0f,4,inf,HIGH_SINGLE_THREAD_THRESHOLD); }
    Builder* BVH4QuantizedQuad4vSceneBuilderSAH     (void* bvh, Scene* scene, size_t mode) { return new BVHNBuilderSAHQuantized<4,QuadMesh,Quad4v>((BVH4*)bvh,scene,4,1.0f,4,inf,mode); }
    Builder* BVH4QuantizedQuad4iSceneBuilderSAH     (void* bvh, Scene* scene, size_t mode) { return new BVHNBuilderSAHQuantized<4,QuadMesh,Quad4i>((BVH4*)bvh,scene,4,1.0f,4,inf,mode); }
    Builder* BVH4Quad4vSceneBuilderFastSpatialSAH  (void* bvh, Scene* scene, size_t mode) { return new BVHNBuilderFastSpatialSAH<4,QuadMesh,Quad4v,QuadSplitterFactory>((BVH4*)bvh,scene,4,1.0f,4,inf,mode); }

#if defined(__AVX__)
    Builder* BVH8Quad4vSceneBuilderSAH     (void* bvh, Scene* scene, size_t mode) { return new BVHNBuilderSAH<8,QuadMesh,Quad4v>((BVH8*)bvh,scene,4,1.0f,4,inf,mode); }
    Builder* BVH8Quad4iSceneBuilderSAH     (void* bvh, Scene* scene, size_t mode) { return new BVHNBuilderSAH<8,QuadMesh,Quad4i>((BVH8*)bvh,scene,4,1.0f,4,inf,mode,DEFAULT_SINGLE_THREAD_THRESHOLD,true); }
    Builder* BVH8Quad4iMBSceneBuilderSAH (void* bvh, Scene* scene, size_t mode) { return new BVHNBuilderMBlurSAH<8,QuadMesh,Quad4i>((BVH8*)bvh,scene,4,1.0f,4,inf,HIGH_SINGLE_THREAD_THRESHOLD); }
    Builder* BVH8QuantizedQuad4vSceneBuilderSAH     (void* bvh, Scene* scene, size_t mode) { return new BVHNBuilderSAHQuantized<8,QuadMesh,Quad4v>((BVH8*)bvh,scene,4,1.0f,4,inf,mode); }
    Builder* BVH8QuantizedQuad4iSceneBuilderSAH     (void* bvh, Scene* scene, size_t mode) { return new BVHNBuilderSAHQuantized<8,QuadMesh,Quad4i>((BVH8*)bvh,scene,4,1.0f,4,inf,mode); }
    Builder* BVH8Quad4vMeshBuilderSAH     (void* bvh, QuadMesh* mesh, size_t mode)     { return new BVHNBuilderSAH<8,QuadMesh,Quad4v>((BVH8*)bvh,mesh,4,1.0f,4,inf,mode); }
    Builder* BVH8Quad4vSceneBuilderFastSpatialSAH  (void* bvh, Scene* scene, size_t mode) { return new BVHNBuilderFastSpatialSAH<8,QuadMesh,Quad4v,QuadSplitterFactory>((BVH8*)bvh,scene,4,1.0f,4,inf,mode); }

#endif
#endif

#if defined(EMBREE_GEOMETRY_USER)

    Builder* BVH4VirtualSceneBuilderSAH    (void* bvh, Scene* scene, size_t mode) {
      int minLeafSize = scene->device->object_accel_min_leaf_size;
      int maxLeafSize = scene->device->object_accel_max_leaf_size;
      return new BVHNBuilderSAH<4,AccelSet,Object>((BVH4*)bvh,scene,4,1.0f,minLeafSize,maxLeafSize,mode);
    }

    Builder* BVH4VirtualMeshBuilderSAH    (void* bvh, AccelSet* mesh, size_t mode) {
      return new BVHNBuilderSAH<4,AccelSet,Object>((BVH4*)bvh,mesh,4,1.0f,1,inf,mode);
    }

    Builder* BVH4VirtualMBSceneBuilderSAH    (void* bvh, Scene* scene, size_t mode) {
      int minLeafSize = scene->device->object_accel_mb_min_leaf_size;
      int maxLeafSize = scene->device->object_accel_mb_max_leaf_size;
      return new BVHNBuilderMBlurSAH<4,AccelSet,Object>((BVH4*)bvh,scene,4,1.0f,minLeafSize,maxLeafSize);
    }

#if defined(__AVX__)

    Builder* BVH8VirtualSceneBuilderSAH    (void* bvh, Scene* scene, size_t mode) {
      int minLeafSize = scene->device->object_accel_min_leaf_size;
      int maxLeafSize = scene->device->object_accel_max_leaf_size;
      return new BVHNBuilderSAH<8,AccelSet,Object>((BVH8*)bvh,scene,8,1.0f,minLeafSize,maxLeafSize,mode);
    }

    Builder* BVH8VirtualMeshBuilderSAH    (void* bvh, AccelSet* mesh, size_t mode) {
      return new BVHNBuilderSAH<8,AccelSet,Object>((BVH8*)bvh,mesh,8,1.0f,1,inf,mode);
    }

    Builder* BVH8VirtualMBSceneBuilderSAH    (void* bvh, Scene* scene, size_t mode) {
      int minLeafSize = scene->device->object_accel_mb_min_leaf_size;
      int maxLeafSize = scene->device->object_accel_mb_max_leaf_size;
      return new BVHNBuilderMBlurSAH<8,AccelSet,Object>((BVH8*)bvh,scene,8,1.0f,minLeafSize,maxLeafSize);
    }

#endif
#endif
  }
}<|MERGE_RESOLUTION|>--- conflicted
+++ resolved
@@ -213,7 +213,6 @@
             /* enable os_malloc for static scenes or dynamic scenes with static geometry */
             if (mesh == NULL || mesh->isStatic())
               bvh->alloc.setOSallocation(true);
-<<<<<<< HEAD
 
             /* initialize allocator */
             const size_t node_bytes = numPrimitives*sizeof(typename BVH::AlignedNodeMB)/(4*N);
@@ -223,10 +222,6 @@
             settings.singleThreadThreshold = bvh->alloc.fixSingleThreadThreshold(N,DEFAULT_SINGLE_THREAD_THRESHOLD,numPrimitives,node_bytes+leaf_bytes);
 #endif
             prims.resize(numPrimitives); 
-=======
-            bvh->alloc.init_estimate(numPrimitives*sizeof(PrimRef),settings.singleThreadThreshold != DEFAULT_SINGLE_THREAD_THRESHOLD,settings.primrefarrayalloc != size_t(inf));
-            prims.resize(numPrimitives);
->>>>>>> 519b225a
 
             PrimInfo pinfo = mesh ?
               createPrimRefArray<Mesh>  (mesh ,prims,bvh->scene->progressInterface) :
@@ -523,14 +518,10 @@
         settings.intCost = intCost;
         settings.singleLeafTimeSegment = Primitive::singleTimeSegment;
         settings.singleThreadThreshold = singleThreadThreshold;
-<<<<<<< HEAD
 #if defined(EMBREE_INTERSECTION_FILTER_RESTORE) // FIXME: remove
         settings.singleThreadThreshold = bvh->alloc.fixSingleThreadThreshold(N,DEFAULT_SINGLE_THREAD_THRESHOLD,pinfo.size(),node_bytes+leaf_bytes);
 #endif
         
-=======
-
->>>>>>> 519b225a
         /* build hierarchy */
         auto root =
           BVHBuilderMSMBlur::build<NodeRef>(prims,pinfo,scene->device,
