--- conflicted
+++ resolved
@@ -164,13 +164,10 @@
             prims.resize(numPrimitives); 
 
             PrimInfo pinfo = mesh ?
-<<<<<<< HEAD
-              createPrimRefArray(mesh,numPrimitives,prims,bvh->scene->progressInterface) :
-	      createPrimRefArray(scene,gtype_,false,numPrimitives,prims,bvh->scene->progressInterface);
-=======
-              createPrimRefArray(mesh,geomID_,prims,bvh->scene->progressInterface) :
-              createPrimRefArray(scene,gtype_,false,prims,bvh->scene->progressInterface);
->>>>>>> 746a6033
+              //createPrimRefArray(mesh,numPrimitives,prims,bvh->scene->progressInterface) :
+	      //createPrimRefArray(scene,gtype_,false,numPrimitives,prims,bvh->scene->progressInterface);
+              createPrimRefArray(mesh,geomID_,numPrimitives,prims,bvh->scene->progressInterface) :
+              createPrimRefArray(scene,gtype_,false,numPrimitives,prims,bvh->scene->progressInterface);
 
             /* pinfo might has zero size due to invalid geometry */
             if (unlikely(pinfo.size() == 0))
@@ -257,13 +254,8 @@
             /* create primref array */
             prims.resize(numPrimitives);
             PrimInfo pinfo = mesh ?
-<<<<<<< HEAD
-              createPrimRefArray(mesh,numPrimitives,prims,bvh->scene->progressInterface) :
+              createPrimRefArray(mesh,geomID_,numPrimitives,prims,bvh->scene->progressInterface) :
 	      createPrimRefArray(scene,gtype_,false,numPrimitives,prims,bvh->scene->progressInterface);
-=======
-              createPrimRefArray(mesh,geomID_,prims,bvh->scene->progressInterface) :
-              createPrimRefArray(scene,gtype_,false,prims,bvh->scene->progressInterface);
->>>>>>> 746a6033
 
             /* enable os_malloc for two level build */
             if (mesh)
