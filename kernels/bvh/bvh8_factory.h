// ======================================================================== //
// Copyright 2009-2016 Intel Corporation                                    //
//                                                                          //
// Licensed under the Apache License, Version 2.0 (the "License");          //
// you may not use this file except in compliance with the License.         //
// You may obtain a copy of the License at                                  //
//                                                                          //
//     http://www.apache.org/licenses/LICENSE-2.0                           //
//                                                                          //
// Unless required by applicable law or agreed to in writing, software      //
// distributed under the License is distributed on an "AS IS" BASIS,        //
// WITHOUT WARRANTIES OR CONDITIONS OF ANY KIND, either express or implied. //
// See the License for the specific language governing permissions and      //
// limitations under the License.                                           //
// ======================================================================== //

#pragma once

#include "../bvh/bvh.h"
#include "../common/isa.h"
#include "../common/accel.h"
#include "../common/scene.h"

namespace embree
{
  /*! BVH8 instantiations */
  class BVH8Factory
  {
  public:
    enum class BuildVariant     { STATIC, DYNAMIC, HIGH_QUALITY };
    enum class IntersectVariant { FAST, ROBUST };

    BVH8Factory(int features);

  public:
    Accel* BVH8OBBBezier1v(Scene* scene);
    Accel* BVH8OBBBezier1i(Scene* scene);
    Accel* BVH8OBBBezier1iMB(Scene* scene);

    Accel* BVH8Line4i(Scene* scene);
    Accel* BVH8Line4iMB(Scene* scene);

<<<<<<< HEAD
    Accel* BVH8Triangle4(Scene* scene);
    Accel* BVH8Triangle4ObjectSplit(Scene* scene);
    Accel* BVH8Triangle4SpatialSplit(Scene* scene);
    Accel* BVH8Triangle4i(Scene* scene);
    Accel* BVH8Triangle4v(Scene* scene);
    Accel* BVH8Triangle4vMB(Scene* scene);
    Accel* BVH8Triangle4iMB(Scene* scene);

    Accel* BVH8Quad4v(Scene* scene);
    Accel* BVH8Quad4vObjectSplit(Scene* scene);
    Accel* BVH8Quad4vSpatialSplit(Scene* scene);
=======
    Accel* BVH8Triangle4   (Scene* scene, BuildVariant bvariant = BuildVariant::STATIC, IntersectVariant ivariant = IntersectVariant::FAST);
    Accel* BVH8Triangle4v  (Scene* scene, BuildVariant bvariant = BuildVariant::STATIC, IntersectVariant ivariant = IntersectVariant::FAST);
    Accel* BVH8Triangle4i  (Scene* scene, BuildVariant bvariant = BuildVariant::STATIC, IntersectVariant ivariant = IntersectVariant::FAST);
    Accel* BVH8Triangle4vMB(Scene* scene, BuildVariant bvariant = BuildVariant::STATIC, IntersectVariant ivariant = IntersectVariant::FAST);
    Accel* BVH8Triangle4iMB(Scene* scene, BuildVariant bvariant = BuildVariant::STATIC, IntersectVariant ivariant = IntersectVariant::FAST);
>>>>>>> e41b4999

    Accel* BVH8Quad4v  (Scene* scene, BuildVariant bvariant = BuildVariant::STATIC, IntersectVariant ivariant = IntersectVariant::FAST);
    Accel* BVH8Quad4i  (Scene* scene, BuildVariant bvariant = BuildVariant::STATIC, IntersectVariant ivariant = IntersectVariant::FAST);
    Accel* BVH8Quad4iMB(Scene* scene, BuildVariant bvariant = BuildVariant::STATIC, IntersectVariant ivariant = IntersectVariant::FAST);

    Accel* BVH8QuantizedTriangle4i(Scene* scene);
    Accel* BVH8QuantizedQuad4i(Scene* scene);

    static void createTriangleMeshTriangle4Morton (TriangleMesh* mesh, AccelData*& accel, Builder*& builder);
    static void createTriangleMeshTriangle4vMorton(TriangleMesh* mesh, AccelData*& accel, Builder*& builder);
    static void createTriangleMeshTriangle4iMorton(TriangleMesh* mesh, AccelData*& accel, Builder*& builder);
    static void createTriangleMeshTriangle4 (TriangleMesh* mesh, AccelData*& accel, Builder*& builder);
    static void createTriangleMeshTriangle4v(TriangleMesh* mesh, AccelData*& accel, Builder*& builder);
    static void createTriangleMeshTriangle4i(TriangleMesh* mesh, AccelData*& accel, Builder*& builder);

    static void createQuadMeshQuad4vMorton(QuadMesh* mesh, AccelData*& accel, Builder*& builder);
    static void createQuadMeshQuad4v(QuadMesh* mesh, AccelData*& accel, Builder*& builder);

  private:
    Accel::Intersectors BVH8Line4iIntersectors(BVH8* bvh);
    Accel::Intersectors BVH8Line4iMBIntersectors(BVH8* bvh);
    Accel::Intersectors BVH8Bezier1vIntersectors_OBB(BVH8* bvh);
    Accel::Intersectors BVH8Bezier1iIntersectors_OBB(BVH8* bvh);
    Accel::Intersectors BVH8Bezier1iMBIntersectors_OBB(BVH8* bvh);

    Accel::Intersectors BVH8Triangle4Intersectors(BVH8* bvh, IntersectVariant ivariant);
    Accel::Intersectors BVH8Triangle4vIntersectors(BVH8* bvh, IntersectVariant ivariant);
    Accel::Intersectors BVH8Triangle4iIntersectors(BVH8* bvh, IntersectVariant ivariant);
    Accel::Intersectors BVH8Triangle4vMBIntersectors(BVH8* bvh, IntersectVariant ivariant);
    Accel::Intersectors BVH8Triangle4iMBIntersectors(BVH8* bvh, IntersectVariant ivariant);

    Accel::Intersectors BVH8Quad4vIntersectors(BVH8* bvh, IntersectVariant ivariant);
    Accel::Intersectors BVH8Quad4iIntersectors(BVH8* bvh, IntersectVariant ivariant);
    Accel::Intersectors BVH8Quad4iMBIntersectors(BVH8* bvh, IntersectVariant ivariant);

    Accel::Intersectors QBVH8Triangle4iIntersectors(BVH8* bvh);
    Accel::Intersectors QBVH8Quad4iIntersectors(BVH8* bvh);

  private:
    DEFINE_SYMBOL2(Accel::Collider,BVH8ColliderTriangle4v);

    DEFINE_SYMBOL2(Accel::Intersector1,BVH8Line4iIntersector1);
    DEFINE_SYMBOL2(Accel::Intersector1,BVH8Line4iMBIntersector1);
    DEFINE_SYMBOL2(Accel::Intersector1,BVH8Bezier1vIntersector1_OBB);
    DEFINE_SYMBOL2(Accel::Intersector1,BVH8Bezier1iIntersector1_OBB);
    DEFINE_SYMBOL2(Accel::Intersector1,BVH8Bezier1iMBIntersector1_OBB);

    DEFINE_SYMBOL2(Accel::Intersector1,BVH8Triangle4Intersector1Moeller);
    DEFINE_SYMBOL2(Accel::Intersector1,BVH8Triangle4iIntersector1Moeller);
    DEFINE_SYMBOL2(Accel::Intersector1,BVH8Triangle4vIntersector1Pluecker);
    DEFINE_SYMBOL2(Accel::Intersector1,BVH8Triangle4iIntersector1Pluecker);
<<<<<<< HEAD
    DEFINE_SYMBOL2(Accel::Intersector1,BVH8Triangle4vIntersector1Moeller);
=======

>>>>>>> e41b4999
    DEFINE_SYMBOL2(Accel::Intersector1,BVH8Triangle4vMBIntersector1Moeller);
    DEFINE_SYMBOL2(Accel::Intersector1,BVH8Triangle4iMBIntersector1Moeller);
    DEFINE_SYMBOL2(Accel::Intersector1,BVH8Triangle4vMBIntersector1Pluecker);
    DEFINE_SYMBOL2(Accel::Intersector1,BVH8Triangle4iMBIntersector1Pluecker);

    DEFINE_SYMBOL2(Accel::Intersector1,BVH8Quad4vIntersector1Moeller);
    DEFINE_SYMBOL2(Accel::Intersector1,BVH8Quad4iIntersector1Moeller);
    DEFINE_SYMBOL2(Accel::Intersector1,BVH8Quad4vIntersector1Pluecker);
    DEFINE_SYMBOL2(Accel::Intersector1,BVH8Quad4iIntersector1Pluecker);

    DEFINE_SYMBOL2(Accel::Intersector1,BVH8Quad4iMBIntersector1Moeller);
    DEFINE_SYMBOL2(Accel::Intersector1,BVH8Quad4iMBIntersector1Pluecker);

    DEFINE_SYMBOL2(Accel::Intersector1,QBVH8Triangle4iIntersector1Pluecker);
    DEFINE_SYMBOL2(Accel::Intersector1,QBVH8Quad4iIntersector1Pluecker);
    
    DEFINE_SYMBOL2(Accel::Intersector4,BVH8Line4iIntersector4);
    DEFINE_SYMBOL2(Accel::Intersector4,BVH8Line4iMBIntersector4);
    DEFINE_SYMBOL2(Accel::Intersector4,BVH8Bezier1vIntersector4Single_OBB);
    DEFINE_SYMBOL2(Accel::Intersector4,BVH8Bezier1iIntersector4Single_OBB);
    DEFINE_SYMBOL2(Accel::Intersector4,BVH8Bezier1iMBIntersector4Single_OBB);

    DEFINE_SYMBOL2(Accel::Intersector4,BVH8Triangle4Intersector4HybridMoeller);
    DEFINE_SYMBOL2(Accel::Intersector4,BVH8Triangle4Intersector4HybridMoellerNoFilter);
    DEFINE_SYMBOL2(Accel::Intersector4,BVH8Triangle4iIntersector4HybridMoeller);
    DEFINE_SYMBOL2(Accel::Intersector4,BVH8Triangle4vIntersector4HybridPluecker);
    DEFINE_SYMBOL2(Accel::Intersector4,BVH8Triangle4iIntersector4HybridPluecker);

    DEFINE_SYMBOL2(Accel::Intersector4,BVH8Triangle4vMBIntersector4HybridMoeller);
    DEFINE_SYMBOL2(Accel::Intersector4,BVH8Triangle4iMBIntersector4HybridMoeller);
    DEFINE_SYMBOL2(Accel::Intersector4,BVH8Triangle4vMBIntersector4HybridPluecker);
    DEFINE_SYMBOL2(Accel::Intersector4,BVH8Triangle4iMBIntersector4HybridPluecker);

    DEFINE_SYMBOL2(Accel::Intersector4,BVH8Quad4vIntersector4HybridMoeller);
    DEFINE_SYMBOL2(Accel::Intersector4,BVH8Quad4vIntersector4HybridMoellerNoFilter);
    DEFINE_SYMBOL2(Accel::Intersector4,BVH8Quad4iIntersector4HybridMoeller);
    DEFINE_SYMBOL2(Accel::Intersector4,BVH8Quad4vIntersector4HybridPluecker);
    DEFINE_SYMBOL2(Accel::Intersector4,BVH8Quad4iIntersector4HybridPluecker);

    DEFINE_SYMBOL2(Accel::Intersector4,BVH8Quad4iMBIntersector4HybridMoeller);
    DEFINE_SYMBOL2(Accel::Intersector4,BVH8Quad4iMBIntersector4HybridPluecker);

    DEFINE_SYMBOL2(Accel::Intersector8,BVH8Line4iIntersector8);
    DEFINE_SYMBOL2(Accel::Intersector8,BVH8Line4iMBIntersector8);
    DEFINE_SYMBOL2(Accel::Intersector8,BVH8Bezier1vIntersector8Single_OBB);
    DEFINE_SYMBOL2(Accel::Intersector8,BVH8Bezier1iIntersector8Single_OBB);
    DEFINE_SYMBOL2(Accel::Intersector8,BVH8Bezier1iMBIntersector8Single_OBB);

    DEFINE_SYMBOL2(Accel::Intersector8,BVH8Triangle4Intersector8HybridMoeller);
    DEFINE_SYMBOL2(Accel::Intersector8,BVH8Triangle4Intersector8HybridMoellerNoFilter);
    DEFINE_SYMBOL2(Accel::Intersector8,BVH8Triangle4iIntersector8HybridMoeller);
    DEFINE_SYMBOL2(Accel::Intersector8,BVH8Triangle4vIntersector8HybridPluecker);
    DEFINE_SYMBOL2(Accel::Intersector8,BVH8Triangle4iIntersector8HybridPluecker);

    DEFINE_SYMBOL2(Accel::Intersector8,BVH8Triangle4vMBIntersector8HybridMoeller);
    DEFINE_SYMBOL2(Accel::Intersector8,BVH8Triangle4iMBIntersector8HybridMoeller);
    DEFINE_SYMBOL2(Accel::Intersector8,BVH8Triangle4vMBIntersector8HybridPluecker);
    DEFINE_SYMBOL2(Accel::Intersector8,BVH8Triangle4iMBIntersector8HybridPluecker);

    DEFINE_SYMBOL2(Accel::Intersector8,BVH8Quad4vIntersector8HybridMoeller);
    DEFINE_SYMBOL2(Accel::Intersector8,BVH8Quad4vIntersector8HybridMoellerNoFilter);
    DEFINE_SYMBOL2(Accel::Intersector8,BVH8Quad4iIntersector8HybridMoeller);
    DEFINE_SYMBOL2(Accel::Intersector8,BVH8Quad4vIntersector8HybridPluecker);
    DEFINE_SYMBOL2(Accel::Intersector8,BVH8Quad4iIntersector8HybridPluecker);

    DEFINE_SYMBOL2(Accel::Intersector8,BVH8Quad4iMBIntersector8HybridMoeller);
    DEFINE_SYMBOL2(Accel::Intersector8,BVH8Quad4iMBIntersector8HybridPluecker);

    DEFINE_SYMBOL2(Accel::Intersector16,BVH8Line4iIntersector16);
    DEFINE_SYMBOL2(Accel::Intersector16,BVH8Line4iMBIntersector16);
    DEFINE_SYMBOL2(Accel::Intersector16,BVH8Bezier1vIntersector16Single_OBB);
    DEFINE_SYMBOL2(Accel::Intersector16,BVH8Bezier1iIntersector16Single_OBB);
    DEFINE_SYMBOL2(Accel::Intersector16,BVH8Bezier1iMBIntersector16Single_OBB);

    DEFINE_SYMBOL2(Accel::Intersector16,BVH8Triangle4Intersector16HybridMoeller);
    DEFINE_SYMBOL2(Accel::Intersector16,BVH8Triangle4Intersector16HybridMoellerNoFilter);
    DEFINE_SYMBOL2(Accel::Intersector16,BVH8Triangle4iIntersector16HybridMoeller);
    DEFINE_SYMBOL2(Accel::Intersector16,BVH8Triangle4vIntersector16HybridPluecker);
    DEFINE_SYMBOL2(Accel::Intersector16,BVH8Triangle4iIntersector16HybridPluecker);

    DEFINE_SYMBOL2(Accel::Intersector16,BVH8Triangle4vMBIntersector16HybridMoeller);
    DEFINE_SYMBOL2(Accel::Intersector16,BVH8Triangle4iMBIntersector16HybridMoeller);
    DEFINE_SYMBOL2(Accel::Intersector16,BVH8Triangle4vMBIntersector16HybridPluecker);
    DEFINE_SYMBOL2(Accel::Intersector16,BVH8Triangle4iMBIntersector16HybridPluecker);

    DEFINE_SYMBOL2(Accel::Intersector16,BVH8Quad4vIntersector16HybridMoeller);
    DEFINE_SYMBOL2(Accel::Intersector16,BVH8Quad4vIntersector16HybridMoellerNoFilter);
    DEFINE_SYMBOL2(Accel::Intersector16,BVH8Quad4iIntersector16HybridMoeller);
    DEFINE_SYMBOL2(Accel::Intersector16,BVH8Quad4vIntersector16HybridPluecker);
    DEFINE_SYMBOL2(Accel::Intersector16,BVH8Quad4iIntersector16HybridPluecker);

    DEFINE_SYMBOL2(Accel::Intersector16,BVH8Quad4iMBIntersector16HybridMoeller);
    DEFINE_SYMBOL2(Accel::Intersector16,BVH8Quad4iMBIntersector16HybridPluecker);

    DEFINE_SYMBOL2(Accel::IntersectorN,BVH8Line4iIntersectorStream);
    //DEFINE_SYMBOL2(Accel::IntersectorN,BVH8Line4iMBIntersectorStream);
    DEFINE_SYMBOL2(Accel::IntersectorN,BVH8Bezier1vIntersectorStream_OBB);
    DEFINE_SYMBOL2(Accel::IntersectorN,BVH8Bezier1iIntersectorStream_OBB);
    //DEFINE_SYMBOL2(Accel::IntersectorN,BVH8Bezier1iMBIntersectorStream_OBB);

    DEFINE_SYMBOL2(Accel::IntersectorN,BVH8Triangle4IntersectorStreamMoeller);
    DEFINE_SYMBOL2(Accel::IntersectorN,BVH8Triangle4IntersectorStreamMoellerNoFilter);
    DEFINE_SYMBOL2(Accel::IntersectorN,BVH8Triangle4iIntersectorStreamMoeller);
    DEFINE_SYMBOL2(Accel::IntersectorN,BVH8Triangle4vIntersectorStreamPluecker);
    DEFINE_SYMBOL2(Accel::IntersectorN,BVH8Triangle4iIntersectorStreamPluecker);

    DEFINE_SYMBOL2(Accel::IntersectorN,BVH8Quad4vIntersectorStreamMoeller);
    DEFINE_SYMBOL2(Accel::IntersectorN,BVH8Quad4vIntersectorStreamMoellerNoFilter);
    DEFINE_SYMBOL2(Accel::IntersectorN,BVH8Quad4iIntersectorStreamMoeller);
    DEFINE_SYMBOL2(Accel::IntersectorN,BVH8Quad4vIntersectorStreamPluecker);
    DEFINE_SYMBOL2(Accel::IntersectorN,BVH8Quad4iIntersectorStreamPluecker);

    DEFINE_BUILDER2(void,Scene,size_t,BVH8Bezier1vBuilder_OBB_New);
    DEFINE_BUILDER2(void,Scene,size_t,BVH8Bezier1iBuilder_OBB_New);
    DEFINE_BUILDER2(void,Scene,size_t,BVH8Bezier1iMBBuilder_OBB_New);

    DEFINE_BUILDER2(void,Scene,size_t,BVH8Line4iSceneBuilderSAH);
    DEFINE_BUILDER2(void,Scene,size_t,BVH8Line4iMBSceneBuilderSAH);

    DEFINE_BUILDER2(void,Scene,size_t,BVH8Triangle4SceneBuilderSAH);
    DEFINE_BUILDER2(void,Scene,size_t,BVH8Triangle4vSceneBuilderSAH);
    DEFINE_BUILDER2(void,Scene,size_t,BVH8Triangle4iSceneBuilderSAH);
    DEFINE_BUILDER2(void,Scene,size_t,BVH8Triangle4vSceneBuilderSAH);
    DEFINE_BUILDER2(void,Scene,size_t,BVH8Triangle4vMBSceneBuilderSAH);
    DEFINE_BUILDER2(void,Scene,size_t,BVH8Triangle4iMBSceneBuilderSAH);
    DEFINE_BUILDER2(void,Scene,size_t,BVH8Quad4vSceneBuilderSAH);
    DEFINE_BUILDER2(void,Scene,size_t,BVH8Quad4iSceneBuilderSAH);
    DEFINE_BUILDER2(void,Scene,size_t,BVH8Quad4iMBSceneBuilderSAH);
    //DEFINE_BUILDER2(void,QuadMesh,size_t,BVH8Quad4iMBMeshBuilderSAH);

    DEFINE_BUILDER2(void,TriangleMesh,size_t,BVH8Triangle4MeshBuilderSAH);
    DEFINE_BUILDER2(void,TriangleMesh,size_t,BVH8Triangle4vMeshBuilderSAH);
    DEFINE_BUILDER2(void,TriangleMesh,size_t,BVH8Triangle4iMeshBuilderSAH);
    DEFINE_BUILDER2(void,TriangleMesh,size_t,BVH8Triangle4MeshRefitSAH);
    DEFINE_BUILDER2(void,TriangleMesh,size_t,BVH8Triangle4vMeshRefitSAH);
    DEFINE_BUILDER2(void,TriangleMesh,size_t,BVH8Triangle4iMeshRefitSAH);

    DEFINE_BUILDER2(void,Scene,size_t,BVH8QuantizedTriangle4iSceneBuilderSAH);
    DEFINE_BUILDER2(void,Scene,size_t,BVH8QuantizedQuad4iSceneBuilderSAH);
    
    DEFINE_BUILDER2(void,Scene,size_t,BVH8Triangle4SceneBuilderFastSpatialSAH);
    DEFINE_BUILDER2(void,Scene,size_t,BVH8Triangle4vSceneBuilderFastSpatialSAH);

    DEFINE_BUILDER2(void,Scene,const createTriangleMeshAccelTy,BVH8BuilderTwoLevelTriangleMeshSAH);
    DEFINE_BUILDER2(void,TriangleMesh,size_t,BVH8Triangle4MeshBuilderMortonGeneral);
    DEFINE_BUILDER2(void,TriangleMesh,size_t,BVH8Triangle4vMeshBuilderMortonGeneral);
    DEFINE_BUILDER2(void,TriangleMesh,size_t,BVH8Triangle4iMeshBuilderMortonGeneral);

    DEFINE_BUILDER2(void,Scene,const createQuadMeshAccelTy,BVH8BuilderTwoLevelQuadMeshSAH);
    DEFINE_BUILDER2(void,QuadMesh,size_t,BVH8Quad4vMeshBuilderSAH);
    DEFINE_BUILDER2(void,QuadMesh,size_t,BVH8Quad4vMeshRefitSAH);
    DEFINE_BUILDER2(void,QuadMesh,size_t,BVH8Quad4vMeshBuilderMortonGeneral);

    DEFINE_BUILDER2(void,Scene,size_t,BVH8Quad4vSceneBuilderFastSpatialSAH);

    DEFINE_BUILDER2(void,Scene,size_t,BVH8Triangle4SceneBuilderSweepSAH);

  };
}<|MERGE_RESOLUTION|>--- conflicted
+++ resolved
@@ -40,25 +40,11 @@
     Accel* BVH8Line4i(Scene* scene);
     Accel* BVH8Line4iMB(Scene* scene);
 
-<<<<<<< HEAD
-    Accel* BVH8Triangle4(Scene* scene);
-    Accel* BVH8Triangle4ObjectSplit(Scene* scene);
-    Accel* BVH8Triangle4SpatialSplit(Scene* scene);
-    Accel* BVH8Triangle4i(Scene* scene);
-    Accel* BVH8Triangle4v(Scene* scene);
-    Accel* BVH8Triangle4vMB(Scene* scene);
-    Accel* BVH8Triangle4iMB(Scene* scene);
-
-    Accel* BVH8Quad4v(Scene* scene);
-    Accel* BVH8Quad4vObjectSplit(Scene* scene);
-    Accel* BVH8Quad4vSpatialSplit(Scene* scene);
-=======
     Accel* BVH8Triangle4   (Scene* scene, BuildVariant bvariant = BuildVariant::STATIC, IntersectVariant ivariant = IntersectVariant::FAST);
     Accel* BVH8Triangle4v  (Scene* scene, BuildVariant bvariant = BuildVariant::STATIC, IntersectVariant ivariant = IntersectVariant::FAST);
     Accel* BVH8Triangle4i  (Scene* scene, BuildVariant bvariant = BuildVariant::STATIC, IntersectVariant ivariant = IntersectVariant::FAST);
     Accel* BVH8Triangle4vMB(Scene* scene, BuildVariant bvariant = BuildVariant::STATIC, IntersectVariant ivariant = IntersectVariant::FAST);
     Accel* BVH8Triangle4iMB(Scene* scene, BuildVariant bvariant = BuildVariant::STATIC, IntersectVariant ivariant = IntersectVariant::FAST);
->>>>>>> e41b4999
 
     Accel* BVH8Quad4v  (Scene* scene, BuildVariant bvariant = BuildVariant::STATIC, IntersectVariant ivariant = IntersectVariant::FAST);
     Accel* BVH8Quad4i  (Scene* scene, BuildVariant bvariant = BuildVariant::STATIC, IntersectVariant ivariant = IntersectVariant::FAST);
@@ -98,8 +84,6 @@
     Accel::Intersectors QBVH8Quad4iIntersectors(BVH8* bvh);
 
   private:
-    DEFINE_SYMBOL2(Accel::Collider,BVH8ColliderTriangle4v);
-
     DEFINE_SYMBOL2(Accel::Intersector1,BVH8Line4iIntersector1);
     DEFINE_SYMBOL2(Accel::Intersector1,BVH8Line4iMBIntersector1);
     DEFINE_SYMBOL2(Accel::Intersector1,BVH8Bezier1vIntersector1_OBB);
@@ -110,11 +94,7 @@
     DEFINE_SYMBOL2(Accel::Intersector1,BVH8Triangle4iIntersector1Moeller);
     DEFINE_SYMBOL2(Accel::Intersector1,BVH8Triangle4vIntersector1Pluecker);
     DEFINE_SYMBOL2(Accel::Intersector1,BVH8Triangle4iIntersector1Pluecker);
-<<<<<<< HEAD
-    DEFINE_SYMBOL2(Accel::Intersector1,BVH8Triangle4vIntersector1Moeller);
-=======
-
->>>>>>> e41b4999
+
     DEFINE_SYMBOL2(Accel::Intersector1,BVH8Triangle4vMBIntersector1Moeller);
     DEFINE_SYMBOL2(Accel::Intersector1,BVH8Triangle4iMBIntersector1Moeller);
     DEFINE_SYMBOL2(Accel::Intersector1,BVH8Triangle4vMBIntersector1Pluecker);
@@ -237,7 +217,6 @@
     DEFINE_BUILDER2(void,Scene,size_t,BVH8Triangle4SceneBuilderSAH);
     DEFINE_BUILDER2(void,Scene,size_t,BVH8Triangle4vSceneBuilderSAH);
     DEFINE_BUILDER2(void,Scene,size_t,BVH8Triangle4iSceneBuilderSAH);
-    DEFINE_BUILDER2(void,Scene,size_t,BVH8Triangle4vSceneBuilderSAH);
     DEFINE_BUILDER2(void,Scene,size_t,BVH8Triangle4vMBSceneBuilderSAH);
     DEFINE_BUILDER2(void,Scene,size_t,BVH8Triangle4iMBSceneBuilderSAH);
     DEFINE_BUILDER2(void,Scene,size_t,BVH8Quad4vSceneBuilderSAH);
