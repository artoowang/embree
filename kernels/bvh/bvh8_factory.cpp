--- conflicted
+++ resolved
@@ -486,16 +486,12 @@
   {
     Accel::Intersectors intersectors;
     intersectors.ptr = bvh;
-<<<<<<< HEAD
-    intersectors.collider      = BVH8Collider;
-    intersectors.intersector1  = BVH8Triangle4vIntersector1Moeller;
-=======
+    intersectors.collider        = BVH8Collider;
     intersectors.intersector1    = BVH8Triangle4vIntersector1Pluecker;
     intersectors.intersector4    = BVH8Triangle4vIntersector4HybridPluecker;
     intersectors.intersector8    = BVH8Triangle4vIntersector8HybridPluecker;
     intersectors.intersector16   = BVH8Triangle4vIntersector16HybridPluecker;
     intersectors.intersectorN    = BVH8Triangle4vIntersectorStreamPluecker;
->>>>>>> 193d949c
     return intersectors;
   }
 
@@ -712,7 +708,6 @@
     return new AccelInstance(accel,builder,intersectors);
   }
 
-<<<<<<< HEAD
   Accel* BVH8Factory::BVH8Triangle4v(Scene* scene)
   {
     BVH8* accel = new BVH8(Triangle4v::type,scene);
@@ -725,8 +720,6 @@
 
     return new AccelInstance(accel,builder,intersectors);
   }
-=======
->>>>>>> 193d949c
 
   Accel* BVH8Factory::BVH8Triangle4vMB(Scene* scene)
   {
