// ======================================================================== //
// Copyright 2009-2017 Intel Corporation                                    //
//                                                                          //
// Licensed under the Apache License, Version 2.0 (the "License");          //
// you may not use this file except in compliance with the License.         //
// You may obtain a copy of the License at                                  //
//                                                                          //
//     http://www.apache.org/licenses/LICENSE-2.0                           //
//                                                                          //
// Unless required by applicable law or agreed to in writing, software      //
// distributed under the License is distributed on an "AS IS" BASIS,        //
// WITHOUT WARRANTIES OR CONDITIONS OF ANY KIND, either express or implied. //
// See the License for the specific language governing permissions and      //
// limitations under the License.                                           //
// ======================================================================== //

#pragma once

#include "bvh.h"
#include "../geometry/primitive.h"
#include "../builders/bvh_builder_sah.h"
#include "../builders/heuristic_binning_array_aligned.h"
#include "../builders/heuristic_binning_array_unaligned.h"
#include "../builders/heuristic_strand_array.h"

namespace embree
{
  namespace isa
  {
    struct BVHNBuilderHair
    {
<<<<<<< HEAD
      ALIGNED_CLASS;

      typedef BVHN<N> BVH;
      typedef typename BVH::NodeRef NodeRef;
      typedef FastAllocator::ThreadLocal2* Allocator;
      typedef HeuristicArrayBinningSAH<BezierPrim,NUM_OBJECT_BINS> HeuristicBinningSAH;
      typedef UnalignedHeuristicArrayBinningSAH<BezierPrim,NUM_OBJECT_BINS> UnalignedHeuristicBinningSAH;
      typedef HeuristicStrandSplit HeuristicStrandSplitSAH;

      static const size_t MAX_BRANCHING_FACTOR =  8;         //!< maximal supported BVH branching factor
      static const size_t MIN_LARGE_LEAF_LEVELS = 8;         //!< create balanced tree if we are that many levels before the maximal tree depth
      static const size_t SINGLE_THREADED_THRESHOLD = 4096;  //!< threshold to switch to single threaded build
=======
      /*! settings for builder */
      struct Settings
      {
        /*! default settings */
        Settings () 
        : branchingFactor(2), maxDepth(32), logBlockSize(0), minLeafSize(1), maxLeafSize(8) {}
>>>>>>> 681b3d05

      public:
        size_t branchingFactor;  //!< branching factor of BVH to build
        size_t maxDepth;         //!< maximal depth of BVH to build
        size_t logBlockSize;     //!< log2 of blocksize for SAH heuristic
        size_t minLeafSize;      //!< minimal size of a leaf
        size_t maxLeafSize;      //!< maximal size of a leaf
      };

      template<typename NodeRef,
        typename CreateAllocFunc,
        typename CreateAlignedNodeFunc, 
        typename SetAlignedNodeFunc,
        typename CreateUnalignedNodeFunc, 
        typename SetUnalignedNodeFunc,
        typename CreateLeafFunc, 
        typename ProgressMonitor>
        
        class BuilderT : private Settings
      {
        ALIGNED_CLASS;
        
        typedef FastAllocator::ThreadLocal2* Allocator;
        typedef HeuristicArrayBinningSAH<BezierPrim,NUM_OBJECT_BINS> HeuristicBinningSAH;
        typedef UnalignedHeuristicArrayBinningSAH<BezierPrim,NUM_OBJECT_BINS> UnalignedHeuristicBinningSAH;
        typedef HeuristicStrandSplit HeuristicStrandSplitSAH;
        
        static const size_t MAX_BRANCHING_FACTOR =  8;         //!< maximal supported BVH branching factor
        static const size_t MIN_LARGE_LEAF_LEVELS = 8;         //!< create balanced tree if we are that many levels before the maximal tree depth
        static const size_t SINGLE_THREADED_THRESHOLD = 4096;  //!< threshold to switch to single threaded build
        
        static const size_t travCostAligned = 1;
        static const size_t travCostUnaligned = 5;
        static const size_t intCost = 6;
        
      public:
        
<<<<<<< HEAD
        /* perform standard binning in unaligned space */
        UnalignedHeuristicBinningSAH::Split unalignedObjectSplit;
        LinearSpace3fa uspace;
        float unalignedObjectSAH = inf;
        if (alignedObjectSAH > 0.7f*leafSAH) {
          uspace = unalignedHeuristic.computeAlignedSpace(pinfo); 
          const PrimInfo       sinfo = unalignedHeuristic.computePrimInfo(pinfo,uspace);
          unalignedObjectSplit = unalignedHeuristic.find(sinfo,0,uspace);    	
          unalignedObjectSAH = travCostUnaligned*halfArea(pinfo.geomBounds) + intCost*unalignedObjectSplit.splitSAH();
          bestSAH = min(unalignedObjectSAH,bestSAH);
        }

        /* perform splitting into two strands */
        HeuristicStrandSplitSAH::Split strandSplit;
        float strandSAH = inf;
        if (alignedObjectSAH > 0.6f*leafSAH) {
          strandSplit = strandHeuristic.find(pinfo);
          strandSAH = travCostUnaligned*halfArea(pinfo.geomBounds) + intCost*strandSplit.splitSAH();
          bestSAH = min(strandSAH,bestSAH);
        }
=======
        BuilderT (BezierPrim* prims,
                  const CreateAllocFunc& createAlloc, 
                  const CreateAlignedNodeFunc& createAlignedNode, 
                  const SetAlignedNodeFunc& setAlignedNode,
                  const CreateUnalignedNodeFunc& createUnalignedNode, 
                  const SetUnalignedNodeFunc& setUnalignedNode,
                  const CreateLeafFunc& createLeaf,
                  const ProgressMonitor& progressMonitor,
                  const Settings settings)

          : Settings(settings),
          createAlloc(createAlloc), 
          createAlignedNode(createAlignedNode), 
          setAlignedNode(setAlignedNode),
          createUnalignedNode(createUnalignedNode), 
          setUnalignedNode(setUnalignedNode),
          createLeaf(createLeaf),
          progressMonitor(progressMonitor),
          prims(prims), 
          alignedHeuristic(prims), unalignedHeuristic(prims), strandHeuristic(prims) {}
>>>>>>> 681b3d05
        
        /*! entry point into builder */
        NodeRef operator() (const PrimInfo& pinfo) {
          NodeRef root = recurse(1,pinfo,nullptr,true);
          _mm_mfence(); // to allow non-temporal stores during build
          return root;
        }
        
      private:
        
        // FIXME: move splitFallback function to here
        
        /*! creates a large leaf that could be larger than supported by the BVH */
        NodeRef createLargeLeaf(size_t depth, const PrimInfo& pinfo, Allocator alloc)
        {
          /* this should never occur but is a fatal error */
          if (depth > maxDepth) 
            throw_RTCError(RTC_UNKNOWN_ERROR,"depth limit reached");
          
          /* create leaf for few primitives */
          if (pinfo.size() <= maxLeafSize)
            return createLeaf(depth,pinfo,alloc);
          
          /* fill all children by always splitting the largest one */
          PrimInfo children[MAX_BRANCHING_FACTOR];
          unsigned numChildren = 1;
          children[0] = pinfo;
          
          do {
            
            /* find best child with largest bounding box area */
            int bestChild = -1;
            size_t bestSize = 0;
            for (unsigned i=0; i<numChildren; i++)
            {
              /* ignore leaves as they cannot get split */
              if (children[i].size() <= maxLeafSize)
                continue;
              
              /* remember child with largest size */
              if (children[i].size() > bestSize) { 
                bestSize = children[i].size();
                bestChild = i;
              }
            }
            if (bestChild == -1) break;
            
            /*! split best child into left and right child */
            __aligned(64) PrimInfo left, right;
            alignedHeuristic.splitFallback(children[bestChild],left,right);
            
            /* add new children left and right */
            children[bestChild] = children[numChildren-1];
            children[numChildren-1] = left;
            children[numChildren+0] = right;
            numChildren++;
            
          } while (numChildren < branchingFactor);
          
          /* create node */
          auto node = createAlignedNode(alloc);
          
          for (size_t i=0; i<numChildren; i++)
            setAlignedNode(node,i,createLargeLeaf(depth+1,children[i],alloc),children[i].geomBounds);
          
          return node;
        }
        
        /*! performs split */
        bool split(const PrimInfo& pinfo, PrimInfo& linfo, PrimInfo& rinfo)
        {
          /* variable to track the SAH of the best splitting approach */
          float bestSAH = inf;
          const float leafSAH = intCost*float(pinfo.size())*halfArea(pinfo.geomBounds);
          
          /* perform standard binning in aligned space */
          float alignedObjectSAH = inf;
          HeuristicBinningSAH::Split alignedObjectSplit;
          alignedObjectSplit = alignedHeuristic.find(pinfo,0);
          alignedObjectSAH = travCostAligned*halfArea(pinfo.geomBounds) + intCost*alignedObjectSplit.splitSAH();
          bestSAH = min(alignedObjectSAH,bestSAH);
          
          /* perform standard binning in unaligned space */
          UnalignedHeuristicBinningSAH::Split unalignedObjectSplit;
          LinearSpace3fa uspace;
          float unalignedObjectSAH = inf;
          if (alignedObjectSAH > 0.7f*leafSAH) {
            uspace = unalignedHeuristic.computeAlignedSpace(pinfo); 
            const PrimInfo       sinfo = unalignedHeuristic.computePrimInfo(pinfo,uspace);
            unalignedObjectSplit = unalignedHeuristic.find(sinfo,0,uspace);    	
            unalignedObjectSAH = travCostUnaligned*halfArea(pinfo.geomBounds) + intCost*unalignedObjectSplit.splitSAH();
            bestSAH = min(unalignedObjectSAH,bestSAH);
          }
          
          /* perform splitting into two strands */
          HeuristicStrandSplitSAH::Split strandSplit;
          float strandSAH = inf;
          if (alignedObjectSAH > 0.6f*leafSAH) {
            strandSplit = strandHeuristic.find(pinfo);
            strandSAH = travCostUnaligned*halfArea(pinfo.geomBounds) + intCost*strandSplit.splitSAH();
            bestSAH = min(strandSAH,bestSAH);
          }
          
          /* perform aligned split if this is best */
          if (bestSAH == alignedObjectSAH) {
            alignedHeuristic.split(alignedObjectSplit,pinfo,linfo,rinfo);
            return true;
          }
          /* perform unaligned split if this is best */
          else if (bestSAH == unalignedObjectSAH) {
            unalignedHeuristic.split(unalignedObjectSplit,uspace,pinfo,linfo,rinfo);
            return false;
          }
          /* perform strand split if this is best */
          else if (bestSAH == strandSAH) {
            strandHeuristic.split(strandSplit,pinfo,linfo,rinfo);
            return false;
          }
          /* otherwise perform fallback split */
          else {
            alignedHeuristic.deterministic_order(pinfo);
            alignedHeuristic.splitFallback(pinfo,linfo,rinfo);
            return true;
          }
        }
        
        /*! recursive build */
        NodeRef recurse(size_t depth, const PrimInfo& pinfo, Allocator alloc, bool toplevel)
        {
          /* get thread local allocator */
          if (alloc == nullptr) 
            alloc = createAlloc();
          
          /* call memory monitor function to signal progress */
          if (toplevel && pinfo.size() <= SINGLE_THREADED_THRESHOLD)
            progressMonitor(pinfo.size());
          
          PrimInfo children[MAX_BRANCHING_FACTOR];
          
          /* create leaf node */
          if (depth+MIN_LARGE_LEAF_LEVELS >= maxDepth || pinfo.size() <= minLeafSize) {
            alignedHeuristic.deterministic_order(pinfo);
            return createLargeLeaf(depth,pinfo,alloc);
          }
          
          /* fill all children by always splitting the one with the largest surface area */
          size_t numChildren = 1;
          children[0] = pinfo;
          bool aligned = true;
          
          do {
            
            /* find best child with largest bounding box area */
            ssize_t bestChild = -1;
            float bestArea = neg_inf;
            for (size_t i=0; i<numChildren; i++)
            {
              /* ignore leaves as they cannot get split */
              if (children[i].size() <= minLeafSize)
                continue;
              
              /* remember child with largest area */
              if (area(children[i].geomBounds) > bestArea) { 
                bestArea = area(children[i].geomBounds);
                bestChild = i;
              }
            }
            if (bestChild == -1) break;
            
            /*! split best child into left and right child */
            PrimInfo left, right;
            aligned &= split(children[bestChild],left,right);
            
            /* add new children left and right */
            children[bestChild] = children[numChildren-1];
            children[numChildren-1] = left;
            children[numChildren+0] = right;
            numChildren++;
            
          } while (numChildren < branchingFactor); 
          assert(numChildren > 1);
          
          /* create aligned node */
          if (aligned) 
          {
            const NodeRef node = createAlignedNode(alloc);
            
            /* spawn tasks or ... */
            if (pinfo.size() > SINGLE_THREADED_THRESHOLD)
            {
              parallel_for(size_t(0), numChildren, [&] (const range<size_t>& r) {
                  for (size_t i=r.begin(); i<r.end(); i++) {
                    setAlignedNode(node,i,recurse(depth+1,children[i],nullptr,true),children[i].geomBounds); 
                    _mm_mfence(); // to allow non-temporal stores during build
                  }                
                });
            }
            /* ... continue sequentially */
            else {
              for (size_t i=0; i<numChildren; i++) 
                setAlignedNode(node,i,recurse(depth+1,children[i],alloc,false),children[i].geomBounds);
            }
            return node;
          }
          
          /* create unaligned node */
          else 
          {
            const NodeRef node = createUnalignedNode(alloc);
            
            /* spawn tasks or ... */
            if (pinfo.size() > SINGLE_THREADED_THRESHOLD)
            {
              parallel_for(size_t(0), numChildren, [&] (const range<size_t>& r) {
                  for (size_t i=r.begin(); i<r.end(); i++) {
                    const LinearSpace3fa space = unalignedHeuristic.computeAlignedSpace(children[i]); 
                    const PrimInfo       sinfo = unalignedHeuristic.computePrimInfo(children[i],space);
                    const OBBox3fa obounds(space,sinfo.geomBounds);
                    setUnalignedNode(node,i,recurse(depth+1,children[i],nullptr,true),obounds);
                    _mm_mfence(); // to allow non-temporal stores during build
                  }                
                });
            }
            /* ... continue sequentially */
            else
            {
              for (size_t i=0; i<numChildren; i++) {
                const LinearSpace3fa space = unalignedHeuristic.computeAlignedSpace(children[i]); 
                const PrimInfo       sinfo = unalignedHeuristic.computePrimInfo(children[i],space);
                const OBBox3fa obounds(space,sinfo.geomBounds);
                setUnalignedNode(node,i,recurse(depth+1,children[i],alloc,false),obounds);
              }
            }
            return node;
          }
        }
<<<<<<< HEAD
      }
    
    private:      
      const CreateAllocFunc& createAlloc;
      const CreateAlignedNodeFunc& createAlignedNode;
      const CreateUnalignedNodeFunc& createUnalignedNode;
      const CreateLeafFunc& createLeaf;
      const ProgressMonitor& progressMonitor;

    private:
      BezierPrim* prims;
      const size_t branchingFactor;
      const size_t maxDepth;
      const size_t logBlockSize;
      const size_t minLeafSize;
      const size_t maxLeafSize;
  
    private:
      HeuristicBinningSAH alignedHeuristic;
      UnalignedHeuristicBinningSAH unalignedHeuristic;
      HeuristicStrandSplitSAH strandHeuristic;
    };
=======
        
      private:      
        const CreateAllocFunc& createAlloc;
        const CreateAlignedNodeFunc& createAlignedNode;
        const SetAlignedNodeFunc& setAlignedNode;
        const CreateUnalignedNodeFunc& createUnalignedNode;
        const SetUnalignedNodeFunc& setUnalignedNode;
        const CreateLeafFunc& createLeaf;
        const ProgressMonitor& progressMonitor;
        
      private:
        BezierPrim* prims;
        HeuristicBinningSAH alignedHeuristic;
        UnalignedHeuristicBinningSAH unalignedHeuristic;
        HeuristicStrandSplitSAH strandHeuristic;
      };
      
      template<typename NodeRef,
        typename CreateAllocFunc,
        typename CreateAlignedNodeFunc, 
        typename SetAlignedNodeFunc,
        typename CreateUnalignedNodeFunc, 
        typename SetUnalignedNodeFunc,
        typename CreateLeafFunc, 
        typename ProgressMonitor>
        
        static NodeRef build (const CreateAllocFunc& createAlloc,
                              const CreateAlignedNodeFunc& createAlignedNode, 
                              const SetAlignedNodeFunc& setAlignedNode, 
                              const CreateUnalignedNodeFunc& createUnalignedNode, 
                              const SetUnalignedNodeFunc& setUnalignedNode, 
                              const CreateLeafFunc& createLeaf, 
                              const ProgressMonitor& progressMonitor,
                              BezierPrim* prims, 
                              const PrimInfo& pinfo,
                              const Settings settings)
      {
        typedef BuilderT<NodeRef,
          CreateAllocFunc,
          CreateAlignedNodeFunc,SetAlignedNodeFunc,
          CreateUnalignedNodeFunc,SetUnalignedNodeFunc,
          CreateLeafFunc,ProgressMonitor> Builder;
>>>>>>> 681b3d05

        Builder builder(prims,createAlloc,
                        createAlignedNode,setAlignedNode,
                        createUnalignedNode,setUnalignedNode,
                        createLeaf,progressMonitor,settings);

        return builder(pinfo);
      }
    };
  }
}<|MERGE_RESOLUTION|>--- conflicted
+++ resolved
@@ -29,27 +29,12 @@
   {
     struct BVHNBuilderHair
     {
-<<<<<<< HEAD
-      ALIGNED_CLASS;
-
-      typedef BVHN<N> BVH;
-      typedef typename BVH::NodeRef NodeRef;
-      typedef FastAllocator::ThreadLocal2* Allocator;
-      typedef HeuristicArrayBinningSAH<BezierPrim,NUM_OBJECT_BINS> HeuristicBinningSAH;
-      typedef UnalignedHeuristicArrayBinningSAH<BezierPrim,NUM_OBJECT_BINS> UnalignedHeuristicBinningSAH;
-      typedef HeuristicStrandSplit HeuristicStrandSplitSAH;
-
-      static const size_t MAX_BRANCHING_FACTOR =  8;         //!< maximal supported BVH branching factor
-      static const size_t MIN_LARGE_LEAF_LEVELS = 8;         //!< create balanced tree if we are that many levels before the maximal tree depth
-      static const size_t SINGLE_THREADED_THRESHOLD = 4096;  //!< threshold to switch to single threaded build
-=======
       /*! settings for builder */
       struct Settings
       {
         /*! default settings */
         Settings () 
         : branchingFactor(2), maxDepth(32), logBlockSize(0), minLeafSize(1), maxLeafSize(8) {}
->>>>>>> 681b3d05
 
       public:
         size_t branchingFactor;  //!< branching factor of BVH to build
@@ -87,28 +72,6 @@
         
       public:
         
-<<<<<<< HEAD
-        /* perform standard binning in unaligned space */
-        UnalignedHeuristicBinningSAH::Split unalignedObjectSplit;
-        LinearSpace3fa uspace;
-        float unalignedObjectSAH = inf;
-        if (alignedObjectSAH > 0.7f*leafSAH) {
-          uspace = unalignedHeuristic.computeAlignedSpace(pinfo); 
-          const PrimInfo       sinfo = unalignedHeuristic.computePrimInfo(pinfo,uspace);
-          unalignedObjectSplit = unalignedHeuristic.find(sinfo,0,uspace);    	
-          unalignedObjectSAH = travCostUnaligned*halfArea(pinfo.geomBounds) + intCost*unalignedObjectSplit.splitSAH();
-          bestSAH = min(unalignedObjectSAH,bestSAH);
-        }
-
-        /* perform splitting into two strands */
-        HeuristicStrandSplitSAH::Split strandSplit;
-        float strandSAH = inf;
-        if (alignedObjectSAH > 0.6f*leafSAH) {
-          strandSplit = strandHeuristic.find(pinfo);
-          strandSAH = travCostUnaligned*halfArea(pinfo.geomBounds) + intCost*strandSplit.splitSAH();
-          bestSAH = min(strandSAH,bestSAH);
-        }
-=======
         BuilderT (BezierPrim* prims,
                   const CreateAllocFunc& createAlloc, 
                   const CreateAlignedNodeFunc& createAlignedNode, 
@@ -129,7 +92,6 @@
           progressMonitor(progressMonitor),
           prims(prims), 
           alignedHeuristic(prims), unalignedHeuristic(prims), strandHeuristic(prims) {}
->>>>>>> 681b3d05
         
         /*! entry point into builder */
         NodeRef operator() (const PrimInfo& pinfo) {
@@ -366,30 +328,6 @@
             return node;
           }
         }
-<<<<<<< HEAD
-      }
-    
-    private:      
-      const CreateAllocFunc& createAlloc;
-      const CreateAlignedNodeFunc& createAlignedNode;
-      const CreateUnalignedNodeFunc& createUnalignedNode;
-      const CreateLeafFunc& createLeaf;
-      const ProgressMonitor& progressMonitor;
-
-    private:
-      BezierPrim* prims;
-      const size_t branchingFactor;
-      const size_t maxDepth;
-      const size_t logBlockSize;
-      const size_t minLeafSize;
-      const size_t maxLeafSize;
-  
-    private:
-      HeuristicBinningSAH alignedHeuristic;
-      UnalignedHeuristicBinningSAH unalignedHeuristic;
-      HeuristicStrandSplitSAH strandHeuristic;
-    };
-=======
         
       private:      
         const CreateAllocFunc& createAlloc;
@@ -432,7 +370,6 @@
           CreateAlignedNodeFunc,SetAlignedNodeFunc,
           CreateUnalignedNodeFunc,SetUnalignedNodeFunc,
           CreateLeafFunc,ProgressMonitor> Builder;
->>>>>>> 681b3d05
 
         Builder builder(prims,createAlloc,
                         createAlignedNode,setAlignedNode,
