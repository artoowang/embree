// ======================================================================== //
// Copyright 2009-2019 Intel Corporation                                    //
//                                                                          //
// Licensed under the Apache License, Version 2.0 (the "License");          //
// you may not use this file except in compliance with the License.         //
// You may obtain a copy of the License at                                  //
//                                                                          //
//     http://www.apache.org/licenses/LICENSE-2.0                           //
//                                                                          //
// Unless required by applicable law or agreed to in writing, software      //
// distributed under the License is distributed on an "AS IS" BASIS,        //
// WITHOUT WARRANTIES OR CONDITIONS OF ANY KIND, either express or implied. //
// See the License for the specific language governing permissions and      //
// limitations under the License.                                           //
// ======================================================================== //

#include "bvh.h"
#include "bvh_builder.h"

#include "../builders/primrefgen.h"
#include "../builders/primrefgen_presplit.h"
#include "../builders/splitter.h"

#include "../geometry/linei.h"
#include "../geometry/triangle.h"
#include "../geometry/trianglev.h"
#include "../geometry/trianglev_mb.h"
#include "../geometry/trianglei.h"
#include "../geometry/quadv.h"
#include "../geometry/quadi.h"
#include "../geometry/object.h"
#include "../geometry/instance.h"
#include "../geometry/subgrid.h"

#include "../common/state.h"

namespace embree
{
  namespace isa
  {
    template<int N, typename Primitive>
    struct CreateLeafSpatial
    {
      typedef BVHN<N> BVH;
      typedef typename BVH::NodeRef NodeRef;

      __forceinline CreateLeafSpatial (BVH* bvh) : bvh(bvh) {}

      __forceinline NodeRef operator() (const PrimRef* prims, const range<size_t>& set, const FastAllocator::CachedAllocator& alloc) const
      {
        size_t n = set.size();
        size_t items = Primitive::blocks(n);
        size_t start = set.begin();
        Primitive* accel = (Primitive*) alloc.malloc1(items*sizeof(Primitive),BVH::byteAlignment);
        typename BVH::NodeRef node = BVH::encodeLeaf((char*)accel,items);
        for (size_t i=0; i<items; i++) {
          accel[i].fill(prims,start,set.end(),bvh->scene);
        }
        return node;
      }

      BVH* bvh;
    };

    template<int N, typename Mesh, typename Primitive, typename Splitter>
    struct BVHNBuilderFastSpatialSAH : public Builder
    {
      typedef BVHN<N> BVH;
      typedef typename BVH::NodeRef NodeRef;
      BVH* bvh;
      Scene* scene;
      Mesh* mesh;
      mvector<PrimRef> prims0;
      GeneralBVHBuilder::Settings settings;
      const float splitFactor;

      BVHNBuilderFastSpatialSAH (BVH* bvh, Scene* scene, const size_t sahBlockSize, const float intCost, const size_t minLeafSize, const size_t maxLeafSize, const size_t mode)
        : bvh(bvh), scene(scene), mesh(nullptr), prims0(scene->device,0), settings(sahBlockSize, minLeafSize, min(maxLeafSize,Primitive::max_size()*BVH::maxLeafBlocks), travCost, intCost, DEFAULT_SINGLE_THREAD_THRESHOLD),
          splitFactor(scene->device->max_spatial_split_replications) {}

      BVHNBuilderFastSpatialSAH (BVH* bvh, Mesh* mesh, const size_t sahBlockSize, const float intCost, const size_t minLeafSize, const size_t maxLeafSize, const size_t mode)
        : bvh(bvh), scene(nullptr), mesh(mesh), prims0(bvh->device,0), settings(sahBlockSize, minLeafSize, min(maxLeafSize,Primitive::max_size()*BVH::maxLeafBlocks), travCost, intCost, DEFAULT_SINGLE_THREAD_THRESHOLD),
          splitFactor(scene->device->max_spatial_split_replications) {}

      // FIXME: shrink bvh->alloc in destructor here and in other builders too

      void build()
      {
        /* we reset the allocator when the mesh size changed */
        if (mesh && mesh->numPrimitivesChanged) {
          bvh->alloc.clear();
        }

        const size_t numOriginalPrimitives = mesh ? mesh->size() : scene->getNumPrimitives<Mesh,false>();

	/* skip build for empty scene */
        if (numOriginalPrimitives == 0) {
          prims0.clear();
          bvh->clear();
          return;
        }

<<<<<<< HEAD
        double t0 = bvh->preBuild(mesh ? "" : TOSTRING(isa) "::BVH" + toString(N) + "BuilderFastSpatialSAH");
=======
        const unsigned int maxGeomID = mesh ? mesh->geomID : scene->getMaxGeomID<Mesh,false>();
	const bool usePreSplits = scene->device->useSpatialPreSplits || (maxGeomID >= ((unsigned int)1 << (32-RESERVED_NUM_SPATIAL_SPLITS_GEOMID_BITS)));
        double t0 = bvh->preBuild(mesh ? "" : TOSTRING(isa) "::BVH" + toString(N) + (usePreSplits ? "BuilderFastSpatialPresplitSAH" : "BuilderFastSpatialSAH"));
>>>>>>> 6bae83cf

        /* create primref array */
        const size_t numSplitPrimitives = max(numOriginalPrimitives,size_t(splitFactor*numOriginalPrimitives));
        prims0.resize(numSplitPrimitives);

        /* enable os_malloc for two level build */
        if (mesh)
          bvh->alloc.setOSallocation(true);
	
	NodeRef root(0);
	PrimInfo pinfo;
	
<<<<<<< HEAD
	const bool usePreSplits = scene->device->useSpatialPreSplits;
        if (likely(usePreSplits))
	  {		     
=======

        if (likely(usePreSplits))
	  {		     
            /* spatial presplit SAH BVH builder */
>>>>>>> 6bae83cf
	    pinfo = mesh ?
	      createPrimRefArray_presplit<Mesh,Splitter>(mesh,numOriginalPrimitives,prims0,bvh->scene->progressInterface) :
	      createPrimRefArray_presplit<Mesh,Splitter>(scene,Mesh::geom_type,false,numOriginalPrimitives,prims0,bvh->scene->progressInterface);

	    const size_t node_bytes = pinfo.size()*sizeof(typename BVH::AlignedNode)/(4*N);
	    const size_t leaf_bytes = size_t(1.2*Primitive::blocks(pinfo.size())*sizeof(Primitive));
	    bvh->alloc.init_estimate(node_bytes+leaf_bytes);
	    settings.singleThreadThreshold = bvh->alloc.fixSingleThreadThreshold(N,DEFAULT_SINGLE_THREAD_THRESHOLD,pinfo.size(),node_bytes+leaf_bytes);

	    settings.branchingFactor = N;
	    settings.maxDepth = BVH::maxBuildDepthLeaf;

	    /* call BVH builder */
	    root = BVHNBuilderVirtual<N>::build(&bvh->alloc,CreateLeafSpatial<N,Primitive>(bvh),bvh->scene->progressInterface,prims0.data(),pinfo,settings);
	  }
	else
	  {
<<<<<<< HEAD
	    //const unsigned int maxGeomID = mesh ? mesh->geomID : scene->getMaxGeomID<Mesh,false>();
	
	    pinfo = mesh ?
	      createPrimRefArray(mesh,numSplitPrimitives,prims0,bvh->scene->progressInterface) :
	      createPrimRefArray(scene,Mesh::geom_type,false,numSplitPrimitives,prims0,bvh->scene->progressInterface);
=======
            /* standard spatial split SAH BVH builder */
	    pinfo = mesh ?
	      createPrimRefArray(mesh,/*numSplitPrimitives,*/prims0,bvh->scene->progressInterface) :
	      createPrimRefArray(scene,Mesh::geom_type,false,/*numSplitPrimitives,*/prims0,bvh->scene->progressInterface);
>>>>>>> 6bae83cf
	
	    Splitter splitter(scene);

	    const size_t node_bytes = pinfo.size()*sizeof(typename BVH::AlignedNode)/(4*N);
	    const size_t leaf_bytes = size_t(1.2*Primitive::blocks(pinfo.size())*sizeof(Primitive));
	    bvh->alloc.init_estimate(node_bytes+leaf_bytes);
	    settings.singleThreadThreshold = bvh->alloc.fixSingleThreadThreshold(N,DEFAULT_SINGLE_THREAD_THRESHOLD,pinfo.size(),node_bytes+leaf_bytes);

	    settings.branchingFactor = N;
	    settings.maxDepth = BVH::maxBuildDepthLeaf;

	    /* call BVH builder */
	    root = BVHBuilderBinnedFastSpatialSAH::build<NodeRef>(
								  typename BVH::CreateAlloc(bvh),
								  typename BVH::AlignedNode::Create2(),
								  typename BVH::AlignedNode::Set2(),
								  CreateLeafSpatial<N,Primitive>(bvh),
								  splitter,
								  bvh->scene->progressInterface,
								  prims0.data(),
								  numSplitPrimitives,
								  pinfo,settings);

	    /* ==================== */
	  }

        bvh->set(root,LBBox3fa(pinfo.geomBounds),pinfo.size());
        bvh->layoutLargeNodes(size_t(pinfo.size()*0.005f));

	/* clear temporary data for static geometry */
	if (scene && scene->isStaticAccel()) {
          prims0.clear();
          bvh->shrink();
        }
	bvh->cleanup();
        bvh->postBuild(t0);
      }

      void clear() {
        prims0.clear();
      }
    };

    /************************************************************************************/
    /************************************************************************************/
    /************************************************************************************/
    /************************************************************************************/


#if defined(EMBREE_GEOMETRY_TRIANGLE)

    Builder* BVH4Triangle4SceneBuilderFastSpatialSAH  (void* bvh, Scene* scene, size_t mode) { return new BVHNBuilderFastSpatialSAH<4,TriangleMesh,Triangle4,TriangleSplitterFactory>((BVH4*)bvh,scene,4,1.0f,4,inf,mode); }
    Builder* BVH4Triangle4vSceneBuilderFastSpatialSAH (void* bvh, Scene* scene, size_t mode) { return new BVHNBuilderFastSpatialSAH<4,TriangleMesh,Triangle4v,TriangleSplitterFactory>((BVH4*)bvh,scene,4,1.0f,4,inf,mode); }
    Builder* BVH4Triangle4iSceneBuilderFastSpatialSAH (void* bvh, Scene* scene, size_t mode) { return new BVHNBuilderFastSpatialSAH<4,TriangleMesh,Triangle4i,TriangleSplitterFactory>((BVH4*)bvh,scene,4,1.0f,4,inf,mode); }

#if defined(__AVX__)
    Builder* BVH8Triangle4SceneBuilderFastSpatialSAH  (void* bvh, Scene* scene, size_t mode) { return new BVHNBuilderFastSpatialSAH<8,TriangleMesh,Triangle4,TriangleSplitterFactory>((BVH8*)bvh,scene,4,1.0f,4,inf,mode); }
    Builder* BVH8Triangle4vSceneBuilderFastSpatialSAH  (void* bvh, Scene* scene, size_t mode) { return new BVHNBuilderFastSpatialSAH<8,TriangleMesh,Triangle4v,TriangleSplitterFactory>((BVH8*)bvh,scene,4,1.0f,4,inf,mode); }
#endif
#endif

#if defined(EMBREE_GEOMETRY_QUAD)
    Builder* BVH4Quad4vSceneBuilderFastSpatialSAH  (void* bvh, Scene* scene, size_t mode) { return new BVHNBuilderFastSpatialSAH<4,QuadMesh,Quad4v,QuadSplitterFactory>((BVH4*)bvh,scene,4,1.0f,4,inf,mode); }

#if defined(__AVX__)
    Builder* BVH8Quad4vSceneBuilderFastSpatialSAH  (void* bvh, Scene* scene, size_t mode) { return new BVHNBuilderFastSpatialSAH<8,QuadMesh,Quad4v,QuadSplitterFactory>((BVH8*)bvh,scene,4,1.0f,4,inf,mode); }
#endif

#endif
  }
}<|MERGE_RESOLUTION|>--- conflicted
+++ resolved
@@ -100,13 +100,9 @@
           return;
         }
 
-<<<<<<< HEAD
-        double t0 = bvh->preBuild(mesh ? "" : TOSTRING(isa) "::BVH" + toString(N) + "BuilderFastSpatialSAH");
-=======
         const unsigned int maxGeomID = mesh ? mesh->geomID : scene->getMaxGeomID<Mesh,false>();
 	const bool usePreSplits = scene->device->useSpatialPreSplits || (maxGeomID >= ((unsigned int)1 << (32-RESERVED_NUM_SPATIAL_SPLITS_GEOMID_BITS)));
         double t0 = bvh->preBuild(mesh ? "" : TOSTRING(isa) "::BVH" + toString(N) + (usePreSplits ? "BuilderFastSpatialPresplitSAH" : "BuilderFastSpatialSAH"));
->>>>>>> 6bae83cf
 
         /* create primref array */
         const size_t numSplitPrimitives = max(numOriginalPrimitives,size_t(splitFactor*numOriginalPrimitives));
@@ -119,16 +115,10 @@
 	NodeRef root(0);
 	PrimInfo pinfo;
 	
-<<<<<<< HEAD
-	const bool usePreSplits = scene->device->useSpatialPreSplits;
-        if (likely(usePreSplits))
-	  {		     
-=======
 
         if (likely(usePreSplits))
 	  {		     
             /* spatial presplit SAH BVH builder */
->>>>>>> 6bae83cf
 	    pinfo = mesh ?
 	      createPrimRefArray_presplit<Mesh,Splitter>(mesh,numOriginalPrimitives,prims0,bvh->scene->progressInterface) :
 	      createPrimRefArray_presplit<Mesh,Splitter>(scene,Mesh::geom_type,false,numOriginalPrimitives,prims0,bvh->scene->progressInterface);
@@ -146,18 +136,10 @@
 	  }
 	else
 	  {
-<<<<<<< HEAD
-	    //const unsigned int maxGeomID = mesh ? mesh->geomID : scene->getMaxGeomID<Mesh,false>();
-	
+            /* standard spatial split SAH BVH builder */
 	    pinfo = mesh ?
 	      createPrimRefArray(mesh,numSplitPrimitives,prims0,bvh->scene->progressInterface) :
 	      createPrimRefArray(scene,Mesh::geom_type,false,numSplitPrimitives,prims0,bvh->scene->progressInterface);
-=======
-            /* standard spatial split SAH BVH builder */
-	    pinfo = mesh ?
-	      createPrimRefArray(mesh,/*numSplitPrimitives,*/prims0,bvh->scene->progressInterface) :
-	      createPrimRefArray(scene,Mesh::geom_type,false,/*numSplitPrimitives,*/prims0,bvh->scene->progressInterface);
->>>>>>> 6bae83cf
 	
 	    Splitter splitter(scene);
 
