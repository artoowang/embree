--- conflicted
+++ resolved
@@ -416,7 +416,6 @@
     /// ArrayIntersectorKStream Definitions
     ////////////////////////////////////////////////////////////////////////////////
 
-<<<<<<< HEAD
     template<bool filter>
     struct Triangle4IntersectorStreamMoeller {
       template<int K> using Type = ArrayIntersectorKStream<K,TriangleMIntersectorKMoeller<SIMD_MODE(4) COMMA K COMMA true>>;
@@ -460,20 +459,10 @@
     struct ObjectIntersectorStream {
       template<int K> using Type = ArrayIntersectorKStream<K,ObjectIntersectorK<K COMMA false>>;
     };
-=======
-    typedef ArrayIntersectorKStream<VSIZEX,TriangleMIntersectorKMoeller<SIMD_MODE(4) COMMA VSIZEX COMMA true > > Triangle4IntersectorStreamMoeller;
-    typedef ArrayIntersectorKStream<VSIZEX,TriangleMIntersectorKMoeller<SIMD_MODE(4) COMMA VSIZEX COMMA false > > Triangle4IntersectorStreamMoellerNoFilter;
-    typedef ArrayIntersectorKStream<VSIZEX,TriangleMvIntersectorKPluecker<SIMD_MODE(4) COMMA VSIZEX COMMA true > > Triangle4vIntersectorStreamPluecker;
-    typedef ArrayIntersectorKStream<VSIZEX,TriangleMiIntersectorKMoeller<SIMD_MODE(4) COMMA VSIZEX COMMA true > > Triangle4iIntersectorStreamMoeller;
-    typedef ArrayIntersectorKStream<VSIZEX,TriangleMiIntersectorKPluecker<SIMD_MODE(4) COMMA VSIZEX COMMA true > > Triangle4iIntersectorStreamPluecker;
-    typedef ArrayIntersectorKStream<VSIZEX,QuadMvIntersectorKMoeller<4 COMMA VSIZEX COMMA true > > Quad4vIntersectorStreamMoeller;
-    typedef ArrayIntersectorKStream<VSIZEX,QuadMvIntersectorKMoeller<4 COMMA VSIZEX COMMA false > > Quad4vIntersectorStreamMoellerNoFilter;
-    typedef ArrayIntersectorKStream<VSIZEX,QuadMiIntersectorKMoeller<4 COMMA VSIZEX COMMA true > > Quad4iIntersectorStreamMoeller;
-    typedef ArrayIntersectorKStream<VSIZEX,QuadMvIntersectorKPluecker<4 COMMA VSIZEX COMMA true > > Quad4vIntersectorStreamPluecker;
-    typedef ArrayIntersectorKStream<VSIZEX,QuadMiIntersectorKPluecker<4 COMMA VSIZEX COMMA true > > Quad4iIntersectorStreamPluecker;
-    typedef ArrayIntersectorKStream<VSIZEX,ObjectIntersectorK<VSIZEX COMMA false > > ObjectIntersectorStream;
-    typedef ArrayIntersectorKStream<VSIZEX,InstanceIntersectorK<VSIZEX> > InstanceIntersectorStream;
->>>>>>> 6b6babf5
+
+    struct InstanceIntersectorStream {
+      template<int K> using Type = ArrayIntersectorKStream<K,InstanceIntersectorK<K>>;
+    };
 
     // =====================================================================================================
     // =====================================================================================================
