--- conflicted
+++ resolved
@@ -153,11 +153,7 @@
 
           TravRayKStream<K, robust>& p = packets[i];
           vbool<K> m_valid = p.tnear <= p.tfar;
-<<<<<<< HEAD
-          PrimitiveIntersector::intersectK(m_valid, This, *inputPackets[i], context, prim, num, lazy_node);
-=======
-          PrimitiveIntersectorK<K>::intersectK(m_valid, *inputPackets[i], context, prim, num, lazy_node);
->>>>>>> 04e9ee82
+          PrimitiveIntersectorK<K>::intersectK(m_valid, This, *inputPackets[i], context, prim, num, lazy_node);
           p.tfar = min(p.tfar, inputPackets[i]->tfar);
         };
 
@@ -280,11 +276,7 @@
           bits &= ~m_isec;
           TravRayKStream<K, robust>& p = packets[i];
           vbool<K> m_valid = p.tnear <= p.tfar;
-<<<<<<< HEAD
-          vbool<K> m_hit = PrimitiveIntersector::occludedK(m_valid, This, *inputPackets[i], context, prim, num, lazy_node);
-=======
-          vbool<K> m_hit = PrimitiveIntersectorK<K>::occludedK(m_valid, *inputPackets[i], context, prim, num, lazy_node);
->>>>>>> 04e9ee82
+          vbool<K> m_hit = PrimitiveIntersectorK<K>::occludedK(m_valid, This, *inputPackets[i], context, prim, num, lazy_node);
           inputPackets[i]->tfar = select(m_hit & m_valid, vfloat<K>(neg_inf), inputPackets[i]->tfar);
           m_active &= ~((size_t)movemask(m_hit) << (i*K));
         }
@@ -400,11 +392,7 @@
 
           RayK<K> &ray = *inputPackets[rayID / K];
           const size_t k = rayID % K;
-<<<<<<< HEAD
-          if (PrimitiveIntersector::occluded(This, ray, k, context, prim, num, lazy_node))
-=======
-          if (PrimitiveIntersectorK<K>::occluded(ray, k, context, prim, num, lazy_node))
->>>>>>> 04e9ee82
+          if (PrimitiveIntersectorK<K>::occluded(This, ray, k, context, prim, num, lazy_node))
           {
             ray.tfar[k] = neg_inf;
             terminated |= (size_t)1 << rayID;
