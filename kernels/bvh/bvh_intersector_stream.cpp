// ======================================================================== //
// Copyright 2009-2017 Intel Corporation                                    //
//                                                                          //
// Licensed under the Apache License, Version 2.0 (the "License");          //
// you may not use this file except in compliance with the License.         //
// You may obtain a copy of the License at                                  //
//                                                                          //
//     http://www.apache.org/licenses/LICENSE-2.0                           //
//                                                                          //
// Unless required by applicable law or agreed to in writing, software      //
// distributed under the License is distributed on an "AS IS" BASIS,        //
// WITHOUT WARRANTIES OR CONDITIONS OF ANY KIND, either express or implied. //
// See the License for the specific language governing permissions and      //
// limitations under the License.                                           //
// ======================================================================== //

#include "bvh_intersector_stream.h"

#include "../geometry/intersector_iterators.h"
#include "../geometry/triangle_intersector.h"
#include "../geometry/trianglev_intersector.h"
#include "../geometry/trianglev_mb_intersector.h"
#include "../geometry/trianglei_intersector.h"
#include "../geometry/quadv_intersector.h"
#include "../geometry/quadi_intersector.h"
#include "../geometry/bezier1v_intersector.h"
#include "../geometry/bezier1i_intersector.h"
#include "../geometry/linei_intersector.h"
#include "../geometry/subdivpatch1eager_intersector.h"
//#include "../geometry/subdivpatch1cached_intersector.h"
#include "../geometry/object_intersector.h"

#include "../common/scene.h"
#include <bitset>

namespace embree
{
  namespace isa
  {
    __aligned(64) static const int shiftTable[32] = { 
      (int)1 << 0, (int)1 << 1, (int)1 << 2, (int)1 << 3, (int)1 << 4, (int)1 << 5, (int)1 << 6, (int)1 << 7,  
      (int)1 << 8, (int)1 << 9, (int)1 << 10, (int)1 << 11, (int)1 << 12, (int)1 << 13, (int)1 << 14, (int)1 << 15,  
      (int)1 << 16, (int)1 << 17, (int)1 << 18, (int)1 << 19, (int)1 << 20, (int)1 << 21, (int)1 << 22, (int)1 << 23,  
      (int)1 << 24, (int)1 << 25, (int)1 << 26, (int)1 << 27, (int)1 << 28, (int)1 << 29, (int)1 << 30, (int)1 << 31
    };

    template<int N, int Nx, int K, int types, bool robust, typename PrimitiveIntersector>
    __forceinline void BVHNIntersectorStream<N, Nx, K, types, robust, PrimitiveIntersector>::intersect(Accel::Intersectors* __restrict__ This,
                                                                                                       RayK<K>** inputPackets,
                                                                                                       size_t numOctantRays,
                                                                                                       IntersectContext* context)
    {
      BVH* __restrict__ bvh = (BVH*) This->ptr;
      __aligned(64) StackItemMaskCoherent stack[stackSizeSingle];  // stack of nodes
      assert(numOctantRays <= MAX_INTERNAL_STREAM_SIZE);

      __aligned(64) TravRayKStream<K, robust> packets[MAX_INTERNAL_STREAM_SIZE/K];
      __aligned(64) Frustum<robust> frustum;

      bool commonOctant = true;
      const size_t m_active = initPacketsAndFrustum<false>(inputPackets, numOctantRays, packets, frustum, commonOctant);
      if (unlikely(m_active == 0)) return;

      /* case of non-common origin */
      if (unlikely(!commonOctant))
      {
        const size_t numPackets = (numOctantRays+K-1)/K; 
        for (size_t i = 0; i < numPackets; i++)
          This->intersect(inputPackets[i]->tnear() <= inputPackets[i]->tfar(), *inputPackets[i], context);
        return;
      }

      stack[0].mask   = m_active;
      stack[0].parent = 0;
      stack[0].child  = bvh->root;

      ///////////////////////////////////////////////////////////////////////////////////
      ///////////////////////////////////////////////////////////////////////////////////
      ///////////////////////////////////////////////////////////////////////////////////

      StackItemMaskCoherent* stackPtr = stack + 1;

      while (1) pop:
      {
        if (unlikely(stackPtr == stack)) break;

        STAT3(normal.trav_stack_pop,1,1,1);
        stackPtr--;
        /*! pop next node */
        NodeRef cur = NodeRef(stackPtr->child);
        size_t m_trav_active = stackPtr->mask;
        assert(m_trav_active);
        NodeRef parent = stackPtr->parent;

        while (1)
        {
          if (unlikely(cur.isLeaf())) break;
          const AlignedNode* __restrict__ const node = cur.alignedNode();
          parent = cur;

          __aligned(64) size_t maskK[N];
          for (size_t i = 0; i < N; i++)
            maskK[i] = m_trav_active;
          vfloat<Nx> dist;
          const size_t m_node_hit = traverseCoherentStream(m_trav_active, packets, node, frustum, maskK, dist);
          if (unlikely(m_node_hit == 0)) goto pop;

          BVHNNodeTraverserStreamHitCoherent<N, Nx, types>::traverseClosestHit(cur, m_trav_active, vbool<Nx>((int)m_node_hit), dist, (size_t*)maskK, stackPtr);
          assert(m_trav_active);
        }

        /* non-root and leaf => full culling test for all rays */
        if (unlikely(parent != 0 && cur.isLeaf()))
        {
          const AlignedNode* __restrict__ const node = parent.alignedNode();
          size_t boxID = 0xff;
          for (size_t i = 0; i < N; i++)
            if (node->child(i) == cur) { boxID = i; break; }
          assert(boxID < N);
          assert(cur == node->child(boxID));
          m_trav_active = intersectAlignedNodePacket(m_trav_active, packets, node, boxID, frustum.nf);
        }

        /*! this is a leaf node */
        assert(cur != BVH::emptyNode);
        STAT3(normal.trav_leaves, 1, 1, 1);
        size_t num; Primitive* prim = (Primitive*)cur.leaf(num);

        size_t bits = m_trav_active;

        /*! intersect stream of rays with all primitives */
        size_t lazy_node = 0;
#if defined(__SSE4_2__)
        STAT_USER(1,(__popcnt(bits)+K-1)/K*4);
#endif
        while(bits)
        {
          size_t i = __bsf(bits) / K;
          const size_t m_isec = ((((size_t)1 << K)-1) << (i*K));
          assert(m_isec & bits);
          bits &= ~m_isec;

          TravRayKStream<K, robust>& p = packets[i];
          vbool<K> m_valid = p.tnear <= p.tfar;
          PrimitiveIntersector::intersectK(m_valid, *inputPackets[i], context, prim, num, lazy_node);
          p.tfar = min(p.tfar, inputPackets[i]->tfar());
        };

      } // traversal + intersection
    }

    template<int N, int Nx, int K, int types, bool robust, typename PrimitiveIntersector>
    __forceinline void BVHNIntersectorStream<N, Nx, K, types, robust, PrimitiveIntersector>::occluded(Accel::Intersectors* __restrict__ This,
                                                                                                      RayK<K>** inputPackets,
                                                                                                      size_t numOctantRays,
                                                                                                      IntersectContext* context)
    {
      /* special path for incoherent rays */
      if (unlikely(!isCoherent(context->user->flags)))
      {
        occludedIncoherent(This,inputPackets,numOctantRays,context);
        return;
      }

      BVH* __restrict__ bvh = (BVH*)This->ptr;
      __aligned(64) StackItemMaskCoherent stack[stackSizeSingle];  // stack of nodes
      assert(numOctantRays <= MAX_INTERNAL_STREAM_SIZE);

      /* inactive rays should have been filtered out before */
      __aligned(64) TravRayKStream<K, robust> packets[MAX_INTERNAL_STREAM_SIZE/K];
      __aligned(64) Frustum<robust> frustum;

      bool commonOctant = true;
      size_t m_active = initPacketsAndFrustum<true>(inputPackets, numOctantRays, packets, frustum, commonOctant);

      /* valid rays */
      if (unlikely(m_active == 0)) return;

      /* case of non-common origin */
      if (unlikely(!commonOctant))
      {
        const size_t numPackets = (numOctantRays+K-1)/K; 
        for (size_t i = 0; i < numPackets; i++)
          This->occluded(inputPackets[i]->tnear() <= inputPackets[i]->tfar(), *inputPackets[i], context);
        return;
      }

      stack[0].mask   = m_active;
      stack[0].parent = 0;
      stack[0].child  = bvh->root;

      ///////////////////////////////////////////////////////////////////////////////////
      ///////////////////////////////////////////////////////////////////////////////////
      ///////////////////////////////////////////////////////////////////////////////////

      StackItemMaskCoherent* stackPtr = stack + 1;

      while (1) pop:
      {
        if (unlikely(stackPtr == stack)) break;

        STAT3(normal.trav_stack_pop,1,1,1);
        stackPtr--;
        /*! pop next node */
        NodeRef cur = NodeRef(stackPtr->child);
        size_t m_trav_active = stackPtr->mask & m_active;
        if (unlikely(!m_trav_active)) continue;
        assert(m_trav_active);
        NodeRef parent = stackPtr->parent;

        while (1)
        {
          if (unlikely(cur.isLeaf())) break;
          const AlignedNode* __restrict__ const node = cur.alignedNode();
          parent = cur;

          __aligned(64) size_t maskK[N];
          for (size_t i = 0; i < N; i++)
            maskK[i] = m_trav_active;

          vfloat<Nx> dist;
          const size_t m_node_hit = traverseCoherentStream(m_trav_active, packets, node, frustum, maskK, dist);
          if (unlikely(m_node_hit == 0)) goto pop;

          BVHNNodeTraverserStreamHitCoherent<N, Nx, types>::traverseAnyHit(cur, m_trav_active, vbool<Nx>((int)m_node_hit), (size_t*)maskK, stackPtr);
          assert(m_trav_active);
        }

        /* non-root and leaf => full culling test for all rays */
        if (unlikely(parent != 0 && cur.isLeaf()))
        {
          const AlignedNode* __restrict__ const node = parent.alignedNode();
          size_t boxID = 0xff;
          for (size_t i = 0; i < N; i++)
            if (node->child(i) == cur) { boxID = i; break; }
          assert(boxID < N);
          assert(cur == node->child(boxID));
          m_trav_active = intersectAlignedNodePacket(m_trav_active, packets, node, boxID, frustum.nf);
        }

        /*! this is a leaf node */
        assert(cur != BVH::emptyNode);
        STAT3(normal.trav_leaves, 1, 1, 1);
        size_t num; Primitive* prim = (Primitive*)cur.leaf(num);

        size_t bits = m_trav_active & m_active;
        /*! intersect stream of rays with all primitives */
        size_t lazy_node = 0;
#if defined(__SSE4_2__)
        STAT_USER(1,(__popcnt(bits)+K-1)/K*4);
#endif
        while (bits)
        {
          size_t i = __bsf(bits) / K;
          const size_t m_isec = ((((size_t)1 << K)-1) << (i*K));
          assert(m_isec & bits);
          bits &= ~m_isec;
          TravRayKStream<K, robust>& p = packets[i];
          vbool<K> m_valid = p.tnear <= p.tfar;
          vbool<K> m_hit = PrimitiveIntersector::occludedK(m_valid, *inputPackets[i], context, prim, num, lazy_node);
          inputPackets[i]->geomID = select(m_hit & m_valid, vint<K>(zero), inputPackets[i]->geomID);
          m_active &= ~((size_t)movemask(m_hit) << (i*K));
        }

      } // traversal + intersection
    }


    template<int N, int Nx, int K, int types, bool robust, typename PrimitiveIntersector>
    __forceinline void BVHNIntersectorStream<N, Nx, K, types, robust, PrimitiveIntersector>::occludedIncoherent(Accel::Intersectors* __restrict__ This,
                                                                                                                RayK<K>** inputPackets,
                                                                                                                size_t numOctantRays,
                                                                                                                IntersectContext* context)
    {
      assert(!isCoherent(context->user->flags));
      assert(types & BVH_FLAG_ALIGNED_NODE);

      __aligned(64) TravRayKStream<K,robust> packet[MAX_INTERNAL_STREAM_SIZE/K];

      assert(numOctantRays <= 32);
      const size_t numPackets = (numOctantRays+K-1)/K;
      size_t m_active = 0;
      for (size_t i = 0; i < numPackets; i++)
      {
<<<<<<< HEAD
        const vfloat<K> tnear  = inputPackets[i]->tnear();
        const vfloat<K> tfar   = inputPackets[i]->tfar();
=======
        const vfloat<K> tnear = inputPackets[i]->tnear;
        const vfloat<K> tfar  = inputPackets[i]->tfar;
>>>>>>> 8a41e330
        vbool<K> m_valid = (tnear <= tfar) & (tnear >= 0.0f);
        m_active |= (size_t)movemask(m_valid) << (K*i);
        const Vec3vf<K>& org = inputPackets[i]->org;
        const Vec3vf<K>& dir = inputPackets[i]->dir;
        vfloat<K> packet_min_dist = max(tnear, 0.0f);
        vfloat<K> packet_max_dist = select(m_valid, tfar, neg_inf);
        new (&packet[i]) TravRayKStream<K,robust>(org, dir, packet_min_dist, packet_max_dist);
      }

      BVH* __restrict__ bvh = (BVH*)This->ptr;

      StackItemMaskT<NodeRef> stack[stackSizeSingle]; // stack of nodes
      StackItemMaskT<NodeRef>* stackPtr = stack + 1;  // current stack pointer
      stack[0].ptr = bvh->root;
      stack[0].mask = m_active;

      size_t terminated = ~m_active;

      /* near/far offsets based on first ray */
      const NearFarPrecalculations nf(Vec3fa(packet[0].rdir.x[0], packet[0].rdir.y[0], packet[0].rdir.z[0]), N);

      while (1) pop:
      {
        if (unlikely(stackPtr == stack)) break;
        STAT3(shadow.trav_stack_pop,1,1,1);
        stackPtr--;
        NodeRef cur = NodeRef(stackPtr->ptr);
        size_t cur_mask = stackPtr->mask & (~terminated);
        if (unlikely(cur_mask == 0)) continue;

        while (true)
        {
          /*! stop if we found a leaf node */
          if (unlikely(cur.isLeaf())) break;
          const AlignedNode* __restrict__ const node = cur.alignedNode();

          const vint<Nx> vmask = traverseIncoherentStream(cur_mask, packet, node, nf, shiftTable);

          size_t mask = movemask(vmask != vint<Nx>(zero));
          if (unlikely(mask == 0)) goto pop;

          __aligned(64) unsigned int child_mask[Nx];
          vint<Nx>::storeu(child_mask, vmask); // this explicit store here causes much better code generation
          
          /*! one child is hit, continue with that child */
          size_t r = __bscf(mask);
          assert(r < N);
          cur = node->child(r);         
          cur.prefetch(types);
          cur_mask = child_mask[r];

          /* simple in order sequence */
          assert(cur != BVH::emptyNode);
          if (likely(mask == 0)) continue;
          stackPtr->ptr  = cur;
          stackPtr->mask = cur_mask;
          stackPtr++;

          for (; ;)
          {
            r = __bscf(mask);
            assert(r < N);

            cur = node->child(r);          
            cur.prefetch(types);
            cur_mask = child_mask[r];            
            assert(cur != BVH::emptyNode);
            if (likely(mask == 0)) break;
            stackPtr->ptr  = cur;
            stackPtr->mask = cur_mask;
            stackPtr++;
          }
        }
        
        /*! this is a leaf node */
        assert(cur != BVH::emptyNode);
        STAT3(shadow.trav_leaves,1,1,1);
        size_t num; Primitive* prim = (Primitive*)cur.leaf(num);

        size_t bits = cur_mask;
        size_t lazy_node = 0;

        for (; bits != 0;)
        {
          const size_t rayID = __bscf(bits);

          RayK<K> &ray = *inputPackets[rayID / K];
          const size_t k = rayID % K;
          if (PrimitiveIntersector::occluded(ray, k, context, prim, num, lazy_node))
          {
            ray.geomID[k] = 0;
            terminated |= (size_t)1 << rayID;
          }

          /* lazy node */
          if (unlikely(lazy_node))
          {
            stackPtr->ptr = lazy_node;
            stackPtr->mask = cur_mask;
            stackPtr++;
          }
        }

        if (unlikely(terminated == (size_t)-1)) break;
      }
    }

    ////////////////////////////////////////////////////////////////////////////////
    /// ArrayIntersectorKStream Definitions
    ////////////////////////////////////////////////////////////////////////////////

    typedef ArrayIntersectorKStream<VSIZEX,TriangleMIntersectorKMoeller<SIMD_MODE(4) COMMA VSIZEX COMMA true > > Triangle4IntersectorStreamMoeller;
    typedef ArrayIntersectorKStream<VSIZEX,TriangleMIntersectorKMoeller<SIMD_MODE(4) COMMA VSIZEX COMMA false > > Triangle4IntersectorStreamMoellerNoFilter;
    typedef ArrayIntersectorKStream<VSIZEX,TriangleMvIntersectorKPluecker<SIMD_MODE(4) COMMA VSIZEX COMMA true > > Triangle4vIntersectorStreamPluecker;
    typedef ArrayIntersectorKStream<VSIZEX,TriangleMiIntersectorKMoeller<SIMD_MODE(4) COMMA VSIZEX COMMA true > > Triangle4iIntersectorStreamMoeller;
    typedef ArrayIntersectorKStream<VSIZEX,TriangleMiIntersectorKPluecker<SIMD_MODE(4) COMMA VSIZEX COMMA true > > Triangle4iIntersectorStreamPluecker;
    typedef ArrayIntersectorKStream<VSIZEX,QuadMvIntersectorKMoeller<4 COMMA VSIZEX COMMA true > > Quad4vIntersectorStreamMoeller;
    typedef ArrayIntersectorKStream<VSIZEX,QuadMvIntersectorKMoeller<4 COMMA VSIZEX COMMA false > > Quad4vIntersectorStreamMoellerNoFilter;
    typedef ArrayIntersectorKStream<VSIZEX,QuadMiIntersectorKMoeller<4 COMMA VSIZEX COMMA true > > Quad4iIntersectorStreamMoeller;
    typedef ArrayIntersectorKStream<VSIZEX,QuadMvIntersectorKPluecker<4 COMMA VSIZEX COMMA true > > Quad4vIntersectorStreamPluecker;
    typedef ArrayIntersectorKStream<VSIZEX,QuadMiIntersectorKPluecker<4 COMMA VSIZEX COMMA true > > Quad4iIntersectorStreamPluecker;
    typedef ArrayIntersectorKStream<VSIZEX,ObjectIntersectorK<VSIZEX COMMA false > > ObjectIntersectorStream;

    // =====================================================================================================
    // =====================================================================================================
    // =====================================================================================================

    template<int N, int Nx, int K>
    void BVHNIntersectorStreamPacketFallback<N, Nx, K>::intersect(Accel::Intersectors* __restrict__ This,
                                                                  RayK<K>** inputRays,
                                                                  size_t numTotalRays,
                                                                  IntersectContext* context)
    {
      /* fallback to packets */
      for (size_t i = 0; i < numTotalRays; i += K)
      {
        const vint<K> vi = vint<K>(int(i)) + vint<K>(step);
        vbool<K> valid = vi < vint<K>(int(numTotalRays));
        RayK<K>& ray = *(inputRays[i / K]);
        valid &= ray.tnear() <= ray.tfar();
        This->intersect(valid, ray, context);
      }
    }

    template<int N, int Nx, int K>
    void BVHNIntersectorStreamPacketFallback<N, Nx, K>::occluded(Accel::Intersectors* __restrict__ This,
                                                                 RayK<K>** inputRays,
                                                                 size_t numTotalRays,
                                                                 IntersectContext* context)
    {
      /* fallback to packets */
      for (size_t i = 0; i < numTotalRays; i += K)
      {
        const vint<K> vi = vint<K>(int(i)) + vint<K>(step);
        vbool<K> valid = vi < vint<K>(int(numTotalRays));
        RayK<K>& ray = *(inputRays[i / K]);
        valid &= ray.tnear() <= ray.tfar();
        This->occluded(valid, ray, context);
      }
    }
  }
}<|MERGE_RESOLUTION|>--- conflicted
+++ resolved
@@ -282,13 +282,8 @@
       size_t m_active = 0;
       for (size_t i = 0; i < numPackets; i++)
       {
-<<<<<<< HEAD
         const vfloat<K> tnear  = inputPackets[i]->tnear();
         const vfloat<K> tfar   = inputPackets[i]->tfar();
-=======
-        const vfloat<K> tnear = inputPackets[i]->tnear;
-        const vfloat<K> tfar  = inputPackets[i]->tfar;
->>>>>>> 8a41e330
         vbool<K> m_valid = (tnear <= tfar) & (tnear >= 0.0f);
         m_active |= (size_t)movemask(m_valid) << (K*i);
         const Vec3vf<K>& org = inputPackets[i]->org;
