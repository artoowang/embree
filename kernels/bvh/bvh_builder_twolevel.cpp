--- conflicted
+++ resolved
@@ -25,20 +25,13 @@
 #define MAX_OPEN_SIZE 10000
 
 /* new open/merge builder */
-<<<<<<< HEAD
-#define ENABLE_DIRECT_SAH_MERGE_BUILDER 1
-=======
 #define ENABLE_DIRECT_SAH_MERGE_BUILDER 0
->>>>>>> 65acc52e
 
 /* sequential opening phase in old code path */
 #define ENABLE_OPEN_SEQUENTIAL 0
 
 #define SPLIT_MEMORY_RESERVE_FACTOR 1000
-<<<<<<< HEAD
-=======
 // 500
->>>>>>> 65acc52e
 #define SPLIT_MIN_EXT_SPACE 1000
 
 // for non-opening two-level approach set ENABLE_DIRECT_SAH_MERGE_BUILDER and ENABLE_OPEN_SEQUENTIAL to 0
