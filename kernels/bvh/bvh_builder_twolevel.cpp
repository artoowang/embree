--- conflicted
+++ resolved
@@ -138,12 +138,8 @@
         // PRINT(refs.size());
         /* compute PrimRefs */
         prims.resize(refs.size());
-<<<<<<< HEAD
 
 #if defined(TASKING_TBB) && defined(__AVX512ER__) && USE_TASK_ARENA // KNL
-=======
-#if defined(TASKING_TBB) && defined(__AVX512F__) && USE_TASK_ARENA
->>>>>>> 4ce5e2b2
         tbb::task_arena limited(32);
         limited.execute([&]
 #endif
