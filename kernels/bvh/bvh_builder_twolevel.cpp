// ======================================================================== //
// Copyright 2009-2017 Intel Corporation                                    //
//                                                                          //
// Licensed under the Apache License, Version 2.0 (the "License");          //
// you may not use this file except in compliance with the License.         //
// You may obtain a copy of the License at                                  //
//                                                                          //
//     http://www.apache.org/licenses/LICENSE-2.0                           //
//                                                                          //
// Unless required by applicable law or agreed to in writing, software      //
// distributed under the License is distributed on an "AS IS" BASIS,        //
// WITHOUT WARRANTIES OR CONDITIONS OF ANY KIND, either express or implied. //
// See the License for the specific language governing permissions and      //
// limitations under the License.                                           //
// ======================================================================== //

#include "bvh_builder_twolevel.h"
#include "bvh_statistics.h"
#include "../builders/bvh_builder_sah.h"
#include "../common/scene_line_segments.h"
#include "../common/scene_triangle_mesh.h"
#include "../common/scene_quad_mesh.h"

#define PROFILE 0
#define MAX_OPEN_SIZE 10000

/* new open/merge builder */
#define ENABLE_DIRECT_SAH_MERGE_BUILDER 1

/* sequential opening phase in old code path */
#define ENABLE_OPEN_SEQUENTIAL 0

#define SPLIT_MEMORY_RESERVE_FACTOR 1000
#define SPLIT_MEMORY_RESERVE_SCALE 2
// 500
#define SPLIT_MIN_EXT_SPACE 1000
#undef DBG_PRINT
#define DBG_PRINT(x) PRINT(x)
// for non-opening two-level approach set ENABLE_DIRECT_SAH_MERGE_BUILDER and ENABLE_OPEN_SEQUENTIAL to 0

namespace embree
{
  namespace isa
  {
    template<int N, typename Mesh>
    BVHNBuilderTwoLevel<N,Mesh>::BVHNBuilderTwoLevel (BVH* bvh, Scene* scene, const createMeshAccelTy createMeshAccel, const size_t singleThreadThreshold)
      : bvh(bvh), objects(bvh->objects), scene(scene), createMeshAccel(createMeshAccel), refs(scene->device), prims(scene->device), singleThreadThreshold(singleThreadThreshold) {}
    
    template<int N, typename Mesh>
    BVHNBuilderTwoLevel<N,Mesh>::~BVHNBuilderTwoLevel ()
    {
      for (size_t i=0; i<builders.size(); i++) 
	delete builders[i];
    }

    // ===========================================================================
    // ===========================================================================
    // ===========================================================================

    template<int N, typename Mesh>
    void BVHNBuilderTwoLevel<N,Mesh>::build()
    {
      /* delete some objects */
      size_t num = scene->size();
      if (num < objects.size()) {
        parallel_for(num, objects.size(), [&] (const range<size_t>& r) {
            for (size_t i=r.begin(); i<r.end(); i++) {
              delete builders[i]; builders[i] = nullptr;
              delete objects[i]; objects[i] = nullptr;
            }
          });
      }
      
#if PROFILE == 1
      while(1) 
#endif
      {
      /* reset memory allocator */
      bvh->alloc.reset();
      
      /* skip build for empty scene */
      const size_t numPrimitives = scene->getNumPrimitives<Mesh,false>();

      if (numPrimitives == 0) {
        prims.resize(0);
        bvh->set(BVH::emptyNode,empty,0);
        return;
      }

      double t0 = bvh->preBuild(TOSTRING(isa) "::BVH" + toString(N) + "BuilderTwoLevel");

      /* resize object array if scene got larger */
      if (objects.size()  < num) objects.resize(num);
      if (builders.size() < num) builders.resize(num);
      if (refs.size()     < num) refs.resize(num);
      nextRef.store(0);
      
      /* create of acceleration structures */
      parallel_for(size_t(0), num, [&] (const range<size_t>& r)
      {
        for (size_t objectID=r.begin(); objectID<r.end(); objectID++)
        {
          Mesh* mesh = scene->getSafe<Mesh>(objectID);
          
          /* verify meshes got deleted properly */
          if (mesh == nullptr || mesh->numTimeSteps != 1) {
            assert(objectID < objects.size () && objects[objectID] == nullptr);
            assert(objectID < builders.size() && builders[objectID] == nullptr);
            continue;
          }
          
          /* create BVH and builder for new meshes */
          if (objects[objectID] == nullptr)
            createMeshAccel(mesh,(AccelData*&)objects[objectID],builders[objectID]);
        }
      });
      /* parallel build of acceleration structures */
      parallel_for(size_t(0), num, [&] (const range<size_t>& r)
      {
        for (size_t objectID=r.begin(); objectID<r.end(); objectID++)
        {
          /* ignore if no triangle mesh or not enabled */
          Mesh* mesh = scene->getSafe<Mesh>(objectID);
          if (mesh == nullptr || !mesh->isEnabled() || mesh->numTimeSteps != 1) 
            continue;
        
          BVH*     object  = objects [objectID]; assert(object);
          Builder* builder = builders[objectID]; assert(builder);
          
          /* build object if it got modified */
          if (mesh->isModified()) 
            builder->build();

          /* create build primitive */
          if (!object->getBounds().empty())
#if ENABLE_DIRECT_SAH_MERGE_BUILDER == 1
            refs[nextRef++] = BVHNBuilderTwoLevel::BuildRef(object->getBounds(),object->root,objectID,mesh->size());
#else
          refs[nextRef++] = BVHNBuilderTwoLevel::BuildRef(object->getBounds(),object->root);
#endif
        }
      });

      PING;
      PRINT(nextRef);

#if PROFILE
      double d0 = getSeconds();
#endif
      /* fast path for single geometry scenes */
      if (nextRef == 1) { 
        bvh->set(refs[0].node,LBBox3fa(refs[0].bounds()),numPrimitives);
      }

      else
      {
        /* open all large nodes */
        refs.resize(nextRef);

#if ENABLE_DIRECT_SAH_MERGE_BUILDER == 0

#if ENABLE_OPEN_SEQUENTIAL == 1
        open_sequential(numPrimitives,MAX_OPEN_SIZE); 
#endif
        /* compute PrimRefs */
        prims.resize(refs.size());
#else

#endif

        DBG_PRINT(refs.size());

        bvh->alloc.init_estimate(refs.size()*16); // FIXME: increase estimate for opening case

#if defined(TASKING_TBB) && defined(__AVX512ER__) && USE_TASK_ARENA // KNL
        tbb::task_arena limited(min(32,(int)TaskScheduler::threadCount()));
        limited.execute([&]
#endif
        {
#if ENABLE_DIRECT_SAH_MERGE_BUILDER == 1

          const PrimInfo pinfo = parallel_reduce(size_t(0), refs.size(),  PrimInfo(empty), [&] (const range<size_t>& r) -> PrimInfo {

              PrimInfo pinfo(empty);
              for (size_t i=r.begin(); i<r.end(); i++) {
                pinfo.add(refs[i].bounds(),refs[i].bounds().center2());
              }
              return pinfo;
            }, [] (const PrimInfo& a, const PrimInfo& b) { return PrimInfo::merge(a,b); });
          
#else
          const PrimInfo pinfo = parallel_reduce(size_t(0), refs.size(),  PrimInfo(empty), [&] (const range<size_t>& r) -> PrimInfo {

              PrimInfo pinfo(empty);
              for (size_t i=r.begin(); i<r.end(); i++) {
                pinfo.add(refs[i].bounds());
                prims[i] = PrimRef(refs[i].bounds(),(size_t)refs[i].node);
              }
              return pinfo;
            }, [] (const PrimInfo& a, const PrimInfo& b) { return PrimInfo::merge(a,b); });
#endif   
       
          /* skip if all objects where empty */
          if (pinfo.size() == 0)
            bvh->set(BVH::emptyNode,empty,0);
        
          /* otherwise build toplevel hierarchy */
          else
          {
            /* settings for BVH build */
            GeneralBVHBuilder::Settings settings;
            settings.branchingFactor = N;
            settings.maxDepth = BVH::maxBuildDepthLeaf;
            settings.logBlockSize = __bsr(N);
            settings.minLeafSize = 1;
            settings.maxLeafSize = 1;
            settings.travCost = 1.0f;
            settings.intCost = 1.0f;
            settings.singleThreadThreshold = singleThreadThreshold;

<<<<<<< HEAD
#if ENABLE_DIRECT_SAH_MERGE_BUILDER == 1
            DBG_PRINT(numPrimitives);
            const size_t extSize = max(max((size_t)SPLIT_MIN_EXT_SPACE,refs.size()*SPLIT_MEMORY_RESERVE_SCALE),size_t((float)numPrimitives / SPLIT_MEMORY_RESERVE_FACTOR));
            DBG_PRINT(refs.size()*SPLIT_MEMORY_RESERVE_SCALE);
            DBG_PRINT(extSize);
            refs.resize(extSize); 

            std::atomic<size_t> numLeaves(0);

            NodeRef root = BVHBuilderBinnedOpenMergeSAH::build<NodeRef,BuildRef>(
              typename BVH::CreateAlloc(bvh),
              typename BVH::AlignedNode::Create2(),
              typename BVH::AlignedNode::Set2(),
              
              [&] (const BVHBuilderBinnedOpenMergeSAH::BuildRecord& current, FastAllocator::ThreadLocal2* alloc) -> NodeRef  {
                numLeaves++;
                assert(current.prims.size() == 1);
                return (NodeRef) refs[current.prims.begin()].node;
              },
              [&] (BuildRef &bref, BuildRef *refs) -> size_t { 
                return openBuildRef(bref,refs);
              },              
              [&] (size_t dn) { bvh->scene->progressMonitor(0); },
              refs.data(),extSize,pinfo,settings);
            PRINT(numLeaves.load());

#else
            NodeRef root = BVHBuilderBinnedSAH::build<NodeRef>(
              typename BVH::CreateAlloc(bvh),
              typename BVH::AlignedNode::Create2(),
              typename BVH::AlignedNode::Set2(),
              
              [&] (const BVHBuilderBinnedSAH::BuildRecord& current, FastAllocator::ThreadLocal2* alloc) -> NodeRef {
=======
            NodeRef root = BVHBuilderBinnedSAH::build<NodeRef>
              (
                typename BVH::CreateAlloc(bvh),
                typename BVH::AlignedNode::Create2(),
                typename BVH::AlignedNode::Set2(),
               
               [&] (const BVHBuilderBinnedSAH::BuildRecord& current, const FastAllocator::CachedAllocator& alloc) -> NodeRef
              {
>>>>>>> 406adffd
                assert(current.prims.size() == 1);
                return (NodeRef) prims[current.prims.begin()].ID();
              },
              [&] (size_t dn) { bvh->scene->progressMonitor(0); },
              prims.data(),pinfo,settings);
#endif

            
            bvh->set(root,LBBox3fa(pinfo.geomBounds),numPrimitives);
          }
        }
#if defined(TASKING_TBB) && defined(__AVX512ER__) && USE_TASK_ARENA // KNL
          );
#endif

      }  
        
      bvh->alloc.cleanup();
      bvh->postBuild(t0);
#if PROFILE
      double d1 = getSeconds();
      std::cout << "TOP_LEVEL OPENING/REBUILD TIME " << 1000.0*(d1-d0) << " ms" << std::endl;
#endif
      }

    }
    
    template<int N, typename Mesh>
    void BVHNBuilderTwoLevel<N,Mesh>::deleteGeometry(size_t geomID)
    {
      if (geomID >= objects.size()) return;
      delete builders[geomID]; builders[geomID] = nullptr;
      delete objects [geomID]; objects [geomID] = nullptr;
    }

    template<int N, typename Mesh>
    void BVHNBuilderTwoLevel<N,Mesh>::clear()
    {
      for (size_t i=0; i<objects.size(); i++) 
        if (objects[i]) objects[i]->clear();

      for (size_t i=0; i<builders.size(); i++) 
	if (builders[i]) builders[i]->clear();

      refs.clear();
    }

    template<int N, typename Mesh>
    void BVHNBuilderTwoLevel<N,Mesh>::open_sequential(const size_t numPrimitives, const size_t maxOpenSize)
    {
      if (refs.size() == 0)
	return;

      size_t num = min(numPrimitives/400,maxOpenSize);
      DBG_PRINT(num);
      refs.reserve(num);

#if 1
      for (size_t i=0;i<refs.size();i++)
      {
        NodeRef ref = refs[i].node;
        if (ref.isAlignedNode())
          ref.prefetch();
      }
#endif

      std::make_heap(refs.begin(),refs.end());
      while (refs.size()+3 <= num)
      {
        std::pop_heap (refs.begin(),refs.end()); 
        NodeRef ref = refs.back().node;
        if (ref.isLeaf()) break;
        refs.pop_back();    
        
        AlignedNode* node = ref.alignedNode();
        for (size_t i=0; i<N; i++) {
          if (node->child(i) == BVH::emptyNode) continue;
          refs.push_back(BuildRef(node->bounds(i),node->child(i)));
         
#if 1
          NodeRef ref_pre = node->child(i);
          if (ref_pre.isAlignedNode())
            ref_pre.prefetch();
#endif
          std::push_heap (refs.begin(),refs.end()); 
        }
      }
      DBG_PRINT(refs.size());
    }

#if defined(EMBREE_GEOMETRY_LINES)    
    Builder* BVH4BuilderTwoLevelLineSegmentsSAH (void* bvh, Scene* scene, const createLineSegmentsAccelTy createMeshAccel) {
      return new BVHNBuilderTwoLevel<4,LineSegments>((BVH4*)bvh,scene,createMeshAccel);
    }
#endif

#if defined(EMBREE_GEOMETRY_TRIANGLES)
    Builder* BVH4BuilderTwoLevelTriangleMeshSAH (void* bvh, Scene* scene, const createTriangleMeshAccelTy createMeshAccel) {
      return new BVHNBuilderTwoLevel<4,TriangleMesh>((BVH4*)bvh,scene,createMeshAccel);
    }
#endif

#if defined(EMBREE_GEOMETRY_QUADS)
    Builder* BVH4BuilderTwoLevelQuadMeshSAH (void* bvh, Scene* scene, const createQuadMeshAccelTy createMeshAccel) {
    return new BVHNBuilderTwoLevel<4,QuadMesh>((BVH4*)bvh,scene,createMeshAccel);
    }
#endif

#if defined(EMBREE_GEOMETRY_USER)
    Builder* BVH4BuilderTwoLevelVirtualSAH (void* bvh, Scene* scene, const createAccelSetAccelTy createMeshAccel) {
    return new BVHNBuilderTwoLevel<4,AccelSet>((BVH4*)bvh,scene,createMeshAccel);
    }
#endif


#if defined(__AVX__)
#if defined(EMBREE_GEOMETRY_TRIANGLES)
    Builder* BVH8BuilderTwoLevelTriangleMeshSAH (void* bvh, Scene* scene, const createTriangleMeshAccelTy createMeshAccel) {
      return new BVHNBuilderTwoLevel<8,TriangleMesh>((BVH8*)bvh,scene,createMeshAccel);
    }
#endif

#if defined(EMBREE_GEOMETRY_QUADS)
    Builder* BVH8BuilderTwoLevelQuadMeshSAH (void* bvh, Scene* scene, const createQuadMeshAccelTy createMeshAccel) {
      return new BVHNBuilderTwoLevel<8,QuadMesh>((BVH8*)bvh,scene,createMeshAccel);
    }
#endif

#if defined(EMBREE_GEOMETRY_USER)
    Builder* BVH8BuilderTwoLevelVirtualSAH (void* bvh, Scene* scene, const createAccelSetAccelTy createMeshAccel) {
      return new BVHNBuilderTwoLevel<8,AccelSet>((BVH8*)bvh,scene,createMeshAccel);
    }
#endif
#endif
  }
}<|MERGE_RESOLUTION|>--- conflicted
+++ resolved
@@ -218,7 +218,6 @@
             settings.intCost = 1.0f;
             settings.singleThreadThreshold = singleThreadThreshold;
 
-<<<<<<< HEAD
 #if ENABLE_DIRECT_SAH_MERGE_BUILDER == 1
             DBG_PRINT(numPrimitives);
             const size_t extSize = max(max((size_t)SPLIT_MIN_EXT_SPACE,refs.size()*SPLIT_MEMORY_RESERVE_SCALE),size_t((float)numPrimitives / SPLIT_MEMORY_RESERVE_FACTOR));
@@ -233,7 +232,7 @@
               typename BVH::AlignedNode::Create2(),
               typename BVH::AlignedNode::Set2(),
               
-              [&] (const BVHBuilderBinnedOpenMergeSAH::BuildRecord& current, FastAllocator::ThreadLocal2* alloc) -> NodeRef  {
+              [&] (const BVHBuilderBinnedOpenMergeSAH::BuildRecord& current, const FastAllocator::CachedAllocator& alloc) -> NodeRef  {
                 numLeaves++;
                 assert(current.prims.size() == 1);
                 return (NodeRef) refs[current.prims.begin()].node;
@@ -251,17 +250,15 @@
               typename BVH::AlignedNode::Create2(),
               typename BVH::AlignedNode::Set2(),
               
-              [&] (const BVHBuilderBinnedSAH::BuildRecord& current, FastAllocator::ThreadLocal2* alloc) -> NodeRef {
-=======
-            NodeRef root = BVHBuilderBinnedSAH::build<NodeRef>
-              (
-                typename BVH::CreateAlloc(bvh),
-                typename BVH::AlignedNode::Create2(),
-                typename BVH::AlignedNode::Set2(),
+              [&] (const BVHBuilderBinnedSAH::BuildRecord& current, const FastAllocator::CachedAllocator& alloc) -> NodeRef {
+            // NodeRef root = BVHBuilderBinnedSAH::build<NodeRef>
+            //   (
+            //     typename BVH::CreateAlloc(bvh),
+            //     typename BVH::AlignedNode::Create2(),
+            //     typename BVH::AlignedNode::Set2(),
                
-               [&] (const BVHBuilderBinnedSAH::BuildRecord& current, const FastAllocator::CachedAllocator& alloc) -> NodeRef
-              {
->>>>>>> 406adffd
+            //    [&] (const BVHBuilderBinnedSAH::BuildRecord& current, const FastAllocator::CachedAllocator& alloc) -> NodeRef
+            //   {
                 assert(current.prims.size() == 1);
                 return (NodeRef) prims[current.prims.begin()].ID();
               },
