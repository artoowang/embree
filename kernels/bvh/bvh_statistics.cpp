// ======================================================================== //
// Copyright 2009-2016 Intel Corporation                                    //
//                                                                          //
// Licensed under the Apache License, Version 2.0 (the "License");          //
// you may not use this file except in compliance with the License.         //
// You may obtain a copy of the License at                                  //
//                                                                          //
//     http://www.apache.org/licenses/LICENSE-2.0                           //
//                                                                          //
// Unless required by applicable law or agreed to in writing, software      //
// distributed under the License is distributed on an "AS IS" BASIS,        //
// WITHOUT WARRANTIES OR CONDITIONS OF ANY KIND, either express or implied. //
// See the License for the specific language governing permissions and      //
// limitations under the License.                                           //
// ======================================================================== //

#include "bvh_statistics.h"

namespace embree
{
  template<int N>
  BVHNStatistics<N>::BVHNStatistics (BVH* bvh) : bvh(bvh)
  {
<<<<<<< HEAD
    numAlignedNodes = numUnalignedNodes = 0;
    numAlignedNodesMB = numAlignedNodesMB4D = numUnalignedNodesMB = 0;
    numTransformNodes = numTimeSplitNodes = numQuantizedNodes = 0;
    numLeaves = numPrims = numPrimBlocks = depth = 0;
    childrenAlignedNodes = childrenUnalignedNodes = 0;
    childrenAlignedNodesMB = childrenAlignedNodesMB4D = childrenUnalignedNodesMB = 0;
    childrenQuantizedNodes = childrenTimeSplitNodes = 0;
    bvhSAH = 0.0f; leafSAH = 0.0f;
    float A = max(0.0f,halfArea(bvh->getBounds()));
    if (bvh->msmblur) {
=======
    double A = max(0.0f,halfArea(bvh->getBounds()));
    if (bvh->msmblur) 
    {
>>>>>>> 0917033d
      NodeRef* roots = (NodeRef*)(size_t)bvh->root;
      for (size_t i=0; i<bvh->numTimeSteps-1; i++) {
        const BBox1f t0t1(float(i+0)/float(bvh->numTimeSteps-1),
                        float(i+1)/float(bvh->numTimeSteps-1));
        stat = stat + statistics(roots[i],A,t0t1);
      }
    }
    else {
      stat = statistics(bvh->root,A,BBox1f(0.0f,1.0f));
    }
    assert(depth <= BVH::maxDepth);
  }
  
  template<int N>
<<<<<<< HEAD
  size_t BVHNStatistics<N>::bytesUsed() const
  {
    size_t bytesAlignedNodes = numAlignedNodes*sizeof(AlignedNode);
    size_t bytesUnalignedNodes = numUnalignedNodes*sizeof(UnalignedNode);
    size_t bytesAlignedNodesMB = numAlignedNodesMB*sizeof(AlignedNodeMB);
    size_t bytesAlignedNodesMB4D = numAlignedNodesMB4D*sizeof(AlignedNodeMB4D);
    size_t bytesUnalignedNodesMB = numUnalignedNodesMB*sizeof(UnalignedNodeMB);
    size_t bytesTransformNodes = numTransformNodes*sizeof(TransformNode);
    size_t bytesTimeSplitNodes = numTimeSplitNodes*sizeof(TimeSplitNode);
    size_t bytesQuantizedNodes = numQuantizedNodes*sizeof(QuantizedNode);
    size_t bytesPrims  = numPrimBlocks*bvh->primTy.bytes;
    size_t numVertices = bvh->numVertices;
    size_t bytesVertices = numVertices*sizeof(Vec3fa); 
    return bytesAlignedNodes+bytesUnalignedNodes+bytesAlignedNodesMB+bytesAlignedNodesMB4D+bytesUnalignedNodesMB+bytesTransformNodes+bytesTimeSplitNodes+bytesQuantizedNodes+bytesPrims+bytesVertices;
  }
  
  template<int N>
  std::string BVHNStatistics<N>::str()
  {
    std::ostringstream stream;
    size_t bytesAlignedNodes = numAlignedNodes*sizeof(AlignedNode);
    size_t bytesUnalignedNodes = numUnalignedNodes*sizeof(UnalignedNode);
    size_t bytesAlignedNodesMB = numAlignedNodesMB*sizeof(AlignedNodeMB);
    size_t bytesAlignedNodesMB4D = numAlignedNodesMB4D*sizeof(AlignedNodeMB4D);
    size_t bytesUnalignedNodesMB = numUnalignedNodesMB*sizeof(UnalignedNodeMB);
    size_t bytesTransformNodes = numTransformNodes*sizeof(TransformNode);
    size_t bytesTimeSplitNodes = numTimeSplitNodes*sizeof(TimeSplitNode);
    size_t bytesQuantizedNodes = numQuantizedNodes*sizeof(QuantizedNode);
    size_t bytesPrims  = numPrimBlocks*bvh->primTy.bytes;
    size_t numVertices = bvh->numVertices;
    size_t bytesVertices = numVertices*sizeof(Vec3fa); 
    size_t bytesTotal = bytesAlignedNodes+bytesUnalignedNodes+bytesAlignedNodesMB+bytesAlignedNodesMB4D+bytesUnalignedNodesMB+bytesTransformNodes+bytesQuantizedNodes+bytesPrims+bytesVertices;
    //size_t bytesTotalAllocated = bvh->alloc.bytes();
    stream.setf(std::ios::fixed, std::ios::floatfield);
    stream << "  primitives = " << bvh->numPrimitives << ", vertices = " << bvh->numVertices << std::endl;
    stream.precision(4);
    stream << "  sah = " << bvhSAH+leafSAH << " (" << bvhSAH << " + " << leafSAH << ")";
    stream.setf(std::ios::fixed, std::ios::floatfield);
    stream.precision(1);
    stream << ", depth = " << depth << std::endl;
    stream << "  used = " << bytesTotal/1E6 << " MB, perPrimitive = " << double(bytesTotal)/double(bvh->numPrimitives) << " B" << std::endl;
    stream.precision(1);
    if (numAlignedNodes) {
      stream << "  alignedNodes = "  << numAlignedNodes << " "
             << "(" << 100.0*double(childrenAlignedNodes)/double(N*numAlignedNodes) << "% filled) "
	     << "(" << bytesAlignedNodes/1E6  << " MB) " 
	     << "(" << 100.0*double(bytesAlignedNodes)/double(bytesTotal) << "% of total)"
	     << std::endl;
    }
    if (numUnalignedNodes) {
      stream << "  unalignedNodes = "  << numUnalignedNodes << " "
             << "(" << 100.0*double(childrenUnalignedNodes)/double(N*numUnalignedNodes) << "% filled) "
	     << "(" << bytesUnalignedNodes/1E6  << " MB) " 
	     << "(" << 100.0*double(bytesUnalignedNodes)/double(bytesTotal) << "% of total)"
	     << std::endl;
    }
    if (numAlignedNodesMB) {
      stream << "  alignedNodesMB = "  << numAlignedNodesMB << " "
             << "(" << 100.0*double(childrenAlignedNodesMB)/double(N*numAlignedNodesMB) << "% filled) "
	     << "(" << bytesAlignedNodesMB/1E6  << " MB) " 
	     << "(" << 100.0*double(bytesAlignedNodesMB)/double(bytesTotal) << "% of total)"
	     << std::endl;
    }
    if (numAlignedNodesMB4D) {
      stream << "  alignedNodesMB4D = "  << numAlignedNodesMB4D << " "
             << "(" << 100.0*double(childrenAlignedNodesMB4D)/double(N*numAlignedNodesMB4D) << "% filled) "
	     << "(" << bytesAlignedNodesMB4D/1E6  << " MB) " 
	     << "(" << 100.0*double(bytesAlignedNodesMB4D)/double(bytesTotal) << "% of total)"
	     << std::endl;
    }
    if (numUnalignedNodesMB) {
      stream << "  unalignedNodesMB = "  << numUnalignedNodesMB << " "
             << "(" << 100.0*double(childrenUnalignedNodesMB)/double(N*numUnalignedNodesMB) << "% filled) "
	     << "(" << bytesUnalignedNodesMB/1E6  << " MB) " 
	     << "(" << 100.0*double(bytesUnalignedNodesMB)/double(bytesTotal) << "% of total)"
	     << std::endl;
    }
    if (numTransformNodes) {
      stream << "  transformNodes = "  << numTransformNodes << " "
	     << "(" << bytesTransformNodes/1E6  << " MB) " 
	     << "(" << 100.0*double(bytesTransformNodes)/double(bytesTotal) << "% of total)"
	     << std::endl;
    }
    if (numTimeSplitNodes) {
      stream << "  timeSplitNodes = "  << numTimeSplitNodes << " "
             << "(" << 100.0*double(childrenTimeSplitNodes)/double(N*numTimeSplitNodes) << "% filled) "
	     << "(" << bytesTimeSplitNodes/1E6  << " MB) " 
	     << "(" << 100.0*double(bytesTimeSplitNodes)/double(bytesTotal) << "% of total)"
	     << std::endl;
    }
    if (numQuantizedNodes) {
      stream << "  quantizedNodes = "  << numQuantizedNodes << " "
             << "(" << 100.0*double(childrenQuantizedNodes)/double(N*numQuantizedNodes) << "% filled) "
	     << "(" << bytesQuantizedNodes/1E6  << " MB) " 
	     << "(" << 100.0*double(bytesQuantizedNodes)/double(bytesTotal) << "% of total)"
	     << std::endl;
    }

    stream << "  leaves = " << numLeaves << " "
           << "(" << bytesPrims/1E6  << " MB) "
           << "(" << 100.0*double(bytesPrims)/double(bytesTotal) << "% of total)"
           << "(" << 100.0*double(numPrims)/double(bvh->primTy.blockSize*numPrimBlocks) << "% used)" 
           << std::endl;
    stream << "  vertices = " << numVertices << " "
           << "(" << bytesVertices/1E6 << " MB) " 
           << "(" << 100.0*double(bytesVertices)/double(bytesTotal) << "% of total) "
           << "(" << 100.0*12.0f/float(sizeof(Vec3fa)) << "% used)" 
           << std::endl;
=======
  std::string BVHNStatistics<N>::str()
  {
    std::ostringstream stream;
    stream.setf(std::ios::fixed, std::ios::floatfield);
    stream << "  primitives = " << bvh->numPrimitives << ", vertices = " << bvh->numVertices << ", depth = " << stat.depth << std::endl;
    size_t totalBytes = stat.bytes(bvh);
    double totalSAH = stat.sah(bvh);
    stream << "  total            : sah = "  << std::setw(7) << std::setprecision(3) << totalSAH << " (100.00%), ";
    stream << "#bytes = " << std::setw(7) << std::setprecision(2) << totalBytes/1E6 << " MB (100.00%), ";
    stream << "#nodes = " << std::setw(7) << stat.size() << " (" << std::setw(6) << std::setprecision(2) << 100.0*stat.fillRate(bvh) << "% filled), ";
    stream << "#bytes/prim = " << std::setw(6) << std::setprecision(2) << double(totalBytes)/double(bvh->numPrimitives) << std::endl;
    if (true)                               stream << "  leaves           : "  << stat.statLeaf.toString(bvh,totalSAH,totalBytes) << std::endl;
    if (stat.statAlignedNodes.numNodes    ) stream << "  alignedNodes     : "  << stat.statAlignedNodes.toString(bvh,totalSAH,totalBytes) << std::endl;
    if (stat.statUnalignedNodes.numNodes  ) stream << "  unaligneddNodes  : "  << stat.statUnalignedNodes.toString(bvh,totalSAH,totalBytes) << std::endl;
    if (stat.statAlignedNodesMB.numNodes  ) stream << "  alignedNodesMB   : "  << stat.statAlignedNodesMB.toString(bvh,totalSAH,totalBytes) << std::endl;
    if (stat.statUnalignedNodesMB.numNodes) stream << "  unaligneddNodesMB: "  << stat.statUnalignedNodesMB.toString(bvh,totalSAH,totalBytes) << std::endl;
    if (stat.statTransformNodes.numNodes  ) stream << "  transformNodes   : "  << stat.statTransformNodes.toString(bvh,totalSAH,totalBytes) << std::endl;
    if (stat.statQuantizedNodes.numNodes  ) stream << "  quantizedNodes   : "  << stat.statQuantizedNodes.toString(bvh,totalSAH,totalBytes) << std::endl;
>>>>>>> 0917033d
    return stream.str();
  }
  
  template<int N>
  typename BVHNStatistics<N>::Statistics BVHNStatistics<N>::statistics(NodeRef node, const double A, const BBox1f t0t1)
  {
    Statistics s;
    double dt = max(0.0f,t0t1.size());
    if (node.isAlignedNode())
    {
      AlignedNode* n = node.alignedNode();
      for (size_t i=0; i<N; i++) {
        if (n->child(i) == BVH::emptyNode) continue;
        s.statAlignedNodes.numChildren++;
        const double Ai = max(0.0f,halfArea(n->extend(i)));
        s = s + statistics(n->child(i),Ai,t0t1); 
      }
      s.statAlignedNodes.numNodes++;
      s.statAlignedNodes.nodeSAH += dt*A;
      s.depth++;
    }
    else if (node.isUnalignedNode())
    {
      UnalignedNode* n = node.unalignedNode();
      for (size_t i=0; i<N; i++) {
        if (n->child(i) == BVH::emptyNode) continue;
        s.statUnalignedNodes.numChildren++;
        const double Ai = max(0.0f,halfArea(n->extend(i)));
        s = s + statistics(n->child(i),Ai,t0t1); 
      }
      s.statUnalignedNodes.numNodes++;
      s.statUnalignedNodes.nodeSAH += dt*A;
      s.depth++;
    }
    else if (node.isAlignedNodeMB())
    {
      AlignedNodeMB* n = node.alignedNodeMB();
      for (size_t i=0; i<N; i++) {
        if (n->child(i) == BVH::emptyNode) continue;
<<<<<<< HEAD
        childrenAlignedNodesMB++;
        const float Ai = max(0.0f,n->expectedHalfArea(i));
        size_t cdepth; statistics(n->child(i),Ai,cdepth); 
        depth=max(depth,cdepth);
      }
      depth++;
    }
    else if (node.isAlignedNodeMB4D())
    {
      numAlignedNodesMB4D++;
      AlignedNodeMB4D* n = node.alignedNodeMB4D();
      bvhSAH += A*travCostAligned;
      
      depth = 0;
      for (size_t i=0; i<N; i++) {
        if (n->child(i) == BVH::emptyNode) continue;
        childrenAlignedNodesMB4D++;
        const float Ai = max(0.0f,n->expectedHalfArea(i));
        size_t cdepth; statistics(n->child(i),Ai,cdepth); 
        depth=max(depth,cdepth);
=======
        s.statAlignedNodesMB.numChildren++;
        const double Ai = max(0.0f,halfArea(n->extend0(i)));
        s = s + statistics(n->child(i),Ai,t0t1);
>>>>>>> 0917033d
      }
      s.statAlignedNodesMB.numNodes++;
      s.statAlignedNodesMB.nodeSAH += dt*A;
      s.depth++;
    }
    else if (node.isUnalignedNodeMB())
    {
      UnalignedNodeMB* n = node.unalignedNodeMB();
      for (size_t i=0; i<N; i++) {
        if (n->child(i) == BVH::emptyNode) continue;
        s.statUnalignedNodesMB.numChildren++;
        const double Ai = max(0.0f,halfArea(n->extend0(i)));
        s = s + statistics(n->child(i),Ai,t0t1); 
      }
      s.statUnalignedNodesMB.numNodes++;
      s.statUnalignedNodesMB.nodeSAH += dt*A;
      s.depth++;
    }
    else if (node.isTransformNode())
    {
      s.statTransformNodes.numNodes++;
      s.statTransformNodes.nodeSAH += dt*A;
      s.depth++;
    }
    else if (node.isTimeSplitNode())
    {
      numAlignedNodesMB++;
      TimeSplitNode* n = node.timeSplitNode();
      bvhSAH += A*travCostAligned;
      
      depth = 0;
      for (size_t i=0; i<N; i++) {
        if (n->child(i) == BVH::emptyNode) continue;
        childrenTimeSplitNodes++;
        const float Ai = 0.0f;//max(0.0f,n->expectedHalfArea(i));
        size_t cdepth; statistics(n->child(i),Ai,cdepth); 
        depth=max(depth,cdepth);
      }
      depth++;
    }
    else if (node.isQuantizedNode())
    {
      QuantizedNode* n = node.quantizedNode();
      for (size_t i=0; i<N; i++) {
        if (n->child(i) == BVH::emptyNode) continue;
        s.statQuantizedNodes.numChildren++;
        const double Ai = max(0.0f,halfArea(n->extend(i)));
        s = s + statistics(n->child(i),Ai,t0t1); 
      }
      s.statQuantizedNodes.numNodes++;
      s.statQuantizedNodes.nodeSAH += dt*A;
      s.depth++;
    }
    else if (node.isLeaf())
    {
      size_t num; const char* tri = node.leaf(num);
      if (num)
      {
        for (size_t i=0; i<num; i++) {
          s.statLeaf.numPrims += bvh->primTy.size(tri+i*bvh->primTy.bytes);
        }
        s.statLeaf.numLeaves++;
        s.statLeaf.numPrimBlocks += num;
        s.statLeaf.leafSAH += dt*A*num;
      }
    }
    else {
      throw std::runtime_error("not supported node type in bvh_statistics");
    }
    return s;
  } 

#if defined(__AVX__)
  template class BVHNStatistics<8>;
#else
  template class BVHNStatistics<4>;
#endif
}<|MERGE_RESOLUTION|>--- conflicted
+++ resolved
@@ -21,22 +21,9 @@
   template<int N>
   BVHNStatistics<N>::BVHNStatistics (BVH* bvh) : bvh(bvh)
   {
-<<<<<<< HEAD
-    numAlignedNodes = numUnalignedNodes = 0;
-    numAlignedNodesMB = numAlignedNodesMB4D = numUnalignedNodesMB = 0;
-    numTransformNodes = numTimeSplitNodes = numQuantizedNodes = 0;
-    numLeaves = numPrims = numPrimBlocks = depth = 0;
-    childrenAlignedNodes = childrenUnalignedNodes = 0;
-    childrenAlignedNodesMB = childrenAlignedNodesMB4D = childrenUnalignedNodesMB = 0;
-    childrenQuantizedNodes = childrenTimeSplitNodes = 0;
-    bvhSAH = 0.0f; leafSAH = 0.0f;
-    float A = max(0.0f,halfArea(bvh->getBounds()));
-    if (bvh->msmblur) {
-=======
     double A = max(0.0f,halfArea(bvh->getBounds()));
     if (bvh->msmblur) 
     {
->>>>>>> 0917033d
       NodeRef* roots = (NodeRef*)(size_t)bvh->root;
       for (size_t i=0; i<bvh->numTimeSteps-1; i++) {
         const BBox1f t0t1(float(i+0)/float(bvh->numTimeSteps-1),
@@ -51,116 +38,6 @@
   }
   
   template<int N>
-<<<<<<< HEAD
-  size_t BVHNStatistics<N>::bytesUsed() const
-  {
-    size_t bytesAlignedNodes = numAlignedNodes*sizeof(AlignedNode);
-    size_t bytesUnalignedNodes = numUnalignedNodes*sizeof(UnalignedNode);
-    size_t bytesAlignedNodesMB = numAlignedNodesMB*sizeof(AlignedNodeMB);
-    size_t bytesAlignedNodesMB4D = numAlignedNodesMB4D*sizeof(AlignedNodeMB4D);
-    size_t bytesUnalignedNodesMB = numUnalignedNodesMB*sizeof(UnalignedNodeMB);
-    size_t bytesTransformNodes = numTransformNodes*sizeof(TransformNode);
-    size_t bytesTimeSplitNodes = numTimeSplitNodes*sizeof(TimeSplitNode);
-    size_t bytesQuantizedNodes = numQuantizedNodes*sizeof(QuantizedNode);
-    size_t bytesPrims  = numPrimBlocks*bvh->primTy.bytes;
-    size_t numVertices = bvh->numVertices;
-    size_t bytesVertices = numVertices*sizeof(Vec3fa); 
-    return bytesAlignedNodes+bytesUnalignedNodes+bytesAlignedNodesMB+bytesAlignedNodesMB4D+bytesUnalignedNodesMB+bytesTransformNodes+bytesTimeSplitNodes+bytesQuantizedNodes+bytesPrims+bytesVertices;
-  }
-  
-  template<int N>
-  std::string BVHNStatistics<N>::str()
-  {
-    std::ostringstream stream;
-    size_t bytesAlignedNodes = numAlignedNodes*sizeof(AlignedNode);
-    size_t bytesUnalignedNodes = numUnalignedNodes*sizeof(UnalignedNode);
-    size_t bytesAlignedNodesMB = numAlignedNodesMB*sizeof(AlignedNodeMB);
-    size_t bytesAlignedNodesMB4D = numAlignedNodesMB4D*sizeof(AlignedNodeMB4D);
-    size_t bytesUnalignedNodesMB = numUnalignedNodesMB*sizeof(UnalignedNodeMB);
-    size_t bytesTransformNodes = numTransformNodes*sizeof(TransformNode);
-    size_t bytesTimeSplitNodes = numTimeSplitNodes*sizeof(TimeSplitNode);
-    size_t bytesQuantizedNodes = numQuantizedNodes*sizeof(QuantizedNode);
-    size_t bytesPrims  = numPrimBlocks*bvh->primTy.bytes;
-    size_t numVertices = bvh->numVertices;
-    size_t bytesVertices = numVertices*sizeof(Vec3fa); 
-    size_t bytesTotal = bytesAlignedNodes+bytesUnalignedNodes+bytesAlignedNodesMB+bytesAlignedNodesMB4D+bytesUnalignedNodesMB+bytesTransformNodes+bytesQuantizedNodes+bytesPrims+bytesVertices;
-    //size_t bytesTotalAllocated = bvh->alloc.bytes();
-    stream.setf(std::ios::fixed, std::ios::floatfield);
-    stream << "  primitives = " << bvh->numPrimitives << ", vertices = " << bvh->numVertices << std::endl;
-    stream.precision(4);
-    stream << "  sah = " << bvhSAH+leafSAH << " (" << bvhSAH << " + " << leafSAH << ")";
-    stream.setf(std::ios::fixed, std::ios::floatfield);
-    stream.precision(1);
-    stream << ", depth = " << depth << std::endl;
-    stream << "  used = " << bytesTotal/1E6 << " MB, perPrimitive = " << double(bytesTotal)/double(bvh->numPrimitives) << " B" << std::endl;
-    stream.precision(1);
-    if (numAlignedNodes) {
-      stream << "  alignedNodes = "  << numAlignedNodes << " "
-             << "(" << 100.0*double(childrenAlignedNodes)/double(N*numAlignedNodes) << "% filled) "
-	     << "(" << bytesAlignedNodes/1E6  << " MB) " 
-	     << "(" << 100.0*double(bytesAlignedNodes)/double(bytesTotal) << "% of total)"
-	     << std::endl;
-    }
-    if (numUnalignedNodes) {
-      stream << "  unalignedNodes = "  << numUnalignedNodes << " "
-             << "(" << 100.0*double(childrenUnalignedNodes)/double(N*numUnalignedNodes) << "% filled) "
-	     << "(" << bytesUnalignedNodes/1E6  << " MB) " 
-	     << "(" << 100.0*double(bytesUnalignedNodes)/double(bytesTotal) << "% of total)"
-	     << std::endl;
-    }
-    if (numAlignedNodesMB) {
-      stream << "  alignedNodesMB = "  << numAlignedNodesMB << " "
-             << "(" << 100.0*double(childrenAlignedNodesMB)/double(N*numAlignedNodesMB) << "% filled) "
-	     << "(" << bytesAlignedNodesMB/1E6  << " MB) " 
-	     << "(" << 100.0*double(bytesAlignedNodesMB)/double(bytesTotal) << "% of total)"
-	     << std::endl;
-    }
-    if (numAlignedNodesMB4D) {
-      stream << "  alignedNodesMB4D = "  << numAlignedNodesMB4D << " "
-             << "(" << 100.0*double(childrenAlignedNodesMB4D)/double(N*numAlignedNodesMB4D) << "% filled) "
-	     << "(" << bytesAlignedNodesMB4D/1E6  << " MB) " 
-	     << "(" << 100.0*double(bytesAlignedNodesMB4D)/double(bytesTotal) << "% of total)"
-	     << std::endl;
-    }
-    if (numUnalignedNodesMB) {
-      stream << "  unalignedNodesMB = "  << numUnalignedNodesMB << " "
-             << "(" << 100.0*double(childrenUnalignedNodesMB)/double(N*numUnalignedNodesMB) << "% filled) "
-	     << "(" << bytesUnalignedNodesMB/1E6  << " MB) " 
-	     << "(" << 100.0*double(bytesUnalignedNodesMB)/double(bytesTotal) << "% of total)"
-	     << std::endl;
-    }
-    if (numTransformNodes) {
-      stream << "  transformNodes = "  << numTransformNodes << " "
-	     << "(" << bytesTransformNodes/1E6  << " MB) " 
-	     << "(" << 100.0*double(bytesTransformNodes)/double(bytesTotal) << "% of total)"
-	     << std::endl;
-    }
-    if (numTimeSplitNodes) {
-      stream << "  timeSplitNodes = "  << numTimeSplitNodes << " "
-             << "(" << 100.0*double(childrenTimeSplitNodes)/double(N*numTimeSplitNodes) << "% filled) "
-	     << "(" << bytesTimeSplitNodes/1E6  << " MB) " 
-	     << "(" << 100.0*double(bytesTimeSplitNodes)/double(bytesTotal) << "% of total)"
-	     << std::endl;
-    }
-    if (numQuantizedNodes) {
-      stream << "  quantizedNodes = "  << numQuantizedNodes << " "
-             << "(" << 100.0*double(childrenQuantizedNodes)/double(N*numQuantizedNodes) << "% filled) "
-	     << "(" << bytesQuantizedNodes/1E6  << " MB) " 
-	     << "(" << 100.0*double(bytesQuantizedNodes)/double(bytesTotal) << "% of total)"
-	     << std::endl;
-    }
-
-    stream << "  leaves = " << numLeaves << " "
-           << "(" << bytesPrims/1E6  << " MB) "
-           << "(" << 100.0*double(bytesPrims)/double(bytesTotal) << "% of total)"
-           << "(" << 100.0*double(numPrims)/double(bvh->primTy.blockSize*numPrimBlocks) << "% used)" 
-           << std::endl;
-    stream << "  vertices = " << numVertices << " "
-           << "(" << bytesVertices/1E6 << " MB) " 
-           << "(" << 100.0*double(bytesVertices)/double(bytesTotal) << "% of total) "
-           << "(" << 100.0*12.0f/float(sizeof(Vec3fa)) << "% used)" 
-           << std::endl;
-=======
   std::string BVHNStatistics<N>::str()
   {
     std::ostringstream stream;
@@ -176,10 +53,11 @@
     if (stat.statAlignedNodes.numNodes    ) stream << "  alignedNodes     : "  << stat.statAlignedNodes.toString(bvh,totalSAH,totalBytes) << std::endl;
     if (stat.statUnalignedNodes.numNodes  ) stream << "  unaligneddNodes  : "  << stat.statUnalignedNodes.toString(bvh,totalSAH,totalBytes) << std::endl;
     if (stat.statAlignedNodesMB.numNodes  ) stream << "  alignedNodesMB   : "  << stat.statAlignedNodesMB.toString(bvh,totalSAH,totalBytes) << std::endl;
+    if (stat.statAlignedNodesMB4D.numNodes) stream << "  alignedNodesMB4D : "  << stat.statAlignedNodesMB4D.toString(bvh,totalSAH,totalBytes) << std::endl;
     if (stat.statUnalignedNodesMB.numNodes) stream << "  unaligneddNodesMB: "  << stat.statUnalignedNodesMB.toString(bvh,totalSAH,totalBytes) << std::endl;
     if (stat.statTransformNodes.numNodes  ) stream << "  transformNodes   : "  << stat.statTransformNodes.toString(bvh,totalSAH,totalBytes) << std::endl;
+    if (stat.statTimeSplitNodes.numNodes  ) stream << "  timeSplitNodes   : "  << stat.statTimeSplitNodes.toString(bvh,totalSAH,totalBytes) << std::endl;
     if (stat.statQuantizedNodes.numNodes  ) stream << "  quantizedNodes   : "  << stat.statQuantizedNodes.toString(bvh,totalSAH,totalBytes) << std::endl;
->>>>>>> 0917033d
     return stream.str();
   }
   
@@ -219,35 +97,27 @@
       AlignedNodeMB* n = node.alignedNodeMB();
       for (size_t i=0; i<N; i++) {
         if (n->child(i) == BVH::emptyNode) continue;
-<<<<<<< HEAD
-        childrenAlignedNodesMB++;
-        const float Ai = max(0.0f,n->expectedHalfArea(i));
-        size_t cdepth; statistics(n->child(i),Ai,cdepth); 
-        depth=max(depth,cdepth);
+        s.statAlignedNodesMB.numChildren++;
+        const double Ai = max(0.0f,n->expectedHalfArea(i,t0t1));
+        s = s + statistics(n->child(i),Ai,t0t1);
       }
-      depth++;
+      s.statAlignedNodesMB.numNodes++;
+      s.statAlignedNodesMB.nodeSAH += dt*A;
+      s.depth++;
     }
     else if (node.isAlignedNodeMB4D())
     {
-      numAlignedNodesMB4D++;
       AlignedNodeMB4D* n = node.alignedNodeMB4D();
-      bvhSAH += A*travCostAligned;
-      
-      depth = 0;
       for (size_t i=0; i<N; i++) {
         if (n->child(i) == BVH::emptyNode) continue;
-        childrenAlignedNodesMB4D++;
-        const float Ai = max(0.0f,n->expectedHalfArea(i));
-        size_t cdepth; statistics(n->child(i),Ai,cdepth); 
-        depth=max(depth,cdepth);
-=======
-        s.statAlignedNodesMB.numChildren++;
-        const double Ai = max(0.0f,halfArea(n->extend0(i)));
-        s = s + statistics(n->child(i),Ai,t0t1);
->>>>>>> 0917033d
+        s.statAlignedNodesMB4D.numChildren++;
+        const BBox1f t0t1i = intersect(t0t1,n->timeRange(i));
+        assert(!t0t1i.isEmpty());
+        const double Ai = n->AlignedNodeMB::expectedHalfArea(i,t0t1i);
+        s = s + statistics(n->child(i),Ai,t0t1i);
       }
-      s.statAlignedNodesMB.numNodes++;
-      s.statAlignedNodesMB.nodeSAH += dt*A;
+      s.statAlignedNodesMB4D.numNodes++;
+      s.statAlignedNodesMB4D.nodeSAH += dt*A;
       s.depth++;
     }
     else if (node.isUnalignedNodeMB())
@@ -271,19 +141,17 @@
     }
     else if (node.isTimeSplitNode())
     {
-      numAlignedNodesMB++;
       TimeSplitNode* n = node.timeSplitNode();
-      bvhSAH += A*travCostAligned;
-      
-      depth = 0;
       for (size_t i=0; i<N; i++) {
         if (n->child(i) == BVH::emptyNode) continue;
-        childrenTimeSplitNodes++;
-        const float Ai = 0.0f;//max(0.0f,n->expectedHalfArea(i));
-        size_t cdepth; statistics(n->child(i),Ai,cdepth); 
-        depth=max(depth,cdepth);
+        s.statTimeSplitNodes.numChildren++;
+        const BBox1f t0t1i = intersect(t0t1,n->timeRange(i));
+        assert(!t0t1i.isEmpty());
+        s = s + statistics(n->child(i),A,t0t1i);
       }
-      depth++;
+      s.statTimeSplitNodes.numNodes++;
+      s.statTimeSplitNodes.nodeSAH += dt*A;
+      s.depth++;
     }
     else if (node.isQuantizedNode())
     {
