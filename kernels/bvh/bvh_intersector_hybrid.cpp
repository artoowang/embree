// ======================================================================== //
// Copyright 2009-2017 Intel Corporation                                    //
//                                                                          //
// Licensed under the Apache License, Version 2.0 (the "License");          //
// you may not use this file except in compliance with the License.         //
// You may obtain a copy of the License at                                  //
//                                                                          //
//     http://www.apache.org/licenses/LICENSE-2.0                           //
//                                                                          //
// Unless required by applicable law or agreed to in writing, software      //
// distributed under the License is distributed on an "AS IS" BASIS,        //
// WITHOUT WARRANTIES OR CONDITIONS OF ANY KIND, either express or implied. //
// See the License for the specific language governing permissions and      //
// limitations under the License.                                           //
// ======================================================================== //

#include "bvh_intersector_hybrid.h"
#include "bvh_intersector_single.h"
#include "bvh_intersector_node.h"

#include "../geometry/intersector_iterators.h"
#include "../geometry/triangle_intersector.h"
#include "../geometry/trianglev_intersector.h"
#include "../geometry/trianglev_mb_intersector.h"
#include "../geometry/trianglei_intersector.h"
#include "../geometry/trianglei_mb_intersector.h"
#include "../geometry/quadv_intersector.h"
#include "../geometry/quadi_intersector.h"
#include "../geometry/quadi_mb_intersector.h"
#include "../geometry/bezier1v_intersector.h"
#include "../geometry/bezier1i_intersector.h"
#include "../geometry/linei_intersector.h"
#include "../geometry/subdivpatch1eager_intersector.h"
#include "../geometry/subdivpatch1cached_intersector.h"
#include "../geometry/object_intersector.h"

#define SWITCH_DURING_DOWN_TRAVERSAL 1
#define FORCE_SINGLE_MODE 0

namespace embree
{
  namespace isa
  {
    template<int N, int K, int types, bool robust, typename PrimitiveIntersectorK, bool single>
    void BVHNIntersectorKHybrid<N,K,types,robust,PrimitiveIntersectorK,single>::intersect(vint<K>* __restrict__ valid_i, BVH* __restrict__ bvh, RayK<K>& __restrict__ ray, IntersectContext* context)
    {
      /* filter out invalid rays */
      vbool<K> valid = *valid_i == -1;
#if defined(EMBREE_IGNORE_INVALID_RAYS)
      valid &= ray.valid();
#endif

      /* return if there are no valid rays */
      const size_t valid_bits = movemask(valid);
      if (unlikely(valid_bits == 0)) return;

      /* verify correct input */
      assert(all(valid,ray.valid()));
      assert(all(valid,ray.tnear >= 0.0f));
      assert(!(types & BVH_MB) || all(valid,(ray.time >= 0.0f) & (ray.time <= 1.0f)));

      /* if the rays belong to different time segments, immediately switch to single ray traversal */
      Precalculations pre(valid,ray);
      const size_t valid_first = __bsf(valid_bits);
<<<<<<< HEAD
      if (unlikely((types & BVH_MB) && bvh->multiRoot
                   || (types == BVH_AN2_AN4D_UN2))) // FIXME: for some reason msmblur hair performs bad with hybrid traversal
=======
      if (unlikely((types & BVH_MB) && (movemask(pre.itime() == pre.itime(valid_first)) != valid_bits)))
>>>>>>> c4343510
      {
        intersectSingle(valid, bvh, pre, ray, context);
        AVX_ZERO_UPPER();
        return;
      }
      
      /* load ray */
      Vec3vfK ray_org = ray.org;
      Vec3vfK ray_dir = ray.dir;
      vfloat<K> ray_tnear = max(ray.tnear,0.0f);
      vfloat<K> ray_tfar  = max(ray.tfar ,0.0f);
      const Vec3vfK rdir = rcp_safe(ray_dir);
      const Vec3vfK org(ray_org), org_rdir = org * rdir;
      ray_tnear = select(valid,ray_tnear,vfloat<K>(pos_inf));
      ray_tfar  = select(valid,ray_tfar ,vfloat<K>(neg_inf));
      const vfloat<K> inf = vfloat<K>(pos_inf);

      /* compute near/far per ray */
      Vec3viK nearXYZ;
#if FORCE_SINGLE_MODE == 0
      if (single)
#endif
      {
        nearXYZ.x = select(rdir.x >= 0.0f,vint<K>(0*(int)sizeof(vfloat<N>)),vint<K>(1*(int)sizeof(vfloat<N>)));
        nearXYZ.y = select(rdir.y >= 0.0f,vint<K>(2*(int)sizeof(vfloat<N>)),vint<K>(3*(int)sizeof(vfloat<N>)));
        nearXYZ.z = select(rdir.z >= 0.0f,vint<K>(4*(int)sizeof(vfloat<N>)),vint<K>(5*(int)sizeof(vfloat<N>)));
      }

      /* determine switch threshold based on flags */
      const size_t switchThreshold = (context->user && isCoherent(context->user->flags)) ? 2 : switchThresholdIncoherent;

      /* allocate stack and push root node */
      vfloat<K> stack_near[stackSizeChunk];
      NodeRef stack_node[stackSizeChunk];
      stack_node[0] = BVH::invalidNode;
      stack_near[0] = inf;
      stack_node[1] = bvh->template getRoot<types>(ray, valid_first);
      stack_near[1] = ray_tnear; 
      NodeRef* stackEnd MAYBE_UNUSED = stack_node+stackSizeChunk;
      NodeRef* __restrict__ sptr_node = stack_node + 2;
      vfloat<K>* __restrict__ sptr_near = stack_near + 2;

      while (1) pop:
      {
        /* pop next node from stack */
        assert(sptr_node > stack_node);
        sptr_node--;
        sptr_near--;
        NodeRef cur = *sptr_node;
        if (unlikely(cur == BVH::invalidNode)) {
          assert(sptr_node == stack_node);
          break;
        }
        
        /* cull node if behind closest hit point */
        vfloat<K> curDist = *sptr_near;
        const vbool<K> active = curDist < ray_tfar;
        if (unlikely(none(active)))
          continue;

        /* switch to single ray traversal */
#if (!defined(__WIN32__) || defined(__X86_64__)) && defined(__SSE4_2__)
#if FORCE_SINGLE_MODE == 0
        if (single)
#endif
        {
          size_t bits = movemask(active);
#if FORCE_SINGLE_MODE == 0
          if (unlikely(__popcnt(bits) <= switchThreshold)) 
#endif
          {
            for (size_t i=__bsf(bits); bits!=0; bits=__btc(bits,i), i=__bsf(bits)) {
              BVHNIntersectorKSingle<N,K,types,robust,PrimitiveIntersectorK>::intersect1(bvh, cur, i, pre, ray, ray_org, ray_dir, rdir, ray_tnear, ray_tfar, nearXYZ, context);
            }
            ray_tfar = min(ray_tfar,ray.tfar);
            continue;
          }
        }
#endif
        while (likely(!cur.isLeaf()))
        {
          /* process nodes */
          const vbool<K> valid_node = ray_tfar > curDist
          STAT(valid_node);
          STAT3(normal.trav_nodes,1,popcnt(valid_node),K);
          const NodeRef nodeRef = cur;
          const BaseNode* __restrict__ const node = nodeRef.baseNode(types);

          /* set cur to invalid */
          cur = BVH::emptyNode;
          curDist = pos_inf;

          for (unsigned i=0; i<N; i++)
          {
            const NodeRef child = node->children[i];
            if (unlikely(child == BVH::emptyNode)) break;
            vfloat<K> lnearP;
<<<<<<< HEAD
            vbool<K> lhit(false);
            BVHNNodeIntersectorK<N,K,types,robust>::intersect(nodeRef,i,org,ray_dir,rdir,org_rdir,ray_tnear,ray_tfar,ray.time,lnearP,lhit);
=======
            vbool<K> lhit(valid_node);
            BVHNNodeIntersectorK<N,K,types,robust>::intersect(nodeRef,i,org,ray_dir,rdir,org_rdir,ray_tnear,ray_tfar,pre.ftime(),lnearP,lhit);
>>>>>>> c4343510

            /* if we hit the child we choose to continue with that child if it
               is closer than the current next child, or we push it onto the stack */
            if (likely(any(lhit)))
            {
              assert(sptr_node < stackEnd);
              assert(child != BVH::emptyNode);
              const vfloat<K> childDist = select(lhit,lnearP,inf);

              /* push cur node onto stack and continue with hit child */
              if (any(childDist < curDist))
              {
                if (likely(cur != BVH::emptyNode)) {
                  *sptr_node = cur; sptr_node++;
                  *sptr_near = curDist; sptr_near++;
                }
                curDist = childDist;
                cur = child;
              }

              /* push hit child onto stack */
              else {
                *sptr_node = child; sptr_node++;
                *sptr_near = childDist; sptr_near++;
              }
            }
          }
          if (unlikely(cur == BVH::emptyNode))
            goto pop;

#if SWITCH_DURING_DOWN_TRAVERSAL == 1
          if (single)
          {
            // seems to be the best place for testing utilization
            if (unlikely(popcnt(ray_tfar > curDist) <= switchThreshold))
            {
              *sptr_node++ = cur;
              *sptr_near++ = curDist;
              goto pop;
            }
          }
#endif
	}
        
        /* return if stack is empty */
        if (unlikely(cur == BVH::invalidNode)) {
          assert(sptr_node == stack_node);
          break;
        }
        
        /* intersect leaf */
        assert(cur != BVH::emptyNode);
        const vbool<K> valid_leaf = ray_tfar > curDist;
        STAT3(normal.trav_leaves,1,popcnt(valid_leaf),K);
        size_t items; const Primitive* prim = (Primitive*) cur.leaf(items);

        size_t lazy_node = 0;
        PrimitiveIntersectorK::intersect(valid_leaf,pre,ray,context,prim,items,lazy_node);
        ray_tfar = select(valid_leaf,ray.tfar,ray_tfar);

        if (unlikely(lazy_node)) {
          *sptr_node = lazy_node; sptr_node++;
          *sptr_near = neg_inf;   sptr_near++;
        }
      }

      AVX_ZERO_UPPER();
    }

    template<int N, int K, int types, bool robust, typename PrimitiveIntersectorK, bool single>
    void BVHNIntersectorKHybrid<N,K,types,robust,PrimitiveIntersectorK,single>::intersectSingle(const vbool<K>& __restrict__ valid, BVH* __restrict__ bvh, Precalculations& __restrict__ pre, RayK<K>& __restrict__ ray, IntersectContext* context)
    {
      /* load ray */
      Vec3vfK ray_org = ray.org;
      Vec3vfK ray_dir = ray.dir;
      vfloat<K> ray_tnear = max(ray.tnear,0.0f);
      vfloat<K> ray_tfar  = max(ray.tfar ,0.0f);
      const Vec3vfK rdir = rcp_safe(ray_dir);
      ray_tnear = select(valid,ray_tnear,vfloat<K>(pos_inf));
      ray_tfar  = select(valid,ray_tfar ,vfloat<K>(neg_inf));

      /* compute near/far per ray */
      Vec3viK nearXYZ;
      nearXYZ.x = select(rdir.x >= 0.0f,vint<K>(0*(int)sizeof(vfloat<N>)),vint<K>(1*(int)sizeof(vfloat<N>)));
      nearXYZ.y = select(rdir.y >= 0.0f,vint<K>(2*(int)sizeof(vfloat<N>)),vint<K>(3*(int)sizeof(vfloat<N>)));
      nearXYZ.z = select(rdir.z >= 0.0f,vint<K>(4*(int)sizeof(vfloat<N>)),vint<K>(5*(int)sizeof(vfloat<N>)));

      /* iterates over all rays in the packet using single ray traversal */
      size_t bits = movemask(valid);
      for (size_t i=__bsf(bits); bits!=0; bits=__btc(bits,i), i=__bsf(bits)) {
        BVHNIntersectorKSingle<N,K,types,robust,PrimitiveIntersectorK>::intersect1(bvh, bvh->template getRoot<types>(ray,i), i, pre, ray, ray_org, ray_dir, rdir, ray_tnear, ray_tfar, nearXYZ, context);
      }
    }

    // ===================================================================================================================================================================
    // ===================================================================================================================================================================
    // ===================================================================================================================================================================

    template<int N, int K, int types, bool robust, typename PrimitiveIntersectorK, bool single>
    void BVHNIntersectorKHybrid<N,K,types,robust,PrimitiveIntersectorK,single>::occluded(vint<K>* __restrict__ valid_i, BVH* __restrict__ bvh, RayK<K>& __restrict__ ray, IntersectContext* context)
    {
      /* filter out already occluded and invalid rays */
      vbool<K> valid = (*valid_i == -1) & (ray.geomID != 0);
#if defined(EMBREE_IGNORE_INVALID_RAYS)
      valid &= ray.valid();
#endif

      /* return if there are no valid rays */
      const size_t valid_bits = movemask(valid);
      if (unlikely(valid_bits == 0)) return;

      /* verify correct input */
      assert(all(valid,ray.valid()));
      assert(all(valid,ray.tnear >= 0.0f));
      assert(!(types & BVH_MB) || all(valid,(ray.time >= 0.0f) & (ray.time <= 1.0f)));

      /* if the rays belong to different time segments, immediately switch to single ray traversal */
      Precalculations pre(valid,ray);
      const size_t valid_first = __bsf(valid_bits);
<<<<<<< HEAD
      if (unlikely((types & BVH_MB) && bvh->multiRoot
                   || (types == BVH_AN2_AN4D_UN2))) // FIXME: for some reason msmblur hair performs bad with hybrid traversal
=======
      if (unlikely((types & BVH_MB) && (movemask(pre.itime() == pre.itime(valid_first)) != valid_bits)))
>>>>>>> c4343510
      {
        occludedSingle(valid, bvh, pre, ray, context);
        AVX_ZERO_UPPER();
        return;
      }

      /* load ray */
      vbool<K> terminated = !valid;
      Vec3vfK ray_org = ray.org, ray_dir = ray.dir;
      vfloat<K> ray_tnear = max(ray.tnear,0.0f);
      vfloat<K> ray_tfar  = max(ray.tfar ,0.0f);
      const Vec3vfK rdir = rcp_safe(ray_dir);
      const Vec3vfK org(ray_org), org_rdir = org * rdir;
      ray_tnear = select(valid,ray_tnear,vfloat<K>(pos_inf));
      ray_tfar  = select(valid,ray_tfar ,vfloat<K>(neg_inf));
      const vfloat<K> inf = vfloat<K>(pos_inf);

      /* compute near/far per ray */
      Vec3viK nearXYZ;
      if (single)
      {
        nearXYZ.x = select(rdir.x >= 0.0f,vint<K>(0*(int)sizeof(vfloat<N>)),vint<K>(1*(int)sizeof(vfloat<N>)));
        nearXYZ.y = select(rdir.y >= 0.0f,vint<K>(2*(int)sizeof(vfloat<N>)),vint<K>(3*(int)sizeof(vfloat<N>)));
        nearXYZ.z = select(rdir.z >= 0.0f,vint<K>(4*(int)sizeof(vfloat<N>)),vint<K>(5*(int)sizeof(vfloat<N>)));
      }

      /* determine switch threshold based on flags */
      const size_t switchThreshold = (context->user && isCoherent(context->user->flags)) ? 2 : switchThresholdIncoherent;

      /* allocate stack and push root node */
      vfloat<K> stack_near[stackSizeChunk];
      NodeRef stack_node[stackSizeChunk];
      stack_node[0] = BVH::invalidNode;
      stack_near[0] = inf;
      stack_node[1] = bvh->template getRoot<types>(ray, valid_first);
      stack_near[1] = ray_tnear; 
      NodeRef* stackEnd MAYBE_UNUSED = stack_node+stackSizeChunk;
      NodeRef* __restrict__ sptr_node = stack_node + 2;
      vfloat<K>* __restrict__ sptr_near = stack_near + 2;
      
      while (1) pop:
      {
        /* pop next node from stack */
        assert(sptr_node > stack_node);
        sptr_node--;
        sptr_near--;
        NodeRef cur = *sptr_node;
        if (unlikely(cur == BVH::invalidNode)) {
          assert(sptr_node == stack_node);
          break;
        }

        /* cull node if behind closest hit point */
        vfloat<K> curDist = *sptr_near;
        const vbool<K> active = curDist < ray_tfar;
        if (unlikely(none(active))) 
          continue;
        
        /* switch to single ray traversal */
#if (!defined(__WIN32__) || defined(__X86_64__)) && defined(__SSE4_2__)
        if (single)
        {
          size_t bits = movemask(active);
          if (unlikely(__popcnt(bits) <= switchThreshold)) {
            for (size_t i=__bsf(bits); bits!=0; bits=__btc(bits,i), i=__bsf(bits)) {
              if (BVHNIntersectorKSingle<N,K,types,robust,PrimitiveIntersectorK>::occluded1(bvh,cur,i,pre,ray,ray_org,ray_dir,rdir,ray_tnear,ray_tfar,nearXYZ,context))
                set(terminated, i);
            }
            if (all(terminated)) break;
            ray_tfar = select(terminated,vfloat<K>(neg_inf),ray_tfar);
            continue;
          }
        }
#endif
                
        while (likely(!cur.isLeaf()))
        {
          /* process nodes */
          const vbool<K> valid_node = ray_tfar > curDist
          STAT(valid_node);
          STAT3(shadow.trav_nodes,1,popcnt(valid_node),K);
          const NodeRef nodeRef = cur;
          const BaseNode* __restrict__ const node = nodeRef.baseNode(types);

          /* set cur to invalid */
          cur = BVH::emptyNode;
          curDist = pos_inf;

          for (unsigned i=0; i<N; i++)
          {
            const NodeRef child = node->children[i];
            if (unlikely(child == BVH::emptyNode)) break;
            vfloat<K> lnearP;
<<<<<<< HEAD
            vbool<K> lhit(false);
            BVHNNodeIntersectorK<N,K,types,robust>::intersect(nodeRef,i,org,ray_dir,rdir,org_rdir,ray_tnear,ray_tfar,ray.time,lnearP,lhit);
=======
            vbool<K> lhit(valid_node);
            BVHNNodeIntersectorK<N,K,types,robust>::intersect(nodeRef,i,org,ray_dir,rdir,org_rdir,ray_tnear,ray_tfar,pre.ftime(),lnearP,lhit);
>>>>>>> c4343510

            /* if we hit the child we choose to continue with that child if it
               is closer than the current next child, or we push it onto the stack */
            if (likely(any(lhit)))
            {
              assert(sptr_node < stackEnd);
              assert(child != BVH::emptyNode);
              const vfloat<K> childDist = select(lhit,lnearP,inf);

              /* push cur node onto stack and continue with hit child */
              if (any(childDist < curDist))
              {
                if (likely(cur != BVH::emptyNode)) {
                  *sptr_node = cur; sptr_node++;
                  *sptr_near = curDist; sptr_near++;
                }
                curDist = childDist;
                cur = child;
              }

              /* push hit child onto stack */
              else {
                *sptr_node = child; sptr_node++;
                *sptr_near = childDist; sptr_near++;
              }
            }
          }
          if (unlikely(cur == BVH::emptyNode))
            goto pop;

#if SWITCH_DURING_DOWN_TRAVERSAL == 1
          if (single)
          {
            // seems to be the best place for testing utilization
            if (unlikely(popcnt(ray_tfar > curDist) <= switchThreshold))
            {
              *sptr_node++ = cur;
              *sptr_near++ = curDist;
              goto pop;
            }
          }
#endif
	}
        
        /* return if stack is empty */
        if (unlikely(cur == BVH::invalidNode)) {
          assert(sptr_node == stack_node);
          break;
        }

        
        /* intersect leaf */
        assert(cur != BVH::emptyNode);
        STAT(const vbool<K> valid_leaf = ray_tfar > curDist);
        STAT3(shadow.trav_leaves,1,popcnt(valid_leaf),K);
        size_t items; const Primitive* prim = (Primitive*) cur.leaf(items);

        size_t lazy_node = 0;
        terminated |= PrimitiveIntersectorK::occluded(!terminated,pre,ray,context,prim,items,lazy_node);
        if (all(terminated)) break;
        ray_tfar = select(terminated,vfloat<K>(neg_inf),ray_tfar);

        if (unlikely(lazy_node)) {
          *sptr_node = lazy_node; sptr_node++;
          *sptr_near = neg_inf;   sptr_near++;
        }
      }
      vint<K>::store(valid & terminated,&ray.geomID,0);
      AVX_ZERO_UPPER();
    }

    template<int N, int K, int types, bool robust, typename PrimitiveIntersectorK, bool single>
    void BVHNIntersectorKHybrid<N,K,types,robust,PrimitiveIntersectorK,single>::occludedSingle(const vbool<K>& __restrict__ valid, BVH* __restrict__ bvh, Precalculations& __restrict__ pre, RayK<K>& __restrict__ ray, IntersectContext* context)
    {
      /* load ray */
      vbool<K> terminated = !valid;
      Vec3vfK ray_org = ray.org, ray_dir = ray.dir;
      vfloat<K> ray_tnear = max(ray.tnear,0.0f);
      vfloat<K> ray_tfar  = max(ray.tfar ,0.0f);
      const Vec3vfK rdir = rcp_safe(ray_dir);
      ray_tnear = select(valid,ray_tnear,vfloat<K>(pos_inf));
      ray_tfar  = select(valid,ray_tfar ,vfloat<K>(neg_inf));

      /* compute near/far per ray */
      Vec3viK nearXYZ;
      nearXYZ.x = select(rdir.x >= 0.0f,vint<K>(0*(int)sizeof(vfloat<N>)),vint<K>(1*(int)sizeof(vfloat<N>)));
      nearXYZ.y = select(rdir.y >= 0.0f,vint<K>(2*(int)sizeof(vfloat<N>)),vint<K>(3*(int)sizeof(vfloat<N>)));
      nearXYZ.z = select(rdir.z >= 0.0f,vint<K>(4*(int)sizeof(vfloat<N>)),vint<K>(5*(int)sizeof(vfloat<N>)));

      /* iterates over all rays in the packet using single ray traversal */
      size_t bits = movemask(valid);
      for (size_t i=__bsf(bits); bits!=0; bits=__btc(bits,i), i=__bsf(bits)) {
        if (BVHNIntersectorKSingle<N,K,types,robust,PrimitiveIntersectorK>::occluded1(bvh,bvh->template getRoot<types>(ray,i),i,pre,ray,ray_org,ray_dir,rdir,ray_tnear,ray_tfar,nearXYZ,context))
          set(terminated, i);
      }
      vint<K>::store(valid & terminated,&ray.geomID,0);
    }
  }
}
<|MERGE_RESOLUTION|>--- conflicted
+++ resolved
@@ -62,12 +62,7 @@
       /* if the rays belong to different time segments, immediately switch to single ray traversal */
       Precalculations pre(valid,ray);
       const size_t valid_first = __bsf(valid_bits);
-<<<<<<< HEAD
-      if (unlikely((types & BVH_MB) && bvh->multiRoot
-                   || (types == BVH_AN2_AN4D_UN2))) // FIXME: for some reason msmblur hair performs bad with hybrid traversal
-=======
-      if (unlikely((types & BVH_MB) && (movemask(pre.itime() == pre.itime(valid_first)) != valid_bits)))
->>>>>>> c4343510
+      if (unlikely((types & BVH_MB) && bvh->multiRoot))
       {
         intersectSingle(valid, bvh, pre, ray, context);
         AVX_ZERO_UPPER();
@@ -165,13 +160,8 @@
             const NodeRef child = node->children[i];
             if (unlikely(child == BVH::emptyNode)) break;
             vfloat<K> lnearP;
-<<<<<<< HEAD
-            vbool<K> lhit(false);
+            vbool<K> lhit(valid_node);
             BVHNNodeIntersectorK<N,K,types,robust>::intersect(nodeRef,i,org,ray_dir,rdir,org_rdir,ray_tnear,ray_tfar,ray.time,lnearP,lhit);
-=======
-            vbool<K> lhit(valid_node);
-            BVHNNodeIntersectorK<N,K,types,robust>::intersect(nodeRef,i,org,ray_dir,rdir,org_rdir,ray_tnear,ray_tfar,pre.ftime(),lnearP,lhit);
->>>>>>> c4343510
 
             /* if we hit the child we choose to continue with that child if it
                is closer than the current next child, or we push it onto the stack */
@@ -291,12 +281,7 @@
       /* if the rays belong to different time segments, immediately switch to single ray traversal */
       Precalculations pre(valid,ray);
       const size_t valid_first = __bsf(valid_bits);
-<<<<<<< HEAD
-      if (unlikely((types & BVH_MB) && bvh->multiRoot
-                   || (types == BVH_AN2_AN4D_UN2))) // FIXME: for some reason msmblur hair performs bad with hybrid traversal
-=======
-      if (unlikely((types & BVH_MB) && (movemask(pre.itime() == pre.itime(valid_first)) != valid_bits)))
->>>>>>> c4343510
+      if (unlikely((types & BVH_MB) && bvh->multiRoot))
       {
         occludedSingle(valid, bvh, pre, ray, context);
         AVX_ZERO_UPPER();
@@ -390,13 +375,8 @@
             const NodeRef child = node->children[i];
             if (unlikely(child == BVH::emptyNode)) break;
             vfloat<K> lnearP;
-<<<<<<< HEAD
-            vbool<K> lhit(false);
+            vbool<K> lhit(valid_node);
             BVHNNodeIntersectorK<N,K,types,robust>::intersect(nodeRef,i,org,ray_dir,rdir,org_rdir,ray_tnear,ray_tfar,ray.time,lnearP,lhit);
-=======
-            vbool<K> lhit(valid_node);
-            BVHNNodeIntersectorK<N,K,types,robust>::intersect(nodeRef,i,org,ray_dir,rdir,org_rdir,ray_tnear,ray_tfar,pre.ftime(),lnearP,lhit);
->>>>>>> c4343510
 
             /* if we hit the child we choose to continue with that child if it
                is closer than the current next child, or we push it onto the stack */
