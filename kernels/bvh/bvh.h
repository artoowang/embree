--- conflicted
+++ resolved
@@ -465,16 +465,9 @@
         __forceinline NodeRef operator() (const BuildRecord& precord, const BuildRecord* crecords, NodeRef ref, NodeRef* children, const size_t num) const
         {
           AlignedNode* node = ref.alignedNode();
-<<<<<<< HEAD
           for (size_t i=0; i<num; i++) node->setRef(i,children[i]);
-#if 0
-          const size_t threshold = 10000;
-          if (precord.prims.size() > threshold) 
-=======
-          for (size_t i=0; i<num; i++) node->set(i,children[i]);
 
           if (unlikely(precord.alloc_barrier))
->>>>>>> 2a7c9b6a
           {
             PrimRef* begin = &prims[precord.prims.begin()];
             PrimRef* end   = &prims[precord.prims.end()]; // FIXME: extended end for spatial split builder!!!!!
