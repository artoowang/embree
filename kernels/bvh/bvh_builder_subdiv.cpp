--- conflicted
+++ resolved
@@ -357,20 +357,13 @@
         /* build MBlur BVH over patches */
         else
         {
-<<<<<<< HEAD
-          //BVHNBuilderMblur<N>::build(bvh,createLeaf,virtualprogress,prims.data(),pinfo,N,1,1,1.0f,1.0f);
-
-           /* allocate buffers */
+          /* allocate buffers */
           const size_t numTimeSegments = bvh->numTimeSteps-1; assert(bvh->numTimeSteps > 1);
-=======
-          /* allocate buffers */
-          const size_t numTimeSegments = scene->numTimeSteps-1; assert(scene->numTimeSteps > 1);
->>>>>>> 2824ac4c
           //bvh->alloc.init_estimate(numPrimitives*sizeof(PrimRef)*numTimeSegments);
           NodeRef* roots = (NodeRef*) bvh->alloc.threadLocal2()->alloc0.malloc(sizeof(NodeRef)*numTimeSegments,BVH::byteNodeAlignment);
           
           /* build BVH for each timestep */
-          avector<BBox3fa> boxes(scene->numTimeSteps);
+          avector<BBox3fa> boxes(bvh->numTimeSteps);
           size_t num_bvh_primitives = 0;
           for (size_t t=0; t<numTimeSegments; t++)
           {
