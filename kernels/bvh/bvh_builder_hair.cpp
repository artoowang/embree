// ======================================================================== //
// Copyright 2009-2017 Intel Corporation                                    //
//                                                                          //
// Licensed under the Apache License, Version 2.0 (the "License");          //
// you may not use this file except in compliance with the License.         //
// You may obtain a copy of the License at                                  //
//                                                                          //
//     http://www.apache.org/licenses/LICENSE-2.0                           //
//                                                                          //
// Unless required by applicable law or agreed to in writing, software      //
// distributed under the License is distributed on an "AS IS" BASIS,        //
// WITHOUT WARRANTIES OR CONDITIONS OF ANY KIND, either express or implied. //
// See the License for the specific language governing permissions and      //
// limitations under the License.                                           //
// ======================================================================== //

<<<<<<< HEAD
#include "bvh_builder_hair.h"
#include "../builders/bvh_builder_msmblur_hair.h"
#include "bvh_builder_hair_old.h"
=======
#include "../builders/bvh_builder_hair.h"
#include "../builders/bvh_builder_hair_old.h"
>>>>>>> 3f70d49d
#include "../builders/primrefgen.h"

#include "../geometry/bezier1v.h"
#include "../geometry/bezier1i.h"

#if defined(EMBREE_GEOMETRY_HAIR)

namespace embree
{
  namespace isa
  {
    template<int N, typename Primitive>
    struct BVHNHairBuilderSAH : public Builder
    {
      typedef BVHN<N> BVH;
      typedef typename BVH::NodeRef NodeRef;

      BVH* bvh;
      Scene* scene;
      mvector<PrimRef> prims;

      BVHNHairBuilderSAH (BVH* bvh, Scene* scene)
        : bvh(bvh), scene(scene), prims(scene->device) {}
      
      void build(size_t, size_t) 
      {
        /* fast path for empty BVH */
        const size_t numPrimitives = scene->getNumPrimitives<BezierCurves,false>();
        if (numPrimitives == 0) {
          prims.clear();
          bvh->set(BVH::emptyNode,empty,0);
          return;
        }

        double t0 = bvh->preBuild(TOSTRING(isa) "::BVH" + toString(N) + "BuilderHairSAH");

        //profile(1,5,numPrimitives,[&] (ProfileTimer& timer) {
        
        /* create primref array */
        prims.resize(numPrimitives);
        const PrimInfo pinfo = createPrimRefArray<BezierCurves,false>(scene,prims,scene->progressInterface);

        /* estimate acceleration structure size */
        const size_t node_bytes = pinfo.size()*sizeof(typename BVH::UnalignedNode)/(4*N);
        const size_t leaf_bytes = pinfo.size()*sizeof(Primitive);
        bvh->alloc.init_estimate(node_bytes+leaf_bytes);
        
        /* builder settings */
        BVHNBuilderHair::Settings settings;
        settings.branchingFactor = N;
        settings.maxDepth = BVH::maxBuildDepthLeaf;
        settings.logBlockSize = 0;
        settings.minLeafSize = 1;
        settings.maxLeafSize = BVH::maxLeafBlocks;

        /* creates a leaf node */
        auto createLeaf = [&] (size_t depth, const range<size_t>& set, FastAllocator::ThreadLocal2* alloc) -> NodeRef
          {
            size_t start = set.begin();
            size_t items = set.size();
            Primitive* accel = (Primitive*) alloc->alloc1->malloc(items*sizeof(Primitive));
            for (size_t i=0; i<items; i++) {
              accel[i].fill(prims.data(),start,set.end(),bvh->scene);
            }
            return bvh->encodeLeaf((char*)accel,items);
          };
          
        /* build hierarchy */
        typename BVH::NodeRef root = BVHNBuilderHair::build<NodeRef>
          (typename BVH::CreateAlloc(bvh),
           typename BVH::AlignedNode::Create(),
           typename BVH::AlignedNode::Set(),
           typename BVH::UnalignedNode::Create(),
           typename BVH::UnalignedNode::Set(),
           createLeaf,scene->progressInterface,scene,prims.data(),pinfo,settings);
        
        bvh->set(root,LBBox3fa(pinfo.geomBounds),pinfo.size());
        
        //});
        
        /* clear temporary data for static geometry */
        if (scene->isStatic()) {
          prims.clear();
          bvh->shrink();
        }
        bvh->cleanup();
        bvh->postBuild(t0);
      }

      void clear() {
        prims.clear();
      }
    };


     template<int N, typename Primitive>
    struct BVHNHairMBBuilderSAH : public Builder
    {
      typedef BVHN<N> BVH;
      typedef typename BVH::AlignedNodeMB AlignedNodeMB;
      typedef typename BVH::UnalignedNodeMB UnalignedNodeMB;
      typedef typename BVH::NodeRef NodeRef;
      typedef HeuristicArrayBinningSAH<BezierPrim,NUM_OBJECT_BINS> HeuristicBinningSAH;

      BVH* bvh;
      Scene* scene;
      mvector<BezierPrim> prims;

      BVHNHairMBBuilderSAH (BVH* bvh, Scene* scene)
        : bvh(bvh), scene(scene), prims(scene->device) {}
      
      const LBBox3fa computePrimInfoMB(size_t timeSegment, size_t numTimeSteps, Scene* scene, const PrimInfoRange& pinfo)
      {
        LBBox3fa allBounds = empty;
        for (size_t i=pinfo.begin(); i<pinfo.end(); i++) // FIXME: parallelize
        {
          BezierPrim& prim = prims[i];
          const size_t geomID = prim.geomID();
          const BezierCurves* curves = scene->getBezierCurves(geomID);
          allBounds.extend(curves->linearBounds(prim.primID(),timeSegment,numTimeSteps));
        }
        return allBounds;
      }

      void build(size_t, size_t) 
      {
        /* progress monitor */
        auto progress = [&] (size_t dn) { bvh->scene->progressMonitor(double(dn)); };
        auto virtualprogress = BuildProgressMonitorFromClosure(progress);

        /* fast path for empty BVH */
        const size_t numPrimitives = scene->getNumPrimitives<BezierCurves,true>();
        if (numPrimitives == 0) {
          prims.clear();
          bvh->set(BVH::emptyNode,empty,0);
          return;
        }
        
        double t0 = bvh->preBuild(TOSTRING(isa) "::BVH" + toString(N) + "BuilderMBHairSAH");

        //profile(1,5,numPrimitives,[&] (ProfileTimer& timer) {

        /* create primref array */
        bvh->numTimeSteps = scene->getNumTimeSteps<BezierCurves,true>();
        const size_t numTimeSegments = bvh->numTimeSteps-1; assert(bvh->numTimeSteps > 1);
        prims.resize(numPrimitives);
        bvh->alloc.init_estimate(numPrimitives*sizeof(Primitive)*numTimeSegments);
        NodeRef* roots = (NodeRef*) bvh->alloc.threadLocal()->malloc(sizeof(NodeRef)*numTimeSegments,BVH::byteNodeAlignment);

        /* build BVH for each timestep */
        avector<BBox3fa> bounds(bvh->numTimeSteps);
        size_t num_bvh_primitives = 0;
        for (size_t t=0; t<numTimeSegments; t++)
        {
          /* call BVH builder */
          const PrimInfo pinfo = createBezierRefArrayMBlur(t,bvh->numTimeSteps,scene,prims,virtualprogress);
          const LBBox3fa lbbox = computePrimInfoMB(t,bvh->numTimeSteps,scene,pinfo);
        
          NodeRef root = bvh_obb_builder_binned_sah<N>
          (
            [&] () { return bvh->alloc.threadLocal2(); },

            [&] (const PrimInfoRange* children, const size_t numChildren, HeuristicBinningSAH alignedHeuristic, FastAllocator::ThreadLocal2* alloc) -> AlignedNodeMB*
            {
              AlignedNodeMB* node = (AlignedNodeMB*) alloc->alloc0->malloc(sizeof(AlignedNodeMB),BVH::byteNodeAlignment); node->clear();
              for (size_t i=0; i<numChildren; i++) 
              {
                LBBox3fa bounds = computePrimInfoMB(t,bvh->numTimeSteps,scene,children[i]);
                node->set(i,bounds);
              }
              return node;
            },

            [&] (const PrimInfoRange* children, const size_t numChildren, UnalignedHeuristicArrayBinningSAHOld<BezierPrim,NUM_OBJECT_BINS> unalignedHeuristic, FastAllocator::ThreadLocal2* alloc) -> UnalignedNodeMB*
            {
              UnalignedNodeMB* node = (UnalignedNodeMB*) alloc->alloc0->malloc(sizeof(UnalignedNodeMB),BVH::byteNodeAlignment); node->clear();
              for (size_t i=0; i<numChildren; i++) 
              {
                const AffineSpace3fa space = unalignedHeuristic.computeAlignedSpaceMB(scene,children[i]); 
                UnalignedHeuristicArrayBinningSAHOld<BezierPrim,NUM_OBJECT_BINS>::PrimInfoMB pinfo = unalignedHeuristic.computePrimInfoMB(t,bvh->numTimeSteps,scene,children[i],space);
                node->set(i,space,pinfo.s0t0,pinfo.s1t1);
              }
              return node;
            },

            [&] (size_t depth, const PrimInfoRange& pinfo, FastAllocator::ThreadLocal2* alloc) -> NodeRef
            {
              size_t items = pinfo.size();
              size_t start = pinfo.begin();
              Primitive* accel = (Primitive*) alloc->alloc1->malloc(items*sizeof(Primitive));
              NodeRef node = bvh->encodeLeaf((char*)accel,items);
              for (size_t i=0; i<items; i++) {
                accel[i].fill(prims.data(),start,pinfo.end(),bvh->scene);
              }
              return node;
            },
            progress,
            prims.data(),pinfo,N,BVH::maxBuildDepthLeaf,1,1,BVH::maxLeafBlocks);

          roots[t] = root;
          bounds[t+0] = lbbox.bounds0;
          bounds[t+1] = lbbox.bounds1;
          num_bvh_primitives = max(num_bvh_primitives,pinfo.size());
        }
        bvh->set(NodeRef((size_t)roots),LBBox3fa(bounds),num_bvh_primitives);
        bvh->msmblur = true;

        //});
        
        /* clear temporary data for static geometry */
        if (scene->isStatic()) {
          prims.clear();
          bvh->shrink();
        }
        bvh->cleanup();
        bvh->postBuild(t0);
      }

      void clear() {
        prims.clear();
      }
    };

    template<int N, typename Primitive>
    struct BVHNHairMSMBlurBuilderSAH : public Builder
    {
      typedef BVHN<N> BVH;
      typedef typename BVH::NodeRef NodeRef;

      BVH* bvh;
      Scene* scene;

      BVHNHairMSMBlurBuilderSAH (BVH* bvh, Scene* scene)
        : bvh(bvh), scene(scene) {}
      
      void build(size_t, size_t) 
      {
        /* fast path for empty BVH */
        const size_t numPrimitives = scene->getNumPrimitives<BezierCurves,true>();
        if (numPrimitives == 0) {
          bvh->set(BVH::emptyNode,empty,0);
          return;
        }

        double t0 = bvh->preBuild(TOSTRING(isa) "::BVH" + toString(N) + "BuilderMSMBlurHairSAH");

        //profile(1,5,numPrimitives,[&] (ProfileTimer& timer) {

        /* create primref array */
        mvector<PrimRefMB> prims0(scene->device,numPrimitives);
        const PrimInfoMB pinfo = createPrimRefMBArray<BezierCurves>(scene,prims0,bvh->scene->progressInterface);

        /* estimate acceleration structure size */
        const size_t node_bytes = pinfo.num_time_segments*sizeof(typename BVH::AlignedNodeMB)/(4*N);
        const size_t leaf_bytes = size_t(1.2*Primitive::blocks(pinfo.num_time_segments)*sizeof(Primitive));
        bvh->alloc.init_estimate(node_bytes+leaf_bytes);
    
        /* settings for BVH build */
        BVHMBuilderHairMSMBlur::Settings settings;
        settings.branchingFactor = N;
        settings.maxDepth = BVH::maxBuildDepthLeaf;
        settings.logBlockSize = 1;
        settings.minLeafSize = 1;
        settings.maxLeafSize = BVH::maxLeafBlocks;

        /* creates a leaf node */
        auto createLeaf = [&] (const SetMB& prims, FastAllocator::ThreadLocal2* alloc) -> std::pair<NodeRef,LBBox3fa>
          {
            size_t start = prims.object_range.begin();
            size_t end   = prims.object_range.end();
            size_t items = prims.object_range.size();
            Primitive* accel = (Primitive*) alloc->alloc1->malloc(items*sizeof(Primitive));
            const NodeRef node = bvh->encodeLeaf((char*)accel,items);

            LBBox3fa bounds = empty;
            for (size_t i=0; i<items; i++)
              bounds.extend(accel[i].fillMB(prims.prims->data(),start,end,bvh->scene,prims.time_range));
            
            return std::make_pair(node,bounds);
          };

        /* build the hierarchy */
        auto root = BVHMBuilderHairMSMBlur::build<NodeRef>
          (scene, prims0, pinfo,
           RecalculatePrimRef<BezierCurves>(scene),
           typename BVH::CreateAlloc(bvh),
           typename BVH::AlignedNodeMB::Create(),
           typename BVH::AlignedNodeMB::Set(),
           typename BVH::UnalignedNodeMB::Create(),
           typename BVH::UnalignedNodeMB::Set(),
           typename BVH::AlignedNodeMB4D::Create(),
           typename BVH::AlignedNodeMB4D::Set(),
           createLeaf,
           bvh->scene->progressInterface,
           settings);
        
        bvh->set(root.first,root.second,pinfo.num_time_segments);
        
        //});
        
        /* clear temporary data for static geometry */
        if (scene->isStatic()) bvh->shrink();
        bvh->cleanup();
        bvh->postBuild(t0);
      }

      void clear() {
      }
    };
    
    /*! entry functions for the builder */
    Builder* BVH4Bezier1vBuilder_OBB_New   (void* bvh, Scene* scene, size_t mode) { return new BVHNHairBuilderSAH<4,Bezier1v>((BVH4*)bvh,scene); }
    Builder* BVH4Bezier1iBuilder_OBB_New   (void* bvh, Scene* scene, size_t mode) { return new BVHNHairBuilderSAH<4,Bezier1i>((BVH4*)bvh,scene); }
    Builder* BVH4Bezier1iMBBuilder_OBB_New (void* bvh, Scene* scene, size_t mode) { return new BVHNHairMBBuilderSAH<4,Bezier1i>((BVH4*)bvh,scene); }
    Builder* BVH4Bezier1iMSMBlurBuilder_OBB(void* bvh, Scene* scene, size_t mode) { return new BVHNHairMSMBlurBuilderSAH<4,Bezier1i>((BVH4*)bvh,scene); }

#if defined(__AVX__)
    Builder* BVH8Bezier1vBuilder_OBB_New   (void* bvh, Scene* scene, size_t mode) { return new BVHNHairBuilderSAH<8,Bezier1v>((BVH8*)bvh,scene); }
    Builder* BVH8Bezier1iBuilder_OBB_New   (void* bvh, Scene* scene, size_t mode) { return new BVHNHairBuilderSAH<8,Bezier1i>((BVH8*)bvh,scene); }
    Builder* BVH8Bezier1iMBBuilder_OBB_New (void* bvh, Scene* scene, size_t mode) { return new BVHNHairMBBuilderSAH<8,Bezier1i>((BVH8*)bvh,scene); }
    Builder* BVH8Bezier1iMSMBlurBuilder_OBB(void* bvh, Scene* scene, size_t mode) { return new BVHNHairMSMBlurBuilderSAH<8,Bezier1i>((BVH8*)bvh,scene); }
#endif

  }
}
#endif<|MERGE_RESOLUTION|>--- conflicted
+++ resolved
@@ -14,14 +14,9 @@
 // limitations under the License.                                           //
 // ======================================================================== //
 
-<<<<<<< HEAD
-#include "bvh_builder_hair.h"
-#include "../builders/bvh_builder_msmblur_hair.h"
-#include "bvh_builder_hair_old.h"
-=======
 #include "../builders/bvh_builder_hair.h"
 #include "../builders/bvh_builder_hair_old.h"
->>>>>>> 3f70d49d
+#include "../builders/bvh_builder_msmblur_hair.h"
 #include "../builders/primrefgen.h"
 
 #include "../geometry/bezier1v.h"
