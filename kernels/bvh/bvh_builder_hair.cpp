// ======================================================================== //
// Copyright 2009-2017 Intel Corporation                                    //
//                                                                          //
// Licensed under the Apache License, Version 2.0 (the "License");          //
// you may not use this file except in compliance with the License.         //
// You may obtain a copy of the License at                                  //
//                                                                          //
//     http://www.apache.org/licenses/LICENSE-2.0                           //
//                                                                          //
// Unless required by applicable law or agreed to in writing, software      //
// distributed under the License is distributed on an "AS IS" BASIS,        //
// WITHOUT WARRANTIES OR CONDITIONS OF ANY KIND, either express or implied. //
// See the License for the specific language governing permissions and      //
// limitations under the License.                                           //
// ======================================================================== //

#include "../builders/bvh_builder_hair.h"
#include "../builders/bvh_builder_msmblur_hair.h"
#include "../builders/primrefgen.h"

#include "../geometry/bezier1v.h"
#include "../geometry/bezier1i.h"

#if defined(EMBREE_GEOMETRY_HAIR)

namespace embree
{
  namespace isa
  {
    template<int N, typename Primitive>
    struct BVHNHairBuilderSAH : public Builder
    {
      typedef BVHN<N> BVH;
      typedef typename BVH::NodeRef NodeRef;

      BVH* bvh;
      Scene* scene;
      mvector<PrimRef> prims;
      BVHBuilderHair::Settings settings;

      BVHNHairBuilderSAH (BVH* bvh, Scene* scene)
        : bvh(bvh), scene(scene), prims(scene->device,0) {}
      
      void build() 
      {
        /* if we use the primrefarray for allocations we have to take it back from the BVH */
        if (settings.finished_range_threshold != size_t(inf))
          bvh->alloc.unshare(prims);
      
        /* fast path for empty BVH */
        const size_t numPrimitives = scene->getNumPrimitives<NativeCurves,false>();
        if (numPrimitives == 0) {
          prims.clear();
          bvh->set(BVH::emptyNode,empty,0);
          return;
        }

        double t0 = bvh->preBuild(TOSTRING(isa) "::BVH" + toString(N) + "HairBuilderSAH");

        /* create primref array */
        prims.resize(numPrimitives);
        const PrimInfo pinfo = createPrimRefArray<NativeCurves,false>(scene,prims,scene->progressInterface);

        /* estimate acceleration structure size */
        const size_t node_bytes = pinfo.size()*sizeof(typename BVH::UnalignedNode)/(4*N);
        const size_t leaf_bytes = pinfo.size()*sizeof(Primitive);
        bvh->alloc.init_estimate(node_bytes+leaf_bytes);
        
        /* builder settings */
        settings.branchingFactor = N;
        settings.maxDepth = BVH::maxBuildDepthLeaf;
        settings.logBlockSize = 0;
        settings.minLeafSize = 1;
        settings.maxLeafSize = BVH::maxLeafBlocks;
        settings.finished_range_threshold = numPrimitives/1000;
        if (settings.finished_range_threshold < 1000)
          settings.finished_range_threshold = inf;

        /* creates a leaf node */
        auto createLeaf = [&] (const PrimRef* prims, const range<size_t>& set, const FastAllocator::CachedAllocator& alloc) -> NodeRef
          {
            size_t start = set.begin();
            size_t items = set.size();
            Primitive* accel = (Primitive*) alloc.malloc1(items*sizeof(Primitive),BVH::byteAlignment);
            for (size_t i=0; i<items; i++) {
              accel[i].fill(prims,start,set.end(),bvh->scene);
            }
            return bvh->encodeLeaf((char*)accel,items);
          };

        auto reportFinishedRange = [&] (const range<size_t>& range) -> void
          {
            PrimRef* begin = prims.data()+range.begin();
            PrimRef* end   = prims.data()+range.end(); // FIXME: extended end for spatial split builder!!!!!
            size_t bytes = (size_t)end - (size_t)begin;
            bvh->alloc.addBlock(begin,bytes);
          };
          
        /* build hierarchy */
        typename BVH::NodeRef root = BVHBuilderHair::build<NodeRef>
          (typename BVH::CreateAlloc(bvh),
           typename BVH::AlignedNode::Create(),
           typename BVH::AlignedNode::Set(),
           typename BVH::UnalignedNode::Create(),
           typename BVH::UnalignedNode::Set(),
           createLeaf,scene->progressInterface,
           reportFinishedRange,
           scene,prims.data(),pinfo,settings);
        
        bvh->set(root,LBBox3fa(pinfo.geomBounds),pinfo.size());

        /* if we allocated using the primrefarray we have to keep it alive */
        if (settings.finished_range_threshold != size_t(inf))
          bvh->alloc.share(prims);
        
        /* clear temporary data for static geometry */
<<<<<<< HEAD
        if (scene->isStaticAccel()) {
          prims.clear();
=======
        if (scene->isStatic()) {
>>>>>>> 80b9eae6
          bvh->shrink();
        }
        bvh->cleanup();
        bvh->postBuild(t0);
      }

      void clear() {
        prims.clear();
      }
    };
    
    /*! entry functions for the builder */
    Builder* BVH4Bezier1vBuilder_OBB_New   (void* bvh, Scene* scene, size_t mode) { return new BVHNHairBuilderSAH<4,Bezier1v>((BVH4*)bvh,scene); }
    Builder* BVH4Bezier1iBuilder_OBB_New   (void* bvh, Scene* scene, size_t mode) { return new BVHNHairBuilderSAH<4,Bezier1i>((BVH4*)bvh,scene); }

#if defined(__AVX__)
    Builder* BVH8Bezier1vBuilder_OBB_New   (void* bvh, Scene* scene, size_t mode) { return new BVHNHairBuilderSAH<8,Bezier1v>((BVH8*)bvh,scene); }
    Builder* BVH8Bezier1iBuilder_OBB_New   (void* bvh, Scene* scene, size_t mode) { return new BVHNHairBuilderSAH<8,Bezier1i>((BVH8*)bvh,scene); }
#endif

  }
}
#endif<|MERGE_RESOLUTION|>--- conflicted
+++ resolved
@@ -114,12 +114,8 @@
           bvh->alloc.share(prims);
         
         /* clear temporary data for static geometry */
-<<<<<<< HEAD
         if (scene->isStaticAccel()) {
           prims.clear();
-=======
-        if (scene->isStatic()) {
->>>>>>> 80b9eae6
           bvh->shrink();
         }
         bvh->cleanup();
