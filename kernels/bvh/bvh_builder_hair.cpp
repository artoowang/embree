--- conflicted
+++ resolved
@@ -15,11 +15,8 @@
 // ======================================================================== //
 
 #include "bvh_builder_hair.h"
-<<<<<<< HEAD
 #include "../builders/bvh_builder_msmblur_hair.h"
-=======
 #include "bvh_builder_hair_old.h"
->>>>>>> 681b3d05
 #include "../builders/primrefgen.h"
 
 #include "../geometry/bezier1v.h"
@@ -88,49 +85,6 @@
           };
           
         /* build hierarchy */
-<<<<<<< HEAD
-        typename BVH::NodeRef root = bvh_obb_builder_binned_sah<N>
-          (
-            [&] () { return bvh->alloc.threadLocal2(); },
-
-            [&] (const PrimInfo* children, const size_t numChildren, 
-                 HeuristicBinningSAH alignedHeuristic, 
-                 FastAllocator::ThreadLocal2* alloc) -> AlignedNode*
-            {
-              AlignedNode* node = (AlignedNode*) alloc->alloc0->malloc(sizeof(AlignedNode),BVH::byteNodeAlignment); node->clear();
-              for (size_t i=0; i<numChildren; i++)
-                node->set(i,children[i].geomBounds);
-              return node;
-            },
-            
-            [&] (const PrimInfo* children, const size_t numChildren, 
-                 UnalignedHeuristicArrayBinningSAH<BezierPrim,NUM_OBJECT_BINS> unalignedHeuristic, 
-                 FastAllocator::ThreadLocal2* alloc) -> UnalignedNode*
-            {
-              UnalignedNode* node = (UnalignedNode*) alloc->alloc0->malloc(sizeof(UnalignedNode),BVH::byteNodeAlignment); node->clear();
-              for (size_t i=0; i<numChildren; i++) 
-              {
-                const LinearSpace3fa space = unalignedHeuristic.computeAlignedSpace(children[i]); 
-                const PrimInfo       sinfo = unalignedHeuristic.computePrimInfo(children[i],space);
-                node->set(i,OBBox3fa(space,sinfo.geomBounds));
-              }
-              return node;
-            },
-
-            [&] (size_t depth, const PrimInfo& pinfo, FastAllocator::ThreadLocal2* alloc) -> NodeRef
-            {
-              size_t items = pinfo.size();
-              size_t start = pinfo.begin;
-              Primitive* accel = (Primitive*) alloc->alloc1->malloc(items*sizeof(Primitive));
-              NodeRef node = bvh->encodeLeaf((char*)accel,items);
-              for (size_t i=0; i<items; i++) {
-                accel[i].fill(prims.data(),start,pinfo.end,bvh->scene);
-              }
-              return node;
-            },
-            progress,
-            prims.data(),pinfo,N,BVH::maxBuildDepthLeaf,1,1,BVH::maxLeafBlocks);
-=======
         typename BVH::NodeRef root = BVHNBuilderHair::build<NodeRef>
           (typename BVH::CreateAlloc(bvh),
            typename BVH::AlignedNode::Create(),
@@ -138,7 +92,6 @@
            typename BVH::UnalignedNode::Create(),
            typename BVH::UnalignedNode::Set(),
            createLeaf,scene->progressInterface,prims.data(),pinfo,settings);
->>>>>>> 681b3d05
         
         bvh->set(root,LBBox3fa(pinfo.geomBounds),pinfo.size());
         
@@ -223,11 +176,7 @@
               }
               return node;
             },
-<<<<<<< HEAD
-            
-=======
-
->>>>>>> 681b3d05
+
             [&] (const PrimInfo* children, const size_t numChildren, UnalignedHeuristicArrayBinningSAH<BezierPrim,NUM_OBJECT_BINS> unalignedHeuristic, FastAllocator::ThreadLocal2* alloc) -> UnalignedNodeMB*
             {
               UnalignedNodeMB* node = (UnalignedNodeMB*) alloc->alloc0->malloc(sizeof(UnalignedNodeMB),BVH::byteNodeAlignment); node->clear();
