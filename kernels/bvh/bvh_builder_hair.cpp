--- conflicted
+++ resolved
@@ -167,17 +167,13 @@
         NodeRef* roots = (NodeRef*) bvh->alloc.threadLocal2()->alloc0.malloc(sizeof(NodeRef)*numTimeSegments,BVH::byteNodeAlignment);
 
         /* build BVH for each timestep */
-        avector<BBox3fa> bounds(scene->numTimeSteps);
+        avector<BBox3fa> bounds(bvh->numTimeSteps);
         size_t num_bvh_primitives = 0;
         for (size_t t=0; t<numTimeSegments; t++)
         {
           /* call BVH builder */
-<<<<<<< HEAD
           const PrimInfo pinfo = createBezierRefArrayMBlur(t,bvh->numTimeSteps,scene,prims,virtualprogress);
-=======
-          const PrimInfo pinfo = createBezierRefArrayMBlur(t,scene,prims,virtualprogress);
-          const std::pair<BBox3fa,BBox3fa> lbbox = HeuristicArrayBinningSAH<BezierPrim>(prims.begin()).computePrimInfoMB(t,scene,pinfo);
->>>>>>> 2824ac4c
+          const std::pair<BBox3fa,BBox3fa> lbbox = HeuristicArrayBinningSAH<BezierPrim>(prims.begin()).computePrimInfoMB(t,bvh->numTimeSteps,scene,pinfo);
         
           NodeRef root = bvh_obb_builder_binned_sah<N>
           (
