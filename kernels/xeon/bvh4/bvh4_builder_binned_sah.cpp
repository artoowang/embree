// ======================================================================== //
// Copyright 2009-2015 Intel Corporation                                    //
//                                                                          //
// Licensed under the Apache License, Version 2.0 (the "License");          //
// you may not use this file except in compliance with the License.         //
// You may obtain a copy of the License at                                  //
//                                                                          //
//     http://www.apache.org/licenses/LICENSE-2.0                           //
//                                                                          //
// Unless required by applicable law or agreed to in writing, software      //
// distributed under the License is distributed on an "AS IS" BASIS,        //
// WITHOUT WARRANTIES OR CONDITIONS OF ANY KIND, either express or implied. //
// See the License for the specific language governing permissions and      //
// limitations under the License.                                           //
// ======================================================================== //

#include "bvh4.h"
#include "common/profile.h"

#include "builders_new/primrefgen.h"
#include "builders_new/presplit.h"
#include "builders_new/bvh_builder.h"

#include "geometry/bezier1v.h"
#include "geometry/bezier1i.h"
#include "geometry/triangle1.h"
#include "geometry/triangle4.h"
#include "geometry/triangle8.h"
#include "geometry/triangle1v.h"
#include "geometry/triangle4v.h"
#include "geometry/triangle4i.h"
#include "geometry/virtual_accel.h"

namespace embree
{
  namespace isa
  {
    typedef FastAllocator::ThreadLocal2 Allocator;

    struct CreateAlloc
    {
      __forceinline CreateAlloc (BVH4* bvh) : bvh(bvh) {}
      __forceinline Allocator* operator() () const { return bvh->alloc2.threadLocal2();  }

      BVH4* bvh;
    };

    struct CreateBVH4Node
    {
      __forceinline CreateBVH4Node (BVH4* bvh) : bvh(bvh) {}
      
      __forceinline int operator() (const isa::BuildRecord<BVH4::NodeRef>& current, BuildRecord<BVH4::NodeRef>** children, const size_t N, Allocator* alloc) 
      {
        BVH4::Node* node = (BVH4::Node*) alloc->alloc0.malloc(sizeof(BVH4::Node)); node->clear();
        for (size_t i=0; i<N; i++) {
          node->set(i,children[i]->geomBounds);
          children[i]->parent = &node->child(i);
        }
        *current.parent = bvh->encodeNode(node);
	return 0;
      }

      BVH4* bvh;
    };

    template<typename Primitive>
    struct CreateLeaf
    {
      __forceinline CreateLeaf (BVH4* bvh) : bvh(bvh) {}
      
      __forceinline int operator() (const BuildRecord<BVH4::NodeRef>& current, PrimRef* prims, Allocator* alloc) // FIXME: why are prims passed here but not for createNode
      {
        size_t items = Primitive::blocks(current.prims.size());
        size_t start = current.prims.begin();
        Primitive* accel = (Primitive*) alloc->alloc1.malloc(items*sizeof(Primitive));
        BVH4::NodeRef node = bvh->encodeLeaf((char*)accel,items);
        for (size_t i=0; i<items; i++) {
          accel[i].fill(prims,start,current.prims.end(),bvh->scene,false);
        }
        *current.parent = node;
	return 1;
      }

      BVH4* bvh;
    };
	  
    template<typename Mesh, typename Primitive>
    struct BVH4BuilderBinnedSAH : public Builder
    {
      BVH4* bvh;
      Scene* scene;
      Mesh* mesh;
      vector_t<PrimRef> prims; // FIXME: use os_malloc in vector_t for large allocations
      const size_t sahBlockSize;
      const float intCost;
      const size_t minLeafSize;
      const size_t maxLeafSize;
      const float presplitFactor;

      BVH4BuilderBinnedSAH (BVH4* bvh, Scene* scene, const size_t leafBlockSize, const size_t sahBlockSize, const float intCost, const size_t minLeafSize, const size_t maxLeafSize, const size_t mode)
        : bvh(bvh), scene(scene), mesh(NULL), sahBlockSize(sahBlockSize), intCost(intCost), minLeafSize(minLeafSize), maxLeafSize(min(maxLeafSize,leafBlockSize*BVH4::maxLeafBlocks)), 
          presplitFactor((mode & MODE_HIGH_QUALITY) ? 1.5f : 1.0f) {}

      BVH4BuilderBinnedSAH (BVH4* bvh, Mesh* mesh, const size_t leafBlockSize, const size_t sahBlockSize, const float intCost, const size_t minLeafSize, const size_t maxLeafSize, const size_t mode)
        : bvh(bvh), scene(mesh->parent), mesh(mesh), sahBlockSize(sahBlockSize), intCost(intCost), minLeafSize(minLeafSize), maxLeafSize(min(maxLeafSize,leafBlockSize*BVH4::maxLeafBlocks)), 
          presplitFactor((mode & MODE_HIGH_QUALITY) ? 1.5f : 1.0f) {}
      
      void build(size_t, size_t) 
      {
        /* skip build for empty scene */
	const size_t numPrimitives = mesh ? mesh->size() : scene->getNumPrimitives<Mesh,1>();
        if (numPrimitives == 0) {
          prims.resize(0,true);
          bvh->set(BVH4::emptyNode,empty,0);
          return;
        }
        const size_t numSplitPrimitives = max(numPrimitives,size_t(presplitFactor*numPrimitives));

        /* verbose mode */
        if (g_verbose >= 1)
	  std::cout << "building BVH4<" << bvh->primTy.name << "> with " << TOSTRING(isa) "::BVH4BuilderBinnedSAH " << (presplitFactor != 1.0f ? "presplit" : "") << " ... " << std::flush;

	double t0 = 0.0f, dt = 0.0f;
	profile(2,20,numPrimitives,[&] (ProfileTimer& timer) {
	    
	    if (g_verbose >= 1) t0 = getSeconds();
	    
	    prims.resize(numSplitPrimitives);
	    bvh->alloc2.init(numSplitPrimitives*sizeof(PrimRef),numSplitPrimitives*sizeof(BVH4::Node));  // FIXME: better estimate
            
	    PrimInfo pinfo = mesh ? createPrimRefArray<Mesh>(mesh,prims) : createPrimRefArray<Mesh,1>(scene,prims);

            if (presplitFactor > 1.0f)
              pinfo = presplit<Mesh>(scene, pinfo, prims);

	    BVH4::NodeRef root = bvh_builder_binned_sah_internal<BVH4::NodeRef>
	      (CreateAlloc(bvh),CreateBVH4Node(bvh),CreateLeaf<Primitive>(bvh),
	       prims.data(),pinfo,BVH4::N,BVH4::maxBuildDepthLeaf,sahBlockSize,minLeafSize,maxLeafSize);
	    bvh->set(root,pinfo.geomBounds,pinfo.size());
            
            timer("bvh4_builder_binned_sah");

	    if (g_verbose >= 1) dt = getSeconds()-t0;
	    
<<<<<<< HEAD
            });
=======
          });
>>>>>>> 9fb5baba

	/* clear temporary data for static geometry */
	bool staticGeom = mesh ? mesh->isStatic() : scene->isStatic();
	if (staticGeom) prims.resize(0,true);
        bvh->alloc2.cleanup();
	
	/* verbose mode */
	if (g_verbose >= 1)
	  std::cout << "[DONE] " << 1000.0f*dt << "ms (" << numPrimitives/dt*1E-6 << " Mprim/s)" << std::endl;
	if (g_verbose >= 2)
	  bvh->printStatistics();
      }
    };
    
    /* entry functions for the scene builder */
    Builder* BVH4Bezier1vSceneBuilderBinnedSAH   (void* bvh, Scene* scene, size_t mode) { return new BVH4BuilderBinnedSAH<BezierCurves,Bezier1v>((BVH4*)bvh,scene,1,1,1.0f,1,1,mode); }
    Builder* BVH4Bezier1iSceneBuilderBinnedSAH   (void* bvh, Scene* scene, size_t mode) { return new BVH4BuilderBinnedSAH<BezierCurves,Bezier1i>((BVH4*)bvh,scene,1,1,1.0f,1,1,mode); }
    Builder* BVH4Triangle1SceneBuilderBinnedSAH  (void* bvh, Scene* scene, size_t mode) { return new BVH4BuilderBinnedSAH<TriangleMesh,Triangle1>((BVH4*)bvh,scene,1,1,1.0f,2,inf,mode); }
    Builder* BVH4Triangle4SceneBuilderBinnedSAH  (void* bvh, Scene* scene, size_t mode) { return new BVH4BuilderBinnedSAH<TriangleMesh,Triangle4>((BVH4*)bvh,scene,4,4,1.0f,4,inf,mode); }
#if defined(__AVX__)
    Builder* BVH4Triangle8SceneBuilderBinnedSAH  (void* bvh, Scene* scene, size_t mode) { return new BVH4BuilderBinnedSAH<TriangleMesh,Triangle8>((BVH4*)bvh,scene,8,4,1.0f,8,inf,mode); }
#endif
    Builder* BVH4Triangle1vSceneBuilderBinnedSAH (void* bvh, Scene* scene, size_t mode) { return new BVH4BuilderBinnedSAH<TriangleMesh,Triangle1v>((BVH4*)bvh,scene,1,1,1.0f,2,inf,mode); }
    Builder* BVH4Triangle4vSceneBuilderBinnedSAH (void* bvh, Scene* scene, size_t mode) { return new BVH4BuilderBinnedSAH<TriangleMesh,Triangle4v>((BVH4*)bvh,scene,4,4,1.0f,4,inf,mode); }
    Builder* BVH4Triangle4iSceneBuilderBinnedSAH (void* bvh, Scene* scene, size_t mode) { return new BVH4BuilderBinnedSAH<TriangleMesh,Triangle4i>((BVH4*)bvh,scene,4,4,1.0f,4,inf,mode); }
    Builder* BVH4VirtualSceneBuilderBinnedSAH    (void* bvh, Scene* scene, size_t mode) { return new BVH4BuilderBinnedSAH<UserGeometryBase,AccelSetItem>((BVH4*)bvh,scene,1,1,1.0f,1,1,mode); }

    /* entry functions for the mesh builders */
    Builder* BVH4Triangle1MeshBuilderBinnedSAH  (void* bvh, TriangleMesh* mesh, size_t mode) { return new BVH4BuilderBinnedSAH<TriangleMesh,Triangle1>((BVH4*)bvh,mesh,1,1,1.0f,2,inf,mode); }
    Builder* BVH4Triangle4MeshBuilderBinnedSAH  (void* bvh, TriangleMesh* mesh, size_t mode) { return new BVH4BuilderBinnedSAH<TriangleMesh,Triangle4>((BVH4*)bvh,mesh,4,4,1.0f,4,inf,mode); }
#if defined(__AVX__)
    Builder* BVH4Triangle8MeshBuilderBinnedSAH  (void* bvh, TriangleMesh* mesh, size_t mode) { return new BVH4BuilderBinnedSAH<TriangleMesh,Triangle8>((BVH4*)bvh,mesh,8,4,1.0f,8,inf,mode); }
#endif
    Builder* BVH4Triangle1vMeshBuilderBinnedSAH (void* bvh, TriangleMesh* mesh, size_t mode) { return new BVH4BuilderBinnedSAH<TriangleMesh,Triangle1v>((BVH4*)bvh,mesh,1,1,1.0f,2,inf,mode); }
    Builder* BVH4Triangle4vMeshBuilderBinnedSAH (void* bvh, TriangleMesh* mesh, size_t mode) { return new BVH4BuilderBinnedSAH<TriangleMesh,Triangle4v>((BVH4*)bvh,mesh,4,4,1.0f,4,inf,mode); }
    Builder* BVH4Triangle4iMeshBuilderBinnedSAH (void* bvh, TriangleMesh* mesh, size_t mode) { return new BVH4BuilderBinnedSAH<TriangleMesh,Triangle4i>((BVH4*)bvh,mesh,4,4,1.0f,4,inf,mode); }
  }
}<|MERGE_RESOLUTION|>--- conflicted
+++ resolved
@@ -142,11 +142,7 @@
 
 	    if (g_verbose >= 1) dt = getSeconds()-t0;
 	    
-<<<<<<< HEAD
-            });
-=======
           });
->>>>>>> 9fb5baba
 
 	/* clear temporary data for static geometry */
 	bool staticGeom = mesh ? mesh->isStatic() : scene->isStatic();
