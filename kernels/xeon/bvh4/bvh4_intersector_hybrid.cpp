// ======================================================================== //
// Copyright 2009-2015 Intel Corporation                                    //
//                                                                          //
// Licensed under the Apache License, Version 2.0 (the "License");          //
// you may not use this file except in compliance with the License.         //
// You may obtain a copy of the License at                                  //
//                                                                          //
//     http://www.apache.org/licenses/LICENSE-2.0                           //
//                                                                          //
// Unless required by applicable law or agreed to in writing, software      //
// distributed under the License is distributed on an "AS IS" BASIS,        //
// WITHOUT WARRANTIES OR CONDITIONS OF ANY KIND, either express or implied. //
// See the License for the specific language governing permissions and      //
// limitations under the License.                                           //
// ======================================================================== //

#include "bvh4_intersector_hybrid.h"
#include "bvh4_intersector_single.h"
#include "bvh4_intersector_node.h"

#include "../geometry/triangle.h"
#include "../geometry/trianglei.h"
#include "../geometry/trianglev.h"
#include "../geometry/trianglev_mb.h"
#include "../geometry/trianglepairsv.h"
#include "../geometry/intersector_iterators.h"
#include "../geometry/bezier1v_intersector.h"
#include "../geometry/bezier1i_intersector.h"
#include "../geometry/triangle_intersector_moeller.h"
#include "../geometry/trianglepairs_intersector_moeller.h"
#include "../geometry/triangle_intersector_pluecker.h"
#include "../geometry/triangle4i_intersector_pluecker.h"
#include "../geometry/trianglepairs_intersector_moeller.h"
#include "../geometry/subdivpatch1cached_intersector1.h"
#include "../geometry/object_intersector.h"

#define SWITCH_DURING_DOWN_TRAVERSAL 1

namespace embree
{
  namespace isa
  {
<<<<<<< HEAD
    template<int K, int types, bool robust, typename PrimitiveIntersectorK, bool single>
    void BVH4IntersectorKHybrid<K,types,robust,PrimitiveIntersectorK,single>::intersect(vint<K>* valid_i, BVH4* bvh, RayK<K>& ray)
=======
    template<int K, int types, bool robust, typename PrimitiveIntersectorK>
    void BVH4IntersectorKHybrid<K,types,robust,PrimitiveIntersectorK>::intersect(vint<K>* __restrict__ valid_i, BVH4* __restrict__ bvh, RayK<K>& __restrict__ ray)
>>>>>>> c3eb357c
    {
      /* verify correct input */
      vbool<K> valid0 = *valid_i == -1;
#if defined(RTCORE_IGNORE_INVALID_RAYS)
      valid0 &= ray.valid();
#endif
      assert(all(valid0,ray.tnear > -FLT_MIN));
      assert(!(types & BVH4::FLAG_NODE_MB) || all(valid0,ray.time >= 0.0f & ray.time <= 1.0f));
      
      /* load ray */
      Vec3vfK ray_org = ray.org;
      Vec3vfK ray_dir = ray.dir;
      vfloat<K> ray_tnear = ray.tnear, ray_tfar  = ray.tfar;
      const Vec3vfK rdir = rcp_safe(ray_dir);
      const Vec3vfK org(ray_org), org_rdir = org * rdir;
      ray_tnear = select(valid0,ray_tnear,vfloat<K>(pos_inf));
      ray_tfar  = select(valid0,ray_tfar ,vfloat<K>(neg_inf));
      const vfloat<K> inf = vfloat<K>(pos_inf);
      Precalculations pre(valid0,ray);

      /* compute near/far per ray */
      Vec3viK nearXYZ;
      if (single)
      {
        nearXYZ.x = select(rdir.x >= 0.0f,vint<K>(0*(int)sizeof(vfloat4)),vint<K>(1*(int)sizeof(vfloat4)));
        nearXYZ.y = select(rdir.y >= 0.0f,vint<K>(2*(int)sizeof(vfloat4)),vint<K>(3*(int)sizeof(vfloat4)));
        nearXYZ.z = select(rdir.z >= 0.0f,vint<K>(4*(int)sizeof(vfloat4)),vint<K>(5*(int)sizeof(vfloat4)));
      }

      /* allocate stack and push root node */
      vfloat<K> stack_near[stackSizeChunk];
      NodeRef stack_node[stackSizeChunk];
      stack_node[0] = BVH4::invalidNode;
      stack_near[0] = inf;
      stack_node[1] = bvh->root;
      stack_near[1] = ray_tnear; 
      NodeRef* stackEnd = stack_node+stackSizeChunk;
      NodeRef* __restrict__ sptr_node = stack_node + 2;
      vfloat<K>* __restrict__ sptr_near = stack_near + 2;
      
      while (1) pop:
      {
        /* pop next node from stack */
        assert(sptr_node > stack_node);
        sptr_node--;
        sptr_near--;
        NodeRef cur = *sptr_node;
        if (unlikely(cur == BVH4::invalidNode)) {
          assert(sptr_node == stack_node);
          break;
        }
        
        /* cull node if behind closest hit point */
        vfloat<K> curDist = *sptr_near;
        const vbool<K> active = curDist < ray_tfar;
        if (unlikely(none(active)))
          continue;
        
        /* switch to single ray traversal */
#if (!defined(__WIN32__) || defined(__X86_64__)) && defined(__SSE4_2__)
        if (single)
        {
          size_t bits = movemask(active);
          if (unlikely(__popcnt(bits) <= switchThreshold)) {
            for (size_t i=__bsf(bits); bits!=0; bits=__btc(bits,i), i=__bsf(bits)) {
              BVH4IntersectorKSingle<K,types,robust,PrimitiveIntersectorK>::intersect1(bvh, cur, i, pre, ray, ray_org, ray_dir, rdir, ray_tnear, ray_tfar, nearXYZ);
            }
            ray_tfar = min(ray_tfar,ray.tfar);
            continue;
          }
        }
#endif

        while (1)
        {
	  /* process normal nodes */
          if (likely((types & 0x1) && cur.isNode()))
          {
            const vbool<K> valid_node = ray_tfar > curDist;
            STAT3(normal.trav_nodes,1,popcnt(valid_node),K);
	    const Node* __restrict__ const node = cur.node();
	    
	    /* set cur to invalid */
            cur = BVH4::emptyNode;
            curDist = pos_inf;

#pragma unroll(4)
	    for (unsigned i=0; i<BVH4::N; i++)
	    {
	      const NodeRef child = node->children[i];
	      if (unlikely(child == BVH4::emptyNode)) break;
              vfloat<K> lnearP; const vbool<K> lhit = intersect_node<K,robust>(node,i,org,rdir,org_rdir,ray_tnear,ray_tfar,lnearP);
	      	      
	      /* if we hit the child we choose to continue with that child if it 
		 is closer than the current next child, or we push it onto the stack */
	      if (likely(any(lhit)))
	      {
		assert(sptr_node < stackEnd);
		assert(child != BVH4::emptyNode);
                const vfloat<K> childDist = select(lhit,lnearP,inf);
		
		/* push cur node onto stack and continue with hit child */
		if (any(childDist < curDist))
		{
                  if (likely(cur != BVH4::emptyNode)) {
                    *sptr_node = cur; sptr_node++;
                    *sptr_near = curDist; sptr_near++;
                  }
		  curDist = childDist;
		  cur = child;
		}
		
		/* push hit child onto stack */
		else {
		  *sptr_node = child; sptr_node++;
		  *sptr_near = childDist; sptr_near++;
		}
	      }     
	    }
            if (unlikely(cur == BVH4::emptyNode)) 
              goto pop;

#if SWITCH_DURING_DOWN_TRAVERSAL == 1
            if (single)
            {
              // seems to be the best place for testing utilization
              if (unlikely(popcnt(ray_tfar > curDist) <= switchThreshold))
              {
                *sptr_node++ = cur;
                *sptr_near++ = curDist;
                goto pop;
              }
            }
#endif
	  }
	  
	  /* process motion blur nodes */
          else if (likely((types & 0x10) && cur.isNodeMB()))
	  {
            const vbool<K> valid_node = ray_tfar > curDist;
            STAT3(normal.trav_nodes,1,popcnt(valid_node),K);
	    const BVH4::NodeMB* __restrict__ const node = cur.nodeMB();
          
            /* set cur to invalid */
            cur = BVH4::emptyNode;
            curDist = pos_inf;
	    
#pragma unroll(4)
	    for (unsigned i=0; i<BVH4::N; i++)
	    {
	      const NodeRef child = node->child(i);
	      if (unlikely(child == BVH4::emptyNode)) break;
              vfloat<K> lnearP; const vbool<K> lhit = intersect_node<K>(node,i,org,rdir,org_rdir,ray_tnear,ray_tfar,ray.time,lnearP);
	      	      
              /* if we hit the child we choose to continue with that child if it 
		 is closer than the current next child, or we push it onto the stack */
	      if (likely(any(lhit)))
	      {
		assert(sptr_node < stackEnd);
		assert(child != BVH4::emptyNode);
                const vfloat<K> childDist = select(lhit,lnearP,inf);
		
		/* push cur node onto stack and continue with hit child */
		if (any(childDist < curDist))
		{
                  if (likely(cur != BVH4::emptyNode)) {
                    *sptr_node = cur; sptr_node++;
                    *sptr_near = curDist; sptr_near++;
                  }
		  curDist = childDist;
		  cur = child;
		}
		
		/* push hit child onto stack */
		else {
		  *sptr_node = child; sptr_node++;
		  *sptr_near = childDist; sptr_near++;
		}
	      }     
	    }
            if (unlikely(cur == BVH4::emptyNode)) 
              goto pop;

#if SWITCH_DURING_DOWN_TRAVERSAL == 1
            if (single)
            {
              // seems to be the best place for testing utilization
              if (unlikely(popcnt(ray_tfar > curDist) <= switchThreshold))
              {
                *sptr_node++ = cur;
                *sptr_near++ = curDist;
                goto pop;
              }
            }
#endif
	  }
	  else 
	    break;
	}
        
        /* return if stack is empty */
        if (unlikely(cur == BVH4::invalidNode)) {
          assert(sptr_node == stack_node);
          break;
        }
        
        /* intersect leaf */
	assert(cur != BVH4::emptyNode);
        const vbool<K> valid_leaf = ray_tfar > curDist;
        STAT3(normal.trav_leaves,1,popcnt(valid_leaf),K);
        size_t items; const Primitive* prim = (Primitive*) cur.leaf(items);

        size_t lazy_node = 0;
        PrimitiveIntersectorK::intersect(valid_leaf,pre,ray,prim,items,bvh->scene,lazy_node);
        ray_tfar = select(valid_leaf,ray.tfar,ray_tfar);

        if (unlikely(lazy_node)) {
          *sptr_node = lazy_node; sptr_node++;
          *sptr_near = neg_inf;   sptr_near++;
        }
      }
      AVX_ZERO_UPPER();
    }

    
<<<<<<< HEAD
    template<int K, int types, bool robust, typename PrimitiveIntersectorK, bool single>
    void BVH4IntersectorKHybrid<K,types,robust,PrimitiveIntersectorK,single>::occluded(vint<K>* valid_i, BVH4* bvh, RayK<K>& ray)
=======
    template<int K, int types, bool robust, typename PrimitiveIntersectorK>
    void BVH4IntersectorKHybrid<K,types,robust,PrimitiveIntersectorK>::occluded(vint<K>* __restrict__ valid_i, BVH4* __restrict__ bvh, RayK<K>& __restrict__ ray)
>>>>>>> c3eb357c
    {
      /* verify correct input */
      vbool<K> valid = *valid_i == -1;
#if defined(RTCORE_IGNORE_INVALID_RAYS)
      valid &= ray.valid();
#endif
      assert(all(valid,ray.tnear > -FLT_MIN));
      assert(!(types & BVH4::FLAG_NODE_MB) || all(valid,ray.time >= 0.0f & ray.time <= 1.0f));

      /* load ray */
      vbool<K> terminated = !valid;
      Vec3vfK ray_org = ray.org, ray_dir = ray.dir;
      vfloat<K> ray_tnear = ray.tnear, ray_tfar  = ray.tfar;
      const Vec3vfK rdir = rcp_safe(ray_dir);
      const Vec3vfK org(ray_org), org_rdir = org * rdir;
      ray_tnear = select(valid,ray_tnear,vfloat<K>(pos_inf));
      ray_tfar  = select(valid,ray_tfar ,vfloat<K>(neg_inf));
      const vfloat<K> inf = vfloat<K>(pos_inf);
      Precalculations pre(valid,ray);

      /* compute near/far per ray */
      Vec3viK nearXYZ;
      if (single)
      {
        nearXYZ.x = select(rdir.x >= 0.0f,vint<K>(0*(int)sizeof(vfloat4)),vint<K>(1*(int)sizeof(vfloat4)));
        nearXYZ.y = select(rdir.y >= 0.0f,vint<K>(2*(int)sizeof(vfloat4)),vint<K>(3*(int)sizeof(vfloat4)));
        nearXYZ.z = select(rdir.z >= 0.0f,vint<K>(4*(int)sizeof(vfloat4)),vint<K>(5*(int)sizeof(vfloat4)));
      }

      /* allocate stack and push root node */
      vfloat<K> stack_near[stackSizeChunk];
      NodeRef stack_node[stackSizeChunk];
      stack_node[0] = BVH4::invalidNode;
      stack_near[0] = inf;
      stack_node[1] = bvh->root;
      stack_near[1] = ray_tnear; 
      NodeRef* stackEnd = stack_node+stackSizeChunk;
      NodeRef* __restrict__ sptr_node = stack_node + 2;
      vfloat<K>* __restrict__ sptr_near = stack_near + 2;
      
      while (1) pop:
      {
        /* pop next node from stack */
        assert(sptr_node > stack_node);
        sptr_node--;
        sptr_near--;
        NodeRef cur = *sptr_node;
        if (unlikely(cur == BVH4::invalidNode)) {
          assert(sptr_node == stack_node);
          break;
        }

        /* cull node if behind closest hit point */
        vfloat<K> curDist = *sptr_near;
        const vbool<K> active = curDist < ray_tfar;
        if (unlikely(none(active))) 
          continue;
        
        /* switch to single ray traversal */
#if (!defined(__WIN32__) || defined(__X86_64__)) && defined(__SSE4_2__)
        if (single)
        {
          size_t bits = movemask(active);
          if (unlikely(__popcnt(bits) <= switchThreshold)) {
            for (size_t i=__bsf(bits); bits!=0; bits=__btc(bits,i), i=__bsf(bits)) {
              if (BVH4IntersectorKSingle<K,types,robust,PrimitiveIntersectorK>::occluded1(bvh,cur,i,pre,ray,ray_org,ray_dir,rdir,ray_tnear,ray_tfar,nearXYZ))
                set(terminated, i);
            }
            if (all(terminated)) break;
            ray_tfar = select(terminated,vfloat<K>(neg_inf),ray_tfar);
            continue;
          }
        }
#endif
                
        while (1)
        {
	  /* process normal nodes */
          if (likely((types & 0x1) && cur.isNode()))
          {
            const vbool<K> valid_node = ray_tfar > curDist;
            STAT3(normal.trav_nodes,1,popcnt(valid_node),K);
	    const Node* __restrict__ const node = cur.node();

            /* set cur to invalid */
            cur = BVH4::emptyNode;
            curDist = pos_inf;
	    
#pragma unroll(4)
	    for (unsigned i=0; i<BVH4::N; i++)
	    {
	      const NodeRef child = node->children[i];
	      if (unlikely(child == BVH4::emptyNode)) break;
              vfloat<K> lnearP; const vbool<K> lhit = intersect_node<K,robust>(node,i,org,rdir,org_rdir,ray_tnear,ray_tfar,lnearP);
	      	      
	      /* if we hit the child we choose to continue with that child if it 
		 is closer than the current next child, or we push it onto the stack */
	      if (likely(any(lhit)))
	      {
		assert(sptr_node < stackEnd);
		assert(child != BVH4::emptyNode);
                const vfloat<K> childDist = select(lhit,lnearP,inf);
		
		/* push cur node onto stack and continue with hit child */
		if (any(childDist < curDist))
		{
                  if (likely(cur != BVH4::emptyNode)) {
                    *sptr_node = cur; sptr_node++;
                    *sptr_near = curDist; sptr_near++;
                  }
		  curDist = childDist;
		  cur = child;
		}
		
		/* push hit child onto stack */
		else {
		  *sptr_node = child; sptr_node++;
		  *sptr_near = childDist; sptr_near++;
		}
	      }     
	    }
            if (unlikely(cur == BVH4::emptyNode)) 
              goto pop;

#if SWITCH_DURING_DOWN_TRAVERSAL == 1
            if (single)
            {
              // seems to be the best place for testing utilization
              if (unlikely(popcnt(ray_tfar > curDist) <= switchThreshold))
              {
                *sptr_node++ = cur;
                *sptr_near++ = curDist;
                goto pop;
              }
            }
#endif
	  }
	  
	  /* process motion blur nodes */
          else if (likely((types & 0x10) && cur.isNodeMB()))
	  {
            const vbool<K> valid_node = ray_tfar > curDist;
            STAT3(normal.trav_nodes,1,popcnt(valid_node),K);
	    const BVH4::NodeMB* __restrict__ const node = cur.nodeMB();
          
            /* set cur to invalid */
            cur = BVH4::emptyNode;
            curDist = pos_inf;
	    
#pragma unroll(4)
	    for (unsigned i=0; i<BVH4::N; i++)
	    {
	      const NodeRef child = node->child(i);
	      if (unlikely(child == BVH4::emptyNode)) break;
              vfloat<K> lnearP; const vbool<K> lhit = intersect_node<K>(node,i,org,rdir,org_rdir,ray_tnear,ray_tfar,ray.time,lnearP);
	      	      
              /* if we hit the child we choose to continue with that child if it 
		 is closer than the current next child, or we push it onto the stack */
	      if (likely(any(lhit)))
	      {
		assert(sptr_node < stackEnd);
		assert(child != BVH4::emptyNode);
                const vfloat<K> childDist = select(lhit,lnearP,inf);
		
		/* push cur node onto stack and continue with hit child */
		if (any(childDist < curDist))
		{
                  if (likely(cur != BVH4::emptyNode)) {
                    *sptr_node = cur; sptr_node++;
                    *sptr_near = curDist; sptr_near++;
                  }
		  curDist = childDist;
		  cur = child;
		}
		
		/* push hit child onto stack */
		else {
		  *sptr_node = child; sptr_node++;
		  *sptr_near = childDist; sptr_near++;
		}
	      }     
	    }
            if (unlikely(cur == BVH4::emptyNode)) 
              goto pop;

#if SWITCH_DURING_DOWN_TRAVERSAL == 1
            if (single)
            {
              // seems to be the best place for testing utilization
              if (unlikely(popcnt(ray_tfar > curDist) <= switchThreshold))
              {
                *sptr_node++ = cur;
                *sptr_near++ = curDist;
                goto pop;
              }
            }
#endif
	  }
	  else 
	    break;
	}
        
        /* return if stack is empty */
        if (unlikely(cur == BVH4::invalidNode)) {
          assert(sptr_node == stack_node);
          break;
        }

        
        /* intersect leaf */
	assert(cur != BVH4::emptyNode);
        const vbool<K> valid_leaf = ray_tfar > curDist;
        STAT3(shadow.trav_leaves,1,popcnt(valid_leaf),K);
        size_t items; const Primitive* prim = (Primitive*) cur.leaf(items);

        size_t lazy_node = 0;
        terminated |= PrimitiveIntersectorK::occluded(!terminated,pre,ray,prim,items,bvh->scene,lazy_node);
        if (all(terminated)) break;
        ray_tfar = select(terminated,vfloat<K>(neg_inf),ray_tfar);

        if (unlikely(lazy_node)) {
          *sptr_node = lazy_node; sptr_node++;
          *sptr_near = neg_inf;   sptr_near++;
        }
      }
      vint<K>::store(valid & terminated,&ray.geomID,0);
      AVX_ZERO_UPPER();
    }

    ////////////////////////////////////////////////////////////////////////////////
    /// BVH4Intersector4Hybrid Definitions
    ////////////////////////////////////////////////////////////////////////////////

#if defined(__SSE4_2__)
    DEFINE_INTERSECTOR4(BVH4Triangle4Intersector4HybridMoeller, BVH4IntersectorKHybrid<4 COMMA 0x1 COMMA false COMMA ArrayIntersectorK_1<4 COMMA TriangleMIntersectorKMoellerTrumbore<4 COMMA 4 COMMA true> > >);
    DEFINE_INTERSECTOR4(BVH4Triangle4Intersector4HybridMoellerNoFilter, BVH4IntersectorKHybrid<4 COMMA 0x1 COMMA false COMMA ArrayIntersectorK_1<4 COMMA TriangleMIntersectorKMoellerTrumbore<4 COMMA 4 COMMA false> > >);
#if defined(__AVX__)
    DEFINE_INTERSECTOR4(BVH4Triangle8Intersector4HybridMoeller, BVH4IntersectorKHybrid<4 COMMA 0x1 COMMA false COMMA ArrayIntersectorK_1<4 COMMA TriangleMIntersectorKMoellerTrumbore<8 COMMA 4 COMMA  true> > >);
    DEFINE_INTERSECTOR4(BVH4Triangle8Intersector4HybridMoellerNoFilter, BVH4IntersectorKHybrid<4 COMMA 0x1 COMMA false COMMA ArrayIntersectorK_1<4 COMMA TriangleMIntersectorKMoellerTrumbore<8 COMMA 4 COMMA  false> > >);

    DEFINE_INTERSECTOR4(BVH4TrianglePairs4Intersector4HybridMoeller, BVH4IntersectorKHybrid<4 COMMA 0x1 COMMA false COMMA ArrayIntersectorK_1<4 COMMA TrianglePairsMIntersectorKMoellerTrumbore<4 COMMA 4 COMMA  true> > >);
    DEFINE_INTERSECTOR4(BVH4TrianglePairs4Intersector4HybridMoellerNoFilter, BVH4IntersectorKHybrid<4 COMMA 0x1 COMMA false COMMA ArrayIntersectorK_1<4 COMMA TrianglePairsMIntersectorKMoellerTrumbore<4 COMMA 4 COMMA  false> > >);
#endif
    DEFINE_INTERSECTOR4(BVH4Triangle4vIntersector4HybridPluecker, BVH4IntersectorKHybrid<4 COMMA 0x1 COMMA true COMMA ArrayIntersectorK_1<4 COMMA TriangleMvIntersectorKPluecker<4 COMMA 4 COMMA true> > >);

    DEFINE_INTERSECTOR4(BVH4Subdivpatch1CachedIntersector4, BVH4IntersectorKHybrid<4 COMMA 0x1 COMMA true COMMA SubdivPatch1CachedIntersector4>);
    

    // FIXME: add Triangle4vMB intersector
    // FIXME: add Triangle4i intersector
#endif

    ////////////////////////////////////////////////////////////////////////////////
    /// BVH4Intersector8Hybrid Definitions
    ////////////////////////////////////////////////////////////////////////////////

#if defined(__AVX__)
    DEFINE_INTERSECTOR8(BVH4Triangle4Intersector8HybridMoeller, BVH4IntersectorKHybrid<8 COMMA 0x1 COMMA false COMMA ArrayIntersectorK_1<8 COMMA TriangleMIntersectorKMoellerTrumbore<4 COMMA 8 COMMA true> > >);
    DEFINE_INTERSECTOR8(BVH4Triangle4Intersector8HybridMoellerNoFilter, BVH4IntersectorKHybrid<8 COMMA 0x1 COMMA false COMMA ArrayIntersectorK_1<8 COMMA TriangleMIntersectorKMoellerTrumbore<4 COMMA 8 COMMA false> > >);
    DEFINE_INTERSECTOR8(BVH4Triangle8Intersector8HybridMoeller, BVH4IntersectorKHybrid<8 COMMA 0x1 COMMA false COMMA ArrayIntersectorK_1<8 COMMA TriangleMIntersectorKMoellerTrumbore<8 COMMA 8 COMMA true> > >);
    DEFINE_INTERSECTOR8(BVH4Triangle8Intersector8HybridMoellerNoFilter, BVH4IntersectorKHybrid<8 COMMA 0x1 COMMA false COMMA ArrayIntersectorK_1<8 COMMA TriangleMIntersectorKMoellerTrumbore<8 COMMA 8 COMMA false> > >);
    DEFINE_INTERSECTOR8(BVH4Triangle4vIntersector8HybridPluecker, BVH4IntersectorKHybrid<8 COMMA 0x1 COMMA true COMMA ArrayIntersectorK_1<8 COMMA TriangleMvIntersectorKPluecker<4 COMMA 8 COMMA true> > >);

    DEFINE_INTERSECTOR8(BVH4TrianglePairs4Intersector8HybridMoeller, BVH4IntersectorKHybrid<8 COMMA 0x1 COMMA true COMMA ArrayIntersectorK_1<8 COMMA TrianglePairsMIntersectorKMoellerTrumbore<4 COMMA 8 COMMA true> > >);
    DEFINE_INTERSECTOR8(BVH4TrianglePairs4Intersector8HybridMoellerNoFilter, BVH4IntersectorKHybrid<8 COMMA 0x1 COMMA true COMMA ArrayIntersectorK_1<8 COMMA TrianglePairsMIntersectorKMoellerTrumbore<4 COMMA 8 COMMA false> > >);
    
    DEFINE_INTERSECTOR8(BVH4Subdivpatch1CachedIntersector8, BVH4IntersectorKHybrid<8 COMMA 0x1 COMMA true COMMA SubdivPatch1CachedIntersector8>);
               
    // FIXME: add Triangle4vMB intersector
    // FIXME: add Triangle4i intersector
#endif

    ////////////////////////////////////////////////////////////////////////////////
    /// BVH4Intersector16Hybrid Definitions
    ////////////////////////////////////////////////////////////////////////////////

#if defined(__AVX512F__)
    DEFINE_INTERSECTOR16(BVH4Triangle4Intersector16HybridMoeller, BVH4IntersectorKHybrid<16 COMMA 0x1 COMMA false COMMA ArrayIntersectorK_1<16 COMMA TriangleMIntersectorKMoellerTrumbore<4 COMMA 16 COMMA true> > >);
    DEFINE_INTERSECTOR16(BVH4Triangle4Intersector16HybridMoellerNoFilter, BVH4IntersectorKHybrid<16 COMMA 0x1 COMMA false COMMA ArrayIntersectorK_1<16 COMMA TriangleMIntersectorKMoellerTrumbore<4 COMMA 16 COMMA false> > >);
    DEFINE_INTERSECTOR16(BVH4Triangle8Intersector16HybridMoeller, BVH4IntersectorKHybrid<16 COMMA 0x1 COMMA false COMMA ArrayIntersectorK_1<16 COMMA TriangleMIntersectorKMoellerTrumbore<8 COMMA 16 COMMA true> > >);
    DEFINE_INTERSECTOR16(BVH4Triangle8Intersector16HybridMoellerNoFilter, BVH4IntersectorKHybrid<16 COMMA 0x1 COMMA false COMMA ArrayIntersectorK_1<16 COMMA TriangleMIntersectorKMoellerTrumbore<8 COMMA 16 COMMA false> > >);
    DEFINE_INTERSECTOR16(BVH4Triangle4vIntersector16HybridPluecker, BVH4IntersectorKHybrid<16 COMMA 0x1 COMMA true COMMA ArrayIntersectorK_1<16 COMMA TriangleMvIntersectorKPluecker<4 COMMA 16 COMMA true> > >);

    DEFINE_INTERSECTOR16(BVH4TrianglePairs4Intersector16HybridMoeller, BVH4IntersectorKHybrid<16 COMMA 0x1 COMMA true COMMA ArrayIntersectorK_1<16 COMMA TrianglePairsMIntersectorKMoellerTrumbore<4 COMMA 16 COMMA true> > >);
    DEFINE_INTERSECTOR16(BVH4TrianglePairs4Intersector16HybridMoellerNoFilter, BVH4IntersectorKHybrid<16 COMMA 0x1 COMMA true COMMA ArrayIntersectorK_1<16 COMMA TrianglePairsMIntersectorKMoellerTrumbore<4 COMMA 16 COMMA false> > >);

    DEFINE_INTERSECTOR16(BVH4Subdivpatch1CachedIntersector16, BVH4IntersectorKHybrid<16 COMMA 0x1 COMMA true COMMA SubdivPatch1CachedIntersector16>);
    

    // FIXME: add Triangle4vMB intersector
    // FIXME: add Triangle4i intersector
#endif

    ////////////////////////////////////////////////////////////////////////////////
    /// BVH4Intersector4Chunk Definitions
    ////////////////////////////////////////////////////////////////////////////////

    DEFINE_INTERSECTOR4(BVH4Bezier1vIntersector4Chunk, BVH4IntersectorKChunk<4 COMMA 0x1 COMMA false COMMA ArrayIntersectorK<4 COMMA Bezier1vIntersectorK<4> > >);
    DEFINE_INTERSECTOR4(BVH4Bezier1iIntersector4Chunk, BVH4IntersectorKChunk<4 COMMA 0x1 COMMA false COMMA ArrayIntersectorK<4 COMMA Bezier1iIntersectorK<4> > >);
    DEFINE_INTERSECTOR4(BVH4Triangle4Intersector4ChunkMoeller, BVH4IntersectorKChunk<4 COMMA 0x1 COMMA false COMMA ArrayIntersectorK<4 COMMA TriangleMIntersectorKMoellerTrumbore<4 COMMA 4 COMMA true> > >);
    DEFINE_INTERSECTOR4(BVH4Triangle4Intersector4ChunkMoellerNoFilter, BVH4IntersectorKChunk<4 COMMA 0x1 COMMA false COMMA ArrayIntersectorK<4 COMMA TriangleMIntersectorKMoellerTrumbore<4 COMMA 4 COMMA false> > >);
#if defined(__AVX__)
    DEFINE_INTERSECTOR4(BVH4Triangle8Intersector4ChunkMoeller, BVH4IntersectorKChunk<4 COMMA 0x1 COMMA false COMMA ArrayIntersectorK<4 COMMA TriangleMIntersectorKMoellerTrumbore<8 COMMA 4 COMMA true> > >);
    DEFINE_INTERSECTOR4(BVH4Triangle8Intersector4ChunkMoellerNoFilter, BVH4IntersectorKChunk<4 COMMA 0x1 COMMA false COMMA ArrayIntersectorK<4 COMMA TriangleMIntersectorKMoellerTrumbore<8 COMMA 4 COMMA false> > >);

    DEFINE_INTERSECTOR4(BVH4TrianglePairs4Intersector4ChunkMoeller, BVH4IntersectorKChunk<4 COMMA 0x1 COMMA false COMMA ArrayIntersectorK<4 COMMA TrianglePairsMIntersectorKMoellerTrumbore<4 COMMA 4 COMMA true> > >);
    DEFINE_INTERSECTOR4(BVH4TrianglePairs4Intersector4ChunkMoellerNoFilter, BVH4IntersectorKChunk<4 COMMA 0x1 COMMA false COMMA ArrayIntersectorK<4 COMMA TrianglePairsMIntersectorKMoellerTrumbore<4 COMMA 4 COMMA false> > >);
#endif
    DEFINE_INTERSECTOR4(BVH4Triangle4vIntersector4ChunkPluecker, BVH4IntersectorKChunk<4 COMMA 0x1 COMMA true COMMA ArrayIntersectorK<4 COMMA TriangleMvIntersectorKPluecker<4 COMMA 4 COMMA true> > >);
    DEFINE_INTERSECTOR4(BVH4Triangle4iIntersector4ChunkPluecker, BVH4IntersectorKChunk<4 COMMA 0x1 COMMA true COMMA ArrayIntersectorK<4 COMMA Triangle4iIntersectorKPluecker<4 COMMA true> > >);
    DEFINE_INTERSECTOR4(BVH4VirtualIntersector4Chunk, BVH4IntersectorKChunk<4 COMMA 0x1 COMMA false COMMA ArrayIntersectorK<4 COMMA ObjectIntersector4> >);

    DEFINE_INTERSECTOR4(BVH4Triangle4vMBIntersector4ChunkMoeller, BVH4IntersectorKChunk<4 COMMA 0x10 COMMA false COMMA ArrayIntersectorK<4 COMMA TriangleMvMBIntersectorKMoellerTrumbore<4 COMMA 4 COMMA true> > >);

    ////////////////////////////////////////////////////////////////////////////////
    /// BVH4Intersector8Chunk Definitions
    ////////////////////////////////////////////////////////////////////////////////

#if defined(__AVX__)
    DEFINE_INTERSECTOR8(BVH4Bezier1vIntersector8Chunk, BVH4IntersectorKChunk<8 COMMA 0x1 COMMA false COMMA ArrayIntersectorK<8 COMMA Bezier1vIntersectorK<8> > >);
    DEFINE_INTERSECTOR8(BVH4Bezier1iIntersector8Chunk, BVH4IntersectorKChunk<8 COMMA 0x1 COMMA false COMMA ArrayIntersectorK<8 COMMA Bezier1iIntersectorK<8> > >);
    DEFINE_INTERSECTOR8(BVH4Triangle4Intersector8ChunkMoeller, BVH4IntersectorKChunk<8 COMMA 0x1 COMMA false COMMA ArrayIntersectorK<8 COMMA TriangleMIntersectorKMoellerTrumbore<4 COMMA 8 COMMA true> > >);
    DEFINE_INTERSECTOR8(BVH4Triangle4Intersector8ChunkMoellerNoFilter, BVH4IntersectorKChunk<8 COMMA 0x1 COMMA false COMMA ArrayIntersectorK<8 COMMA TriangleMIntersectorKMoellerTrumbore<4 COMMA 8 COMMA false> > >);
    DEFINE_INTERSECTOR8(BVH4Triangle8Intersector8ChunkMoeller, BVH4IntersectorKChunk<8 COMMA 0x1 COMMA false COMMA ArrayIntersectorK<8 COMMA TriangleMIntersectorKMoellerTrumbore<8 COMMA 8 COMMA true> > >);
    DEFINE_INTERSECTOR8(BVH4Triangle8Intersector8ChunkMoellerNoFilter, BVH4IntersectorKChunk<8 COMMA 0x1 COMMA false COMMA ArrayIntersectorK<8 COMMA TriangleMIntersectorKMoellerTrumbore<8 COMMA 8 COMMA false> > >);
    DEFINE_INTERSECTOR8(BVH4Triangle4vIntersector8ChunkPluecker, BVH4IntersectorKChunk<8 COMMA 0x1 COMMA true COMMA ArrayIntersectorK<8 COMMA TriangleMvIntersectorKPluecker<4 COMMA 8 COMMA true> > >);
    DEFINE_INTERSECTOR8(BVH4Triangle4iIntersector8ChunkPluecker, BVH4IntersectorKChunk<8 COMMA 0x1 COMMA true COMMA ArrayIntersectorK<8 COMMA Triangle4iIntersectorKPluecker<8 COMMA true> > >);
    DEFINE_INTERSECTOR8(BVH4VirtualIntersector8Chunk, BVH4IntersectorKChunk<8 COMMA 0x1 COMMA false COMMA ArrayIntersectorK<8 COMMA ObjectIntersector8> >);

    DEFINE_INTERSECTOR8(BVH4Triangle4vMBIntersector8ChunkMoeller, BVH4IntersectorKChunk<8 COMMA 0x10 COMMA false COMMA ArrayIntersectorK<8 COMMA TriangleMvMBIntersectorKMoellerTrumbore<4 COMMA 8 COMMA true> > >);

    DEFINE_INTERSECTOR4(BVH4TrianglePairs4Intersector8ChunkMoeller, BVH4IntersectorKChunk<8 COMMA 0x1 COMMA false COMMA ArrayIntersectorK<8 COMMA TrianglePairsMIntersectorKMoellerTrumbore<4 COMMA 8 COMMA true> > >);
    DEFINE_INTERSECTOR4(BVH4TrianglePairs4Intersector8ChunkMoellerNoFilter, BVH4IntersectorKChunk<8 COMMA 0x1 COMMA false COMMA ArrayIntersectorK<8 COMMA TrianglePairsMIntersectorKMoellerTrumbore<4 COMMA 8 COMMA false> > >);
#endif

    ////////////////////////////////////////////////////////////////////////////////
    /// BVH4Intersector16Chunk Definitions
    ////////////////////////////////////////////////////////////////////////////////

#if defined(__AVX512F__)
    DEFINE_INTERSECTOR16(BVH4Bezier1vIntersector16Chunk, BVH4IntersectorKChunk<16 COMMA 0x1 COMMA false COMMA ArrayIntersectorK<16 COMMA Bezier1vIntersectorK<16> > >);
    DEFINE_INTERSECTOR16(BVH4Bezier1iIntersector16Chunk, BVH4IntersectorKChunk<16 COMMA 0x1 COMMA false COMMA ArrayIntersectorK<16 COMMA Bezier1iIntersectorK<16> > >);
    DEFINE_INTERSECTOR16(BVH4Triangle4Intersector16ChunkMoeller, BVH4IntersectorKChunk<16 COMMA 0x1 COMMA false COMMA ArrayIntersectorK<16 COMMA TriangleMIntersectorKMoellerTrumbore<4 COMMA 16 COMMA true> > >);
    DEFINE_INTERSECTOR16(BVH4Triangle4Intersector16ChunkMoellerNoFilter, BVH4IntersectorKChunk<16 COMMA 0x1 COMMA false COMMA ArrayIntersectorK<16 COMMA TriangleMIntersectorKMoellerTrumbore<4 COMMA 16 COMMA false> > >);
    DEFINE_INTERSECTOR16(BVH4Triangle8Intersector16ChunkMoeller, BVH4IntersectorKChunk<16 COMMA 0x1 COMMA false COMMA ArrayIntersectorK<16 COMMA TriangleMIntersectorKMoellerTrumbore<8 COMMA 16 COMMA true> > >);
    DEFINE_INTERSECTOR16(BVH4Triangle8Intersector16ChunkMoellerNoFilter, BVH4IntersectorKChunk<16 COMMA 0x1 COMMA false COMMA ArrayIntersectorK<16 COMMA TriangleMIntersectorKMoellerTrumbore<8 COMMA 16 COMMA false> > >);

    DEFINE_INTERSECTOR16(BVH4TrianglePairs4Intersector16ChunkMoeller, BVH4IntersectorKChunk<16 COMMA 0x1 COMMA false COMMA ArrayIntersectorK<16 COMMA TrianglePairsMIntersectorKMoellerTrumbore<4 COMMA 16 COMMA true> > >);

    DEFINE_INTERSECTOR16(BVH4TrianglePairs4Intersector16ChunkMoellerNoFilter, BVH4IntersectorKChunk<16 COMMA 0x1 COMMA false COMMA ArrayIntersectorK<16 COMMA TrianglePairsMIntersectorKMoellerTrumbore<4 COMMA 16 COMMA false> > >);

    DEFINE_INTERSECTOR16(BVH4Triangle4vIntersector16ChunkPluecker, BVH4IntersectorKChunk<16 COMMA 0x1 COMMA true COMMA ArrayIntersectorK<16 COMMA TriangleMvIntersectorKPluecker<4 COMMA 16 COMMA true> > >);
    DEFINE_INTERSECTOR16(BVH4Triangle4iIntersector16ChunkPluecker, BVH4IntersectorKChunk<16 COMMA 0x1 COMMA true COMMA ArrayIntersectorK<16 COMMA Triangle4iIntersectorKPluecker<16 COMMA true> > >);
    DEFINE_INTERSECTOR16(BVH4VirtualIntersector16Chunk, BVH4IntersectorKChunk<16 COMMA 0x1 COMMA false COMMA ArrayIntersectorK<16 COMMA ObjectIntersector16> >);
    DEFINE_INTERSECTOR16(BVH4Triangle4vMBIntersector16ChunkMoeller, BVH4IntersectorKChunk<16 COMMA 0x10 COMMA false COMMA ArrayIntersectorK<16 COMMA TriangleMvMBIntersectorKMoellerTrumbore<4 COMMA 16 COMMA true> > >);
#endif
  }
}<|MERGE_RESOLUTION|>--- conflicted
+++ resolved
@@ -40,13 +40,8 @@
 {
   namespace isa
   {
-<<<<<<< HEAD
     template<int K, int types, bool robust, typename PrimitiveIntersectorK, bool single>
-    void BVH4IntersectorKHybrid<K,types,robust,PrimitiveIntersectorK,single>::intersect(vint<K>* valid_i, BVH4* bvh, RayK<K>& ray)
-=======
-    template<int K, int types, bool robust, typename PrimitiveIntersectorK>
-    void BVH4IntersectorKHybrid<K,types,robust,PrimitiveIntersectorK>::intersect(vint<K>* __restrict__ valid_i, BVH4* __restrict__ bvh, RayK<K>& __restrict__ ray)
->>>>>>> c3eb357c
+    void BVH4IntersectorKHybrid<K,types,robust,PrimitiveIntersectorK,single>::intersect(vint<K>* __restrict__ valid_i, BVH4* __restrict__ bvh, RayK<K>& __restrict__ ray)
     {
       /* verify correct input */
       vbool<K> valid0 = *valid_i == -1;
@@ -272,13 +267,8 @@
     }
 
     
-<<<<<<< HEAD
     template<int K, int types, bool robust, typename PrimitiveIntersectorK, bool single>
-    void BVH4IntersectorKHybrid<K,types,robust,PrimitiveIntersectorK,single>::occluded(vint<K>* valid_i, BVH4* bvh, RayK<K>& ray)
-=======
-    template<int K, int types, bool robust, typename PrimitiveIntersectorK>
-    void BVH4IntersectorKHybrid<K,types,robust,PrimitiveIntersectorK>::occluded(vint<K>* __restrict__ valid_i, BVH4* __restrict__ bvh, RayK<K>& __restrict__ ray)
->>>>>>> c3eb357c
+    void BVH4IntersectorKHybrid<K,types,robust,PrimitiveIntersectorK,single>::occluded(vint<K>* __restrict__ valid_i, BVH4* __restrict__ bvh, RayK<K>& __restrict__ ray)
     {
       /* verify correct input */
       vbool<K> valid = *valid_i == -1;
@@ -593,6 +583,10 @@
 
     DEFINE_INTERSECTOR4(BVH4Triangle4vMBIntersector4ChunkMoeller, BVH4IntersectorKChunk<4 COMMA 0x10 COMMA false COMMA ArrayIntersectorK<4 COMMA TriangleMvMBIntersectorKMoellerTrumbore<4 COMMA 4 COMMA true> > >);
 
+#if !defined(__SSE4_2__)
+    DEFINE_INTERSECTOR4(BVH4Subdivpatch1CachedIntersector4, BVH4IntersectorKChunk<4 COMMA 0x1 COMMA true COMMA SubdivPatch1CachedIntersector4>);
+#endif
+
     ////////////////////////////////////////////////////////////////////////////////
     /// BVH4Intersector8Chunk Definitions
     ////////////////////////////////////////////////////////////////////////////////
