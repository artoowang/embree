--- conflicted
+++ resolved
@@ -621,8 +621,6 @@
       pstate.init(iter,size_t(1024));
 
       this->bvh->scene = this->scene; // FIXME: remove
-<<<<<<< HEAD
-      
 #if 1
       //DBG_PRINT(levelUpdate);
       if (levelUpdate)
@@ -630,10 +628,6 @@
       else
         needAllThreads = true;
 #endif
-=======
-      //DBG_PRINT(levelUpdate);
-
->>>>>>> cfcef6dc
       BVH4BuilderFast::build(threadIndex,threadCount);
     }
 
