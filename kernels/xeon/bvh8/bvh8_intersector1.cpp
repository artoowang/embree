--- conflicted
+++ resolved
@@ -28,219 +28,12 @@
 { 
   namespace isa
   {
-<<<<<<< HEAD
-
-    template<typename PrimitiveIntersector>
-    void BVH8Intersector1<PrimitiveIntersector>::intersect_XY(const BVH8* bvh, Ray& ray)
-    {
-    }
-
-    template<typename PrimitiveIntersector>
-    void BVH8Intersector1<PrimitiveIntersector>::intersect_XZ(const BVH8* bvh, Ray& ray)
-    {
-    }
-
-    template<typename PrimitiveIntersector>
-    void BVH8Intersector1<PrimitiveIntersector>::intersect_YZ(const BVH8* bvh, Ray& ray)
-    {
-      /*! perform per ray precalculations required by the primitive intersector */
-      Precalculations pre(ray,bvh);
-
-      const avx3f norg(-ray.org.x,-ray.org.y,-ray.org.z);
-
-      /*! stack state */
-      StackItemT<NodeRef> stack[stackSize];  //!< stack of nodes 
-      StackItemT<NodeRef>* stackPtr = stack+1;        //!< current stack pointer
-      StackItemT<NodeRef>* stackEnd = stack+stackSize;
-      stack[0].ptr = bvh->root;
-      stack[0].dist = neg_inf;
-      
-
-      /*! load the ray into SIMD registers */
-      const Vec3fa old_ray_org  = ray.org;
-      const Vec3fa old_ray_dir  = ray.dir;
-      const Vec3fa old_ray_rdir = rcp_safe(ray.dir);
-
-      const Vec3fa new_ray_dir = Vec3fa(1.0f,
-					old_ray_dir.y * old_ray_rdir.x,
-					old_ray_dir.z * old_ray_rdir.x);
-
-      const Vec3fa new_ray_rdir = Vec3fa(1.0f,
-					 old_ray_dir.x * old_ray_rdir.y,
-					 old_ray_dir.x * old_ray_rdir.z);
-
-      const Vec3fa new_ray_org = Vec3fa(0.0f,
-					old_ray_org.y - old_ray_org.x * new_ray_dir.y,
-					old_ray_org.z - old_ray_org.x * new_ray_dir.z);
-
-      const Vec3fa ray_org      = new_ray_org;
-      const Vec3fa ray_dir      = new_ray_dir;
-      const Vec3fa ray_rdir     = new_ray_rdir;
-      const Vec3fa ray_org_rdir = ray_org*ray_rdir;
-
-      const avx3f org_rdir(ray_org_rdir.x,
-			   ray_org_rdir.y,
-			   ray_org_rdir.z);
-      //const avxf  ray_near(ray.tnear);
-      //avxf ray_far(ray.tfar);
-
-      const avxf  ray_near(fabsf(old_ray_dir.x+ray.tnear*old_ray_dir.x));
-      avxf  ray_far (fabsf(old_ray_dir.x+ray.tfar *old_ray_dir.x));
-
-
-      /*! offsets to select the side that becomes the lower or upper bound */
-      const size_t nearX = ray_rdir.x >= 0.0f ? 0*sizeof(avxf) : 1*sizeof(avxf);
-      const size_t nearY = ray_rdir.y >= 0.0f ? 2*sizeof(avxf) : 3*sizeof(avxf);
-      const size_t nearZ = ray_rdir.z >= 0.0f ? 4*sizeof(avxf) : 5*sizeof(avxf);
-      
-      /* pop loop */
-      while (true) pop:
-      {
-        /*! pop next node */
-        if (unlikely(stackPtr == stack)) break;
-        stackPtr--;
-        NodeRef cur = NodeRef(stackPtr->ptr);
-        
-        /*! if popped node is too far, pop next one */
-        if (unlikely(*(float*)&stackPtr->dist > ray.tfar))
-          continue;
-        
-        /* downtraversal loop */
-        while (true)
-        {
-          /*! stop if we found a leaf */
-          if (unlikely(cur.isLeaf())) break;
-          STAT3(normal.trav_nodes,1,1,1);
-          
-          /*! single ray intersection with 4 boxes */
-          const Node* node = cur.node();
-          const size_t farX  = nearX ^ sizeof(avxf), farY  = nearY ^ sizeof(avxf), farZ  = nearZ ^ sizeof(avxf);
-#if defined (__AVX2__)
-          const avxf tNearX = load8f((const char*)node+nearX);
-          const avxf tNearY = msub(load8f((const char*)node+nearY), ray_rdir.y, org_rdir.y);
-          const avxf tNearZ = msub(load8f((const char*)node+nearZ), ray_rdir.z, org_rdir.z);
-          const avxf tFarX  = load8f((const char*)node+farX );
-          const avxf tFarY  = msub(load8f((const char*)node+farY ), ray_rdir.y, org_rdir.y);
-          const avxf tFarZ  = msub(load8f((const char*)node+farZ ), ray_rdir.z, org_rdir.z);
-#else
-          const avxf tNearX = load8f((const char*)node+nearX);
-          const avxf tNearY = (norg.y + load8f((const char*)node+nearY)) * ray_rdir.y;
-          const avxf tNearZ = (norg.z + load8f((const char*)node+nearZ)) * ray_rdir.z;
-          const avxf tFarX  = load8f((const char*)node+farX);
-          const avxf tFarY  = (norg.y + load8f((const char*)node+farY )) * ray_rdir.y;
-          const avxf tFarZ  = (norg.z + load8f((const char*)node+farZ )) * ray_rdir.z;
-#endif
-
-#if defined(__AVX2__)
-          const avxf tNear = maxi(maxi(tNearX,tNearY),maxi(tNearZ,ray_near));
-          const avxf tFar  = mini(mini(tFarX ,tFarY ),mini(tFarZ ,ray_far ));
-          const avxb vmask = cast(tNear) > cast(tFar);
-          size_t mask = movemask(vmask)^0xff;
-#else
-          const avxf tNear = max(tNearX,tNearY,tNearZ,ray_near);
-          const avxf tFar  = min(tFarX ,tFarY ,tFarZ ,ray_far);
-          const avxb vmask = tNear <= tFar;
-          size_t mask = movemask(vmask);
-#endif
-          
-          /*! if no child is hit, pop next node */
-          if (unlikely(mask == 0))
-            goto pop;
-          
-          /*! one child is hit, continue with that child */
-          size_t r = __bscf(mask);
-          if (likely(mask == 0)) {
-            cur = node->child(r); cur.prefetch();
-            assert(cur != BVH8::emptyNode);
-            continue;
-          }
-          
-          /*! two children are hit, push far child, and continue with closer child */
-          NodeRef c0 = node->child(r); c0.prefetch(); const unsigned int d0 = ((unsigned int*)&tNear)[r];
-          r = __bscf(mask);
-          NodeRef c1 = node->child(r); c1.prefetch(); const unsigned int d1 = ((unsigned int*)&tNear)[r];
-          assert(c0 != BVH8::emptyNode);
-          assert(c1 != BVH8::emptyNode);
-          if (likely(mask == 0)) {
-            assert(stackPtr < stackEnd); 
-            if (d0 < d1) { stackPtr->ptr = c1; stackPtr->dist = d1; stackPtr++; cur = c0; continue; }
-            else         { stackPtr->ptr = c0; stackPtr->dist = d0; stackPtr++; cur = c1; continue; }
-          }
-          
-          /*! Here starts the slow path for 3 or 4 hit children. We push
-           *  all nodes onto the stack to sort them there. */
-          assert(stackPtr < stackEnd); 
-          stackPtr->ptr = c0; stackPtr->dist = d0; stackPtr++;
-          assert(stackPtr < stackEnd); 
-          stackPtr->ptr = c1; stackPtr->dist = d1; stackPtr++;
-          
-          /*! three children are hit, push all onto stack and sort 3 stack items, continue with closest child */
-          assert(stackPtr < stackEnd); 
-          r = __bscf(mask);
-          NodeRef c = node->child(r); c.prefetch(); unsigned int d = ((unsigned int*)&tNear)[r]; stackPtr->ptr = c; stackPtr->dist = d; stackPtr++;
-          assert(c != BVH8::emptyNode);
-          if (likely(mask == 0)) {
-            sort(stackPtr[-1],stackPtr[-2],stackPtr[-3]);
-            cur = (NodeRef) stackPtr[-1].ptr; stackPtr--;
-            continue;
-          }
-          
-	  /*! four children are hit, push all onto stack and sort 4 stack items, continue with closest child */
-          r = __bscf(mask);
-          c = node->child(r); c.prefetch(); d = *(unsigned int*)&tNear[r]; stackPtr->ptr = c; stackPtr->dist = d; stackPtr++;
-	  if (likely(mask == 0)) {
-	    sort(stackPtr[-1],stackPtr[-2],stackPtr[-3],stackPtr[-4]);
-	    cur = (NodeRef) stackPtr[-1].ptr; stackPtr--;
-	    continue;
-	  }
-
-	  /*! fallback case if more than 4 children are hit */
-	  while (1)
-	  {
-	    r = __bscf(mask);
-	    assert(stackPtr < stackEnd);
-	    c = node->child(r); c.prefetch(); d = *(unsigned int*)&tNear[r]; stackPtr->ptr = c; stackPtr->dist = d; stackPtr++;
-	    if (unlikely(mask == 0)) break;
-	  }
-	  
-	  cur = (NodeRef) stackPtr[-1].ptr; stackPtr--;
-	}
-        
-        /*! this is a leaf node */
-	assert(cur != BVH8::emptyNode);
-        STAT3(normal.trav_leaves,1,1,1);
-        size_t num; Primitive* prim = (Primitive*) cur.leaf(num);
-        size_t lazy_node = 0;
-        PrimitiveIntersector::intersect(pre,ray,prim,num,bvh->scene,lazy_node);
-        //ray_far = ray.tfar;
-	ray_far = fabsf(old_ray_dir.x+ray.tfar *old_ray_dir.x);
-
-        if (unlikely(lazy_node)) {
-          stackPtr->ptr = lazy_node;
-          stackPtr->dist = inf;
-          stackPtr++;
-        }
-      }
-    }
-
-
-
-    template<typename PrimitiveIntersector>
-    void BVH8Intersector1<PrimitiveIntersector>::intersect(const BVH8* bvh, Ray& ray)
-    {
-      if (fabsf(ray.dir.x) >=  fabsf(ray.dir.y) && fabsf(ray.dir.x) >= fabsf(ray.dir.z))
-	{
-	  BVH8Intersector1<PrimitiveIntersector>::intersect_YZ(bvh,ray);
-	  return;
-	}
-=======
     template<bool robust, typename PrimitiveIntersector>
     void BVH8Intersector1<robust,PrimitiveIntersector>::intersect(const BVH8* bvh, Ray& ray)
     {
       /* verify correct input */
       assert(ray.tnear >= 0.0f);
       assert(ray.tnear <= ray.tfar);
->>>>>>> ee08d9f1
 
       /*! perform per ray precalculations required by the primitive intersector */
       Precalculations pre(ray,bvh);
