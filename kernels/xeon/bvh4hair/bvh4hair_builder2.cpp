--- conflicted
+++ resolved
@@ -1102,22 +1102,12 @@
       }
 
 #if BVH4HAIR_COMPRESS_ALIGNED_NODES
-<<<<<<< HEAD
-      BBox3fa bounds = empty;
-      for (ssize_t i=0; i<numChildren; i++)
-	bounds.extend(cbounds[i].bounds);
-      node->set(bounds);
-#endif
-      for (ssize_t i=numChildren-1; i>=0; i--) {
-	node->set(i,cbounds[i].bounds);
-        cbounds[i] = computeUnalignedBounds(cprims[i]);
-=======
       node->set(bounds);
 #endif
       for (ssize_t i=0; i<numChildren; i++) {
         node->set(i,abounds[i].bounds);
->>>>>>> b3634923
-        new (&task_o[i]) BuildTask(&node->child(i),task.depth+1,csize[i],isleaf[i],cprims[i],cbounds[i]);
+	const NAABBox3fa ubounds = computeUnalignedBounds(cprims[i]);
+        new (&task_o[i]) BuildTask(&node->child(i),task.depth+1,csize[i],isleaf[i],cprims[i],ubounds);
       }
       numTasks_o = numChildren;
       *task.dst = bvh->encodeNode(node);
