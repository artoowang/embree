--- conflicted
+++ resolved
@@ -107,7 +107,7 @@
   {
     /* fast path for empty BVH */
     size_t numPrimitives = scene->numCurves;
-    bvh->init(numPrimitives,2*numPrimitives); // FIXME: 2x for spatial splits
+    bvh->init(numPrimitives,5*numPrimitives); // FIXME: 2x for spatial splits
     if (numPrimitives == 0) return;
     numGeneratedPrims = 0;
     numAlignedObjectSplits = 0;
@@ -131,8 +131,8 @@
     /* create initial curve list */
     BBox3fa bounds = empty;
     size_t numVertices = 0;
-    //curves.reserve(2*numPrimitives+100); // FIXME: 2x for spatial splits
-    numCurves = 0; maxCurves = 2*numPrimitives+100;
+    //curves.reserve(5*numPrimitives+100); // FIXME: 2x for spatial splits
+    numCurves = 0; maxCurves = 5*numPrimitives+100;
     curves = (Bezier1*) os_malloc(maxCurves*sizeof(Bezier1));
     for (size_t i=0; i<scene->size(); i++) 
     {
@@ -167,13 +167,8 @@
 
     /* start recursive build */
     size_t begin = 0, end = numCurves; //curves.size();
-<<<<<<< HEAD
     //curves.resize(10*numPrimitives+10); // FIXME: to make debug mode happy
     bvh->root = recurse(threadIndex,0,begin,end,false,computeAlignedBounds(curves,begin,end,one));
-=======
-    //curves.resize(2*numPrimitives+10); // FIXME: to make debug mode happy
-    bvh->root = recurse(threadIndex,0,begin,end,computeAlignedBounds(curves,begin,end,one));
->>>>>>> 2a0fdffc
     bvh->bounds = bounds;
     NAVI(naviNode = bvh->root);
     NAVI(rootNode = bvh->root);
