// ======================================================================== //
// Copyright 2009-2015 Intel Corporation                                    //
//                                                                          //
// Licensed under the Apache License, Version 2.0 (the "License");          //
// you may not use this file except in compliance with the License.         //
// You may obtain a copy of the License at                                  //
//                                                                          //
//     http://www.apache.org/licenses/LICENSE-2.0                           //
//                                                                          //
// Unless required by applicable law or agreed to in writing, software      //
// distributed under the License is distributed on an "AS IS" BASIS,        //
// WITHOUT WARRANTIES OR CONDITIONS OF ANY KIND, either express or implied. //
// See the License for the specific language governing permissions and      //
// limitations under the License.                                           //
// ======================================================================== //

#pragma once

#include "common/ray.h"
#include "common/scene_subdiv_mesh.h"
#include "geometry/filter.h"
#include "bvh4/bvh4.h"
#include "common/subdiv/tessellation.h"
#include "common/subdiv/tessellation_cache.h"
#include "geometry/subdivpatch1cached.h"

/* returns u,v based on individual triangles instead relative to original patch */
#define FORCE_TRIANGLE_UV 0
<<<<<<< HEAD
=======

#define ENABLE_NORMALIZED_INTERSECTION 0

#if FORCE_TRIANGLE_UV
#  pragma message("WARNING: FORCE_TRIANGLE_UV is enabled")
#endif
>>>>>>> ee08d9f1

namespace embree
{
  namespace isa
  {

    class SubdivPatch1CachedIntersector1
    {
    public:
      typedef SubdivPatch1Cached Primitive;
      
      /*! Per thread tessellation ref cache */
      static __thread LocalTessellationCacheThreadInfo* localThreadInfo;


      /*! Creates per thread tessellation cache */
      static void createTessellationCache();
      static void createLocalThreadInfo();
      
      /*! Precalculations for subdiv patch intersection */
      class Precalculations {
      public:
        Vec3fa ray_rdir;
        Vec3fa ray_org_rdir;
#if ENABLE_NORMALIZED_INTERSECTION == 1
	Vec3fa ray_dir_scale;
#endif
        SubdivPatch1Cached   *current_patch;
        SubdivPatch1Cached   *hit_patch;
	unsigned int threadID;
        Ray &r;
#if _DEBUG
	size_t numPrimitives;
	SubdivPatch1Cached *array;
#endif
        
        __forceinline Precalculations (Ray& ray, const void *ptr) : r(ray) 
        {
          ray_rdir      = rcp_safe(ray.dir);
          ray_org_rdir  = ray.org*ray_rdir;
#if ENABLE_NORMALIZED_INTERSECTION == 1
	  ray_dir_scale = Vec3fa(ray.dir.y*ray.dir.z,ray.dir.z*ray.dir.x,ray.dir.x*ray.dir.y);
#endif

          current_patch = nullptr;
          hit_patch     = nullptr;

	  if (unlikely(!localThreadInfo))
            createLocalThreadInfo();
          threadID = localThreadInfo->id;

#if _DEBUG
	  numPrimitives = ((BVH4*)ptr)->numPrimitives;
	  array         = (SubdivPatch1Cached*)(((BVH4*)ptr)->data_mem);
#endif
          
        }

          /*! Final per ray computations like smooth normal, patch u,v, etc. */        
        __forceinline ~Precalculations() 
        {
	  if (current_patch)
            SharedLazyTessellationCache::sharedLazyTessellationCache.unlockThread(threadID);
          
          if (unlikely(hit_patch != nullptr))
          {

#if defined(RTCORE_RETURN_SUBDIV_NORMAL)
	    if (likely(!hit_patch->hasDisplacement()))
	      {		 
		Vec3fa normal = hit_patch->normal(r.v,r.u);
		r.Ng = normal;
	      }
#endif

#if FORCE_TRIANGLE_UV == 0
	    const Vec2f uv0 = hit_patch->getUV(0);
	    const Vec2f uv1 = hit_patch->getUV(1);
	    const Vec2f uv2 = hit_patch->getUV(2);
	    const Vec2f uv3 = hit_patch->getUV(3);
	    
	    const float patch_u = bilinear_interpolate(uv0.x,uv1.x,uv2.x,uv3.x,r.v,r.u);
	    const float patch_v = bilinear_interpolate(uv0.y,uv1.y,uv2.y,uv3.y,r.v,r.u);

	    r.u      = patch_u;
	    r.v      = patch_v;
#endif
            r.geomID = hit_patch->geom;
            r.primID = hit_patch->prim;
            
          }
        }
        
      };


      static __forceinline const Vec3<ssef> getV012(const float *const grid,
						    const size_t offset0,
						    const size_t offset1)
      {
	const ssef row_a0 = loadu4f(grid + offset0); 
	const ssef row_b0 = loadu4f(grid + offset1);
	const ssef row_a1 = shuffle<1,2,3,3>(row_a0);
	const ssef row_b1 = shuffle<1,2,3,3>(row_b0);

	Vec3<ssef> v;
	v[0] = unpacklo( row_a0 , row_b0 );
	v[1] = unpacklo( row_b0 , row_a1 );
	v[2] = unpacklo( row_a1 , row_b1 );
	return v;
      }

      static __forceinline Vec2<ssef> decodeUV(const ssef &uv)
      {
	const ssei i_uv = cast(uv);
	const ssei i_u  = i_uv & 0xffff;
	const ssei i_v  = i_uv >> 16;
	const ssef u    = (ssef)i_u * ssef(2.0f/65535.0f);
	const ssef v    = (ssef)i_v * ssef(2.0f/65535.0f);
	return Vec2<ssef>(u,v);
      }

      static __forceinline void intersect1_precise_2x3(Ray& ray,
						       const float *const grid_x,
						       const float *const grid_y,
						       const float *const grid_z,
						       const float *const grid_uv,
						       const size_t line_offset,
						       const void* geom,
						       Precalculations &pre)
      {
	const size_t offset0 = 0 * line_offset;
	const size_t offset1 = 1 * line_offset;

	const Vec3<ssef> tri012_x = getV012(grid_x,offset0,offset1);
	const Vec3<ssef> tri012_y = getV012(grid_y,offset0,offset1);
	const Vec3<ssef> tri012_z = getV012(grid_z,offset0,offset1);

	const Vec3<ssef> v0_org(tri012_x[0],tri012_y[0],tri012_z[0]);
	const Vec3<ssef> v1_org(tri012_x[1],tri012_y[1],tri012_z[1]);
	const Vec3<ssef> v2_org(tri012_x[2],tri012_y[2],tri012_z[2]);
        
	const Vec3<ssef> O = ray.org;
	const Vec3<ssef> D = ray.dir;
        
	const Vec3<ssef> v0 = v0_org - O;
	const Vec3<ssef> v1 = v1_org - O;
	const Vec3<ssef> v2 = v2_org - O;
        
	const Vec3<ssef> e0 = v2 - v0;
	const Vec3<ssef> e1 = v0 - v1;	     
	const Vec3<ssef> e2 = v1 - v2;	     
        
	/* calculate geometry normal and denominator */
	const Vec3<ssef> Ng1 = cross(e1,e0);
	const Vec3<ssef> Ng = Ng1+Ng1;
	const ssef den = dot(Ng,D);
	const ssef absDen = abs(den);
	const ssef sgnDen = signmsk(den);
        
	sseb valid ( true );
	/* perform edge tests */
	const ssef U = dot(Vec3<ssef>(cross(v2+v0,e0)),D) ^ sgnDen;
	valid &= U >= 0.0f;
	if (likely(none(valid))) return;
	const ssef V = dot(Vec3<ssef>(cross(v0+v1,e1)),D) ^ sgnDen;
	valid &= V >= 0.0f;
	if (likely(none(valid))) return;
	const ssef W = dot(Vec3<ssef>(cross(v1+v2,e2)),D) ^ sgnDen;

	valid &= W >= 0.0f;
	if (likely(none(valid))) return;
        
	/* perform depth test */
	const ssef _t = dot(v0,Ng) ^ sgnDen;
	valid &= (_t >= absDen*ray.tnear) & (absDen*ray.tfar >= _t);
	if (unlikely(none(valid))) return;
        
	/* perform backface culling */
#if defined(RTCORE_BACKFACE_CULLING)
	valid &= den > ssef(zero);
	if (unlikely(none(valid))) return;
#else
	valid &= den != ssef(zero);
	if (unlikely(none(valid))) return;
#endif
        
	/* calculate hit information */
	const ssef rcpAbsDen = rcp(absDen);
	const ssef u =  U*rcpAbsDen;
	const ssef v =  V*rcpAbsDen;
	const ssef t = _t*rcpAbsDen;
        
#if FORCE_TRIANGLE_UV == 0
	const Vec3<ssef> tri012_uv = getV012(grid_uv,offset0,offset1);	
	const Vec2<ssef> uv0 = decodeUV(tri012_uv[0]);
	const Vec2<ssef> uv1 = decodeUV(tri012_uv[1]);
	const Vec2<ssef> uv2 = decodeUV(tri012_uv[2]);        
	const Vec2<ssef> uv = u * uv1 + v * uv2 + (1.0f-u-v) * uv0;        
	const ssef u_final = uv[1];
	const ssef v_final = uv[0];        
#else
	const ssef u_final = u;
	const ssef v_final = v;
#endif
	size_t i = select_min(valid,t);

	/* update hit information */
	pre.hit_patch = pre.current_patch;

	ray.u         = u_final[i];
	ray.v         = v_final[i];
	ray.tfar      = t[i];
	if (i % 2)
	  {
	    ray.Ng.x      = Ng.x[i];
	    ray.Ng.y      = Ng.y[i];
	    ray.Ng.z      = Ng.z[i];
	  }
	else
	  {
	    ray.Ng.x      = -Ng.x[i];
	    ray.Ng.y      = -Ng.y[i];
	    ray.Ng.z      = -Ng.z[i];	    
	  }
      };

      static __forceinline bool occluded1_precise_2x3(Ray& ray,
						      const float *const grid_x,
						      const float *const grid_y,
						      const float *const grid_z,
						      const float *const grid_uv,
						      const size_t line_offset,
						      const void* geom)
      {
	const size_t offset0 = 0 * line_offset;
	const size_t offset1 = 1 * line_offset;

	const Vec3<ssef> tri012_x = getV012(grid_x,offset0,offset1);
	const Vec3<ssef> tri012_y = getV012(grid_y,offset0,offset1);
	const Vec3<ssef> tri012_z = getV012(grid_z,offset0,offset1);

	const Vec3<ssef> v0_org(tri012_x[0],tri012_y[0],tri012_z[0]);
	const Vec3<ssef> v1_org(tri012_x[1],tri012_y[1],tri012_z[1]);
	const Vec3<ssef> v2_org(tri012_x[2],tri012_y[2],tri012_z[2]);
        
        const Vec3<ssef> O = ray.org;
        const Vec3<ssef> D = ray.dir;
        
        const Vec3<ssef> v0 = v0_org - O;
        const Vec3<ssef> v1 = v1_org - O;
        const Vec3<ssef> v2 = v2_org - O;
        
        const Vec3<ssef> e0 = v2 - v0;
        const Vec3<ssef> e1 = v0 - v1;	     
        const Vec3<ssef> e2 = v1 - v2;	     
        
        /* calculate geometry normal and denominator */
        const Vec3<ssef> Ng1 = cross(e1,e0);
        const Vec3<ssef> Ng = Ng1+Ng1;
        const ssef den = dot(Ng,D);
        const ssef absDen = abs(den);
        const ssef sgnDen = signmsk(den);
        
        sseb valid ( true );
        /* perform edge tests */
        const ssef U = dot(Vec3<ssef>(cross(v2+v0,e0)),D) ^ sgnDen;
        valid &= U >= 0.0f;
        if (likely(none(valid))) return false;
        const ssef V = dot(Vec3<ssef>(cross(v0+v1,e1)),D) ^ sgnDen;
        valid &= V >= 0.0f;
        if (likely(none(valid))) return false;
        const ssef W = dot(Vec3<ssef>(cross(v1+v2,e2)),D) ^ sgnDen;
        valid &= W >= 0.0f;
        if (likely(none(valid))) return false;
        
        /* perform depth test */
        const ssef _t = dot(v0,Ng) ^ sgnDen;
        valid &= (_t >= absDen*ray.tnear) & (absDen*ray.tfar >= _t);
        if (unlikely(none(valid))) return false;
        
        /* perform backface culling */
#if defined(RTCORE_BACKFACE_CULLING)
        valid &= den > ssef(zero);
        if (unlikely(none(valid))) return false;
#else
        valid &= den != ssef(zero);
        if (unlikely(none(valid))) return false;
#endif
        return true;
      };




#if defined(__AVX__)

      static __forceinline const Vec3<avxf> getV012(const float *const grid,
						    const size_t offset0,
						    const size_t offset1,
						    const size_t offset2)
      {
	const ssef row_a0 = loadu4f(grid + offset0 + 0); 
	const ssef row_b0 = loadu4f(grid + offset1 + 0);
	const ssef row_c0 = loadu4f(grid + offset2 + 0);
	const avxf row_ab = avxf( row_a0, row_b0 );
	const avxf row_bc = avxf( row_b0, row_c0 );

	const avxf row_ab_shuffle = shuffle<1,2,3,3>(row_ab);
	const avxf row_bc_shuffle = shuffle<1,2,3,3>(row_bc);

	Vec3<avxf> v;
	v[0] = unpacklo(         row_ab , row_bc );
	v[1] = unpacklo(         row_bc , row_ab_shuffle );
	v[2] = unpacklo( row_ab_shuffle , row_bc_shuffle );
	return v;
      }

      static __forceinline Vec2<avxf> decodeUV(const avxf &uv)
      {
	const avxi i_uv = cast(uv);
	const avxi i_u  = i_uv & 0xffff;
	const avxi i_v  = i_uv >> 16;
	const avxf u    = (avxf)i_u * avxf(2.0f/65535.0f);
	const avxf v    = (avxf)i_v * avxf(2.0f/65535.0f);
	return Vec2<avxf>(u,v);
      }
     
 
      static __forceinline void intersect1_precise_3x3(Ray& ray,
						       const float *const grid_x,
						       const float *const grid_y,
						       const float *const grid_z,
						       const float *const grid_uv,
						       const size_t line_offset,
						       const void* geom,
						       Precalculations &pre)
      {
	const size_t offset0 = 0 * line_offset;
	const size_t offset1 = 1 * line_offset;
	const size_t offset2 = 2 * line_offset;

	const Vec3<avxf> tri012_x = getV012(grid_x,offset0,offset1,offset2);
	const Vec3<avxf> tri012_y = getV012(grid_y,offset0,offset1,offset2);
	const Vec3<avxf> tri012_z = getV012(grid_z,offset0,offset1,offset2);

	const Vec3<avxf> v0_org(tri012_x[0],tri012_y[0],tri012_z[0]);
	const Vec3<avxf> v1_org(tri012_x[1],tri012_y[1],tri012_z[1]);
	const Vec3<avxf> v2_org(tri012_x[2],tri012_y[2],tri012_z[2]);
        

#if ENABLE_NORMALIZED_INTERSECTION == 0
	const Vec3<avxf> O = ray.org;
	const Vec3<avxf> D = ray.dir;

	const Vec3<avxf> v0 = v0_org - O;
	const Vec3<avxf> v1 = v1_org - O;
	const Vec3<avxf> v2 = v2_org - O;

	const Vec3<avxf> e0 = v2 - v0;
	const Vec3<avxf> e1 = v0 - v1;	     
	const Vec3<avxf> e2 = v1 - v2;	     

	/* calculate geometry normal and denominator */
	const Vec3<avxf> Ng1 = cross(e1,e0);
	const Vec3<avxf> Ng = Ng1+Ng1;
	const avxf den = dot(Ng,D);
	const avxf absDen = abs(den);
	const avxf sgnDen = signmsk(den);
        
	avxb valid ( true );
	/* perform edge tests */
	const avxf U = dot(Vec3<avxf>(cross(v2+v0,e0)),D) ^ sgnDen;
	valid &= U >= 0.0f;
	if (likely(none(valid))) return;
	const avxf V = dot(Vec3<avxf>(cross(v0+v1,e1)),D) ^ sgnDen;
	valid &= V >= 0.0f;
	if (likely(none(valid))) return;
	const avxf W = dot(Vec3<avxf>(cross(v1+v2,e2)),D) ^ sgnDen;

#else
        const Vec3<avxf> ray_rdir(pre.ray_rdir.x,pre.ray_rdir.y,pre.ray_rdir.z);
        const Vec3<avxf> ray_org_rdir(pre.ray_org_rdir.x,pre.ray_org_rdir.y,pre.ray_org_rdir.z);

	const Vec3<avxf> v0 = v0_org * ray_rdir - ray_org_rdir;
	const Vec3<avxf> v1 = v1_org * ray_rdir - ray_org_rdir;
	const Vec3<avxf> v2 = v2_org * ray_rdir - ray_org_rdir;

	const Vec3<avxf> e0 = v2 - v0;
	const Vec3<avxf> e1 = v0 - v1;	     
	const Vec3<avxf> e2 = v1 - v2;	     

	/* calculate geometry normal and denominator */
	const Vec3<avxf> Ng1 = cross(e1,e0);
	Vec3<avxf> Ng = Ng1+Ng1;
	const avxf den = sum(Ng);
	const avxf absDen = abs(den);
	const avxf sgnDen = signmsk(den);
        
	avxb valid ( true );
	/* perform edge tests */
	const avxf U = sum(Vec3<avxf>(cross(v2+v0,e0))) ^ sgnDen;
	valid &= U >= 0.0f;
	if (likely(none(valid))) return;
	const avxf V = sum(Vec3<avxf>(cross(v0+v1,e1))) ^ sgnDen;
	valid &= V >= 0.0f;
	if (likely(none(valid))) return;
	const avxf W = sum(Vec3<avxf>(cross(v1+v2,e2))) ^ sgnDen;

#endif        


	valid &= W >= 0.0f;
	if (likely(none(valid))) return;
        
	/* perform depth test */
	const avxf _t = dot(v0,Ng) ^ sgnDen;
	valid &= (_t >= absDen*ray.tnear) & (absDen*ray.tfar >= _t);
	if (unlikely(none(valid))) return;
        
	/* perform backface culling */
#if defined(RTCORE_BACKFACE_CULLING)
	valid &= den > avxf(zero);
	if (unlikely(none(valid))) return;
#else
	valid &= den != avxf(zero);
	if (unlikely(none(valid))) return;
#endif
        
	/* calculate hit information */
	const avxf rcpAbsDen = rcp(absDen);
	const avxf u =  U*rcpAbsDen;
	const avxf v =  V*rcpAbsDen;
	const avxf t = _t*rcpAbsDen;
        
#if FORCE_TRIANGLE_UV == 0
	const Vec3<avxf> tri012_uv = getV012(grid_uv,offset0,offset1,offset2);	
	const Vec2<avxf> uv0 = decodeUV(tri012_uv[0]);
	const Vec2<avxf> uv1 = decodeUV(tri012_uv[1]);
	const Vec2<avxf> uv2 = decodeUV(tri012_uv[2]);        
	const Vec2<avxf> uv = u * uv1 + v * uv2 + (1.0f-u-v) * uv0;
	const avxf u_final = uv[1];
	const avxf v_final = uv[0];
#else
	const avxf u_final = u;
	const avxf v_final = v;
#endif
        
	size_t i = select_min(valid,t);

	
	/* update hit information */
	pre.hit_patch = pre.current_patch;

	ray.u         = u_final[i];
	ray.v         = v_final[i];
	ray.tfar      = t[i];

#if ENABLE_NORMALIZED_INTERSECTION == 1
	Ng = Ng * Vec3<avxf>(pre.ray_dir_scale.x,pre.ray_dir_scale.y,pre.ray_dir_scale.z);
#endif
	if (i % 2)
	  {
	    ray.Ng.x      = Ng.x[i];
	    ray.Ng.y      = Ng.y[i];
	    ray.Ng.z      = Ng.z[i];
	  }
	else
	  {
	    ray.Ng.x      = -Ng.x[i];
	    ray.Ng.y      = -Ng.y[i];
	    ray.Ng.z      = -Ng.z[i];	    
	  }
      };

        static __forceinline bool occluded1_precise_3x3(Ray& ray,
							const float *const grid_x,
							const float *const grid_y,
							const float *const grid_z,
							const float *const grid_uv,
							const size_t line_offset,
							const void* geom)
      {
	const size_t offset0 = 0 * line_offset;
	const size_t offset1 = 1 * line_offset;
	const size_t offset2 = 2 * line_offset;

	const Vec3<avxf> tri012_x = getV012(grid_x,offset0,offset1,offset2);
	const Vec3<avxf> tri012_y = getV012(grid_y,offset0,offset1,offset2);
	const Vec3<avxf> tri012_z = getV012(grid_z,offset0,offset1,offset2);

	const Vec3<avxf> v0_org(tri012_x[0],tri012_y[0],tri012_z[0]);
	const Vec3<avxf> v1_org(tri012_x[1],tri012_y[1],tri012_z[1]);
	const Vec3<avxf> v2_org(tri012_x[2],tri012_y[2],tri012_z[2]);
        
        const Vec3<avxf> O = ray.org;
        const Vec3<avxf> D = ray.dir;
        
        const Vec3<avxf> v0 = v0_org - O;
        const Vec3<avxf> v1 = v1_org - O;
        const Vec3<avxf> v2 = v2_org - O;
        
        const Vec3<avxf> e0 = v2 - v0;
        const Vec3<avxf> e1 = v0 - v1;	     
        const Vec3<avxf> e2 = v1 - v2;	     
        
        /* calculate geometry normal and denominator */
        const Vec3<avxf> Ng1 = cross(e1,e0);
        const Vec3<avxf> Ng = Ng1+Ng1;
        const avxf den = dot(Ng,D);
        const avxf absDen = abs(den);
        const avxf sgnDen = signmsk(den);
        
        avxb valid ( true );
        /* perform edge tests */
        const avxf U = dot(Vec3<avxf>(cross(v2+v0,e0)),D) ^ sgnDen;
        valid &= U >= 0.0f;
        if (likely(none(valid))) return false;
        const avxf V = dot(Vec3<avxf>(cross(v0+v1,e1)),D) ^ sgnDen;
        valid &= V >= 0.0f;
        if (likely(none(valid))) return false;
        const avxf W = dot(Vec3<avxf>(cross(v1+v2,e2)),D) ^ sgnDen;
        valid &= W >= 0.0f;
        if (likely(none(valid))) return false;
        
        /* perform depth test */
        const avxf _t = dot(v0,Ng) ^ sgnDen;
        valid &= (_t >= absDen*ray.tnear) & (absDen*ray.tfar >= _t);
        if (unlikely(none(valid))) return false;
        
        /* perform backface culling */
#if defined(RTCORE_BACKFACE_CULLING)
        valid &= den > avxf(zero);
        if (unlikely(none(valid))) return false;
#else
        valid &= den != avxf(zero);
        if (unlikely(none(valid))) return false;
#endif
        return true;
      };

#endif      
      
      /* intersect ray with Quad2x2 structure => 1 ray vs. 8 triangles */
      template<class M, class T>
        static __forceinline void intersect1_precise(Ray& ray,
                                                     const Quad2x2 &qquad,
                                                     const void* geom,
                                                     Precalculations &pre,
                                                     const size_t delta = 0)
      {
        const Vec3<T> v0_org = qquad.getVtx( 0, delta);
        const Vec3<T> v1_org = qquad.getVtx( 1, delta);
        const Vec3<T> v2_org = qquad.getVtx( 2, delta);
        
        const Vec3<T> O = ray.org;
        const Vec3<T> D = ray.dir;
        
        const Vec3<T> v0 = v0_org - O;
        const Vec3<T> v1 = v1_org - O;
        const Vec3<T> v2 = v2_org - O;
        
        const Vec3<T> e0 = v2 - v0;
        const Vec3<T> e1 = v0 - v1;	     
        const Vec3<T> e2 = v1 - v2;	     
        
        /* calculate geometry normal and denominator */
        const Vec3<T> Ng1 = cross(e1,e0);
        const Vec3<T> Ng = Ng1+Ng1;
        const T den = dot(Ng,D);
        const T absDen = abs(den);
        const T sgnDen = signmsk(den);
        
        M valid ( true );
        /* perform edge tests */
        const T U = dot(Vec3<T>(cross(v2+v0,e0)),D) ^ sgnDen;
        
        valid &= U >= 0.0f;
        if (likely(none(valid))) return;
        const T V = dot(Vec3<T>(cross(v0+v1,e1)),D) ^ sgnDen;
        
        valid &= V >= 0.0f;        
        if (likely(none(valid))) return;
        const T W = dot(Vec3<T>(cross(v1+v2,e2)),D) ^ sgnDen;
        valid &= W >= 0.0f;
        if (likely(none(valid))) return;

        
        /* perform depth test */
        const T _t = dot(v0,Ng) ^ sgnDen;        
        valid &= (_t >= absDen*ray.tnear) & (absDen*ray.tfar >= _t);
        if (unlikely(none(valid))) return;
        
        /* perform backface culling */
#if defined(RTCORE_BACKFACE_CULLING)
        valid &= den > T(zero);
        if (unlikely(none(valid))) return;
#else
        valid &= den != T(zero);
        if (unlikely(none(valid))) return;
#endif
        
        /* calculate hit information */
        const T rcpAbsDen = rcp(absDen);
        const T u =  U*rcpAbsDen;
        const T v =  V*rcpAbsDen;
        const T t = _t*rcpAbsDen;

        
#if FORCE_TRIANGLE_UV == 0
        const Vec2<T> uv0 = qquad.getUV( 0, delta );
        const Vec2<T> uv1 = qquad.getUV( 1, delta );
        const Vec2<T> uv2 = qquad.getUV( 2, delta );
        
        const Vec2<T> uv = u * uv1 + v * uv2 + (1.0f-u-v) * uv0;
        
        const T u_final = uv[0];
        const T v_final = uv[1];
        
#else
        const T u_final = u;
        const T v_final = v;
#endif
        
        size_t i = select_min(valid,t);
        
        /* update hit information */
        pre.hit_patch = pre.current_patch;

        ray.u         = u_final[i];
        ray.v         = v_final[i];
        //DBG_PRINT(ray.u);
        //DBG_PRINT(ray.v);
        
        ray.tfar      = t[i];
	if (i % 2)
	  {
	    ray.Ng.x      = Ng.x[i];
	    ray.Ng.y      = Ng.y[i];
	    ray.Ng.z      = Ng.z[i];
	  }
	else
	  {
	    ray.Ng.x      = -Ng.x[i];
	    ray.Ng.y      = -Ng.y[i];
	    ray.Ng.z      = -Ng.z[i];	    
	  }
      };
      
      
      /*! intersect ray with Quad2x2 structure => 1 ray vs. 8 triangles */
      template<class M, class T>
        static __forceinline bool occluded1_precise(Ray& ray,
                                                    const Quad2x2 &qquad,
                                                    const void* geom,
						    const size_t delta = 0)
      {
        const Vec3<T> v0_org = qquad.getVtx( 0, delta );
        const Vec3<T> v1_org = qquad.getVtx( 1, delta );
        const Vec3<T> v2_org = qquad.getVtx( 2, delta );
        
        const Vec3<T> O = ray.org;
        const Vec3<T> D = ray.dir;
        
        const Vec3<T> v0 = v0_org - O;
        const Vec3<T> v1 = v1_org - O;
        const Vec3<T> v2 = v2_org - O;
        
        const Vec3<T> e0 = v2 - v0;
        const Vec3<T> e1 = v0 - v1;	     
        const Vec3<T> e2 = v1 - v2;	     
        
        /* calculate geometry normal and denominator */
        const Vec3<T> Ng1 = cross(e1,e0);
        const Vec3<T> Ng = Ng1+Ng1;
        const T den = dot(Ng,D);
        const T absDen = abs(den);
        const T sgnDen = signmsk(den);
        
        M valid ( true );
        /* perform edge tests */
        const T U = dot(Vec3<T>(cross(v2+v0,e0)),D) ^ sgnDen;
        valid &= U >= 0.0f;
        if (likely(none(valid))) return false;
        const T V = dot(Vec3<T>(cross(v0+v1,e1)),D) ^ sgnDen;
        valid &= V >= 0.0f;
        if (likely(none(valid))) return false;
        const T W = dot(Vec3<T>(cross(v1+v2,e2)),D) ^ sgnDen;
        valid &= W >= 0.0f;
        if (likely(none(valid))) return false;
        
        /* perform depth test */
        const T _t = dot(v0,Ng) ^ sgnDen;
        valid &= (_t >= absDen*ray.tnear) & (absDen*ray.tfar >= _t);
        if (unlikely(none(valid))) return false;
        
        /* perform backface culling */
#if defined(RTCORE_BACKFACE_CULLING)
        valid &= den > T(zero);
        if (unlikely(none(valid))) return false;
#else
        valid &= den != T(zero);
        if (unlikely(none(valid))) return false;
#endif
        return true;
      };

      static size_t lazyBuildPatch(Precalculations &pre, SubdivPatch1Cached* const subdiv_patch, const void* geom);                  
      
      /*! Evaluates grid over patch and builds BVH4 tree over the grid. */
      static BVH4::NodeRef buildSubdivPatchTree(const SubdivPatch1Cached &patch,
                                                void *const lazymem,
                                                const SubdivMesh* const geom);

      /*! Evaluates grid over patch and builds BVH4 tree over the grid. */
      static BVH4::NodeRef buildSubdivPatchTreeCompact(const SubdivPatch1Cached &patch,
						       void *const lazymem,
						       const SubdivMesh* const geom);
      
      /*! Create BVH4 tree over grid. */
      static BBox3fa createSubTree(BVH4::NodeRef &curNode,
                                   float *const lazymem,
                                   const SubdivPatch1Cached &patch,
                                   const float *const grid_x_array,
                                   const float *const grid_y_array,
                                   const float *const grid_z_array,
                                   const float *const grid_u_array,
                                   const float *const grid_v_array,
                                   const GridRange &range,
                                   unsigned int &localCounter,
                                   const SubdivMesh* const geom);

      /*! Create BVH4 tree over grid. */
      static BBox3fa createSubTreeCompact(BVH4::NodeRef &curNode,
					  float *const lazymem,
					  const SubdivPatch1Cached &patch,
					  const float *const grid_array,
					  const size_t grid_array_elements,
					  const GridRange &range,
					  unsigned int &localCounter);
      

        
      //////////////////////////////////////////////////////////////////////////////////////////////////////////////////////
      //////////////////////////////////////////////////////////////////////////////////////////////////////////////////////
      
      
      /*! Intersect a ray with the primitive. */
      static __forceinline void intersect(Precalculations& pre, Ray& ray, const Primitive* prim, size_t ty, const void* geom, size_t& lazy_node) 
      {
        STAT3(normal.trav_prims,1,1,1);
        
        if (likely(ty == 2))
        {

#if COMPACT == 1          
          const size_t dim_offset    = pre.current_patch->grid_size_simd_blocks * 8;
          const size_t line_offset   = pre.current_patch->grid_u_res;
          const size_t offset_bytes  = ((size_t)prim  - (size_t)SharedLazyTessellationCache::sharedLazyTessellationCache.getDataPtr()) >> 2;   
          const float *const grid_x  = (float*)(offset_bytes + (size_t)SharedLazyTessellationCache::sharedLazyTessellationCache.getDataPtr());
          const float *const grid_y  = grid_x + 1 * dim_offset;
          const float *const grid_z  = grid_x + 2 * dim_offset;
          const float *const grid_uv = grid_x + 3 * dim_offset;
#if defined(__AVX__)
	  intersect1_precise_3x3( ray, grid_x,grid_y,grid_z,grid_uv, line_offset, (SubdivMesh*)geom,pre);
#else
	  intersect1_precise_2x3( ray, grid_x            ,grid_y            ,grid_z            ,grid_uv            , line_offset, (SubdivMesh*)geom,pre);
	  intersect1_precise_2x3( ray, grid_x+line_offset,grid_y+line_offset,grid_z+line_offset,grid_uv+line_offset, line_offset, (SubdivMesh*)geom,pre);
#endif

#else

	  const Quad2x2 &q = *(Quad2x2*)prim;

#if defined(__AVX__)
          intersect1_precise<avxb,avxf>( ray, q, (SubdivMesh*)geom,pre);
#else
          intersect1_precise<sseb,ssef>( ray, q, (SubdivMesh*)geom,pre,0);
          intersect1_precise<sseb,ssef>( ray, q, (SubdivMesh*)geom,pre,6);
#endif

#endif
        }
        else 
        {
	  lazy_node = lazyBuildPatch(pre,(SubdivPatch1Cached*)prim, geom);
	  assert(lazy_node);
          pre.current_patch = (SubdivPatch1Cached*)prim;
          
        }             
        
      }
      
      /*! Test if the ray is occluded by the primitive */
      static __forceinline bool occluded(Precalculations& pre, Ray& ray, const Primitive* prim, size_t ty, const void* geom, size_t& lazy_node) 
      {
        STAT3(shadow.trav_prims,1,1,1);
        
        if (likely(ty == 2))
        {

#if COMPACT == 1          
          const size_t dim_offset    = pre.current_patch->grid_size_simd_blocks * 8;
          const size_t line_offset   = pre.current_patch->grid_u_res;
          const size_t offset_bytes  = ((size_t)prim  - (size_t)SharedLazyTessellationCache::sharedLazyTessellationCache.getDataPtr()) >> 2;   
          const float *const grid_x  = (float*)(offset_bytes + (size_t)SharedLazyTessellationCache::sharedLazyTessellationCache.getDataPtr());
          const float *const grid_y  = grid_x + 1 * dim_offset;
          const float *const grid_z  = grid_x + 2 * dim_offset;
          const float *const grid_uv = grid_x + 3 * dim_offset;

#if defined(__AVX__)
	  return occluded1_precise_3x3( ray, grid_x,grid_y,grid_z,grid_uv, line_offset, (SubdivMesh*)geom);
#else
	  if (occluded1_precise_2x3( ray, grid_x            ,grid_y            ,grid_z            ,grid_uv            , line_offset, (SubdivMesh*)geom)) return true;
	  if (occluded1_precise_2x3( ray, grid_x+line_offset,grid_y+line_offset,grid_z+line_offset,grid_uv+line_offset, line_offset, (SubdivMesh*)geom)) return true;
#endif

          
#else

#if defined(__AVX__)
	  const Quad2x2 &q = *(Quad2x2*)prim;
	  return occluded1_precise<avxb,avxf>( ray, q, (SubdivMesh*)geom);
#else
          const Quad2x2 &q = *(Quad2x2*)prim;
          if (occluded1_precise<sseb,ssef>( ray, q, (SubdivMesh*)geom,0)) return true;
          if (occluded1_precise<sseb,ssef>( ray, q, (SubdivMesh*)geom,6)) return true;
#endif

#endif
        }
        else 
        {
	  lazy_node = lazyBuildPatch(pre,(SubdivPatch1Cached*)prim, geom);
          pre.current_patch = (SubdivPatch1Cached*)prim;
        }             
        return false;
      }
      
      
    };
  }
}<|MERGE_RESOLUTION|>--- conflicted
+++ resolved
@@ -26,15 +26,11 @@
 
 /* returns u,v based on individual triangles instead relative to original patch */
 #define FORCE_TRIANGLE_UV 0
-<<<<<<< HEAD
-=======
-
 #define ENABLE_NORMALIZED_INTERSECTION 0
 
 #if FORCE_TRIANGLE_UV
 #  pragma message("WARNING: FORCE_TRIANGLE_UV is enabled")
 #endif
->>>>>>> ee08d9f1
 
 namespace embree
 {
