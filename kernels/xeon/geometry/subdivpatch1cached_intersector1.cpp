// ======================================================================== //
// Copyright 2009-2014 Intel Corporation                                    //
//                                                                          //
// Licensed under the Apache License, Version 2.0 (the "License");          //
// you may not use this file except in compliance with the License.         //
// You may obtain a copy of the License at                                  //
//                                                                          //
//     http://www.apache.org/licenses/LICENSE-2.0                           //
//                                                                          //
// Unless required by applicable law or agreed to in writing, software      //
// distributed under the License is distributed on an "AS IS" BASIS,        //
// WITHOUT WARRANTIES OR CONDITIONS OF ANY KIND, either express or implied. //
// See the License for the specific language governing permissions and      //
// limitations under the License.                                           //
// ======================================================================== //

#include "subdivpatch1cached_intersector1.h"
#include "common/subdiv/tessellation.h"
#include "common/subdiv/tessellation_cache.h"
#include "xeon/bvh4/bvh4.h"
#include "xeon/bvh4/bvh4_intersector1.h"


#define ENABLE_PER_THREAD_TESSELLATION_CACHE

namespace embree
{

#define FORCE_TRIANGLE_UV 0
<<<<<<< HEAD
#define COMPUTE_SUBDIV_NORMALS_AFTER_PATCH_INTERSECTION 0
=======
>>>>>>> 22d2c1c0

#define TIMER(x) 
  

  __thread TessellationCache *thread_cache = NULL;

  //////////////////////////////////////////////////////////////////////////////////////////////////////////////////////
  //////////////////////////////////////////////////////////////////////////////////////////////////////////////////////
  //////////////////////////////////////////////////////////////////////////////////////////////////////////////////////




#if defined(__AVX__)

  __forceinline void evalGrid(const SubdivPatch1Cached &patch,
                              float *__restrict__ const grid_x,
                              float *__restrict__ const grid_y,
                              float *__restrict__ const grid_z,
                              float *__restrict__ const grid_u,
                              float *__restrict__ const grid_v,
                              const SubdivMesh* const geom)
  {
    gridUVTessellator(patch.level,
                      patch.grid_u_res,
                      patch.grid_v_res,
                      grid_u,
                      grid_v);

    if (unlikely(patch.needsStiching()))
      stichUVGrid(patch.level,patch.grid_u_res,patch.grid_v_res,grid_u,grid_v);


    for (size_t i=0;i<patch.grid_size_8wide_blocks;i++)
      {
        const avxf uu = load8f(&grid_u[8*i]);
        const avxf vv = load8f(&grid_v[8*i]);
        const avx3f vtx = patch.eval8(uu,vv);

        if (unlikely(geom != NULL))
          if (unlikely(((SubdivMesh*)geom)->displFunc != NULL))
            {
              avx3f normal = patch.normal8(uu,vv);
              normal = normalize(normal);
              
              ((SubdivMesh*)geom)->displFunc(((SubdivMesh*)geom)->userPtr,
                                             patch.geom,
                                             patch.prim,
                                             (const float*)&uu,
                                             (const float*)&vv,
                                             (const float*)&normal.x,
                                             (const float*)&normal.y,
                                             (const float*)&normal.z,
                                             (float*)&vtx.x,
                                             (float*)&vtx.y,
                                             (float*)&vtx.z,
                                             8);
            }

        *(avxf*)&grid_x[8*i] = vtx.x;
        *(avxf*)&grid_y[8*i] = vtx.y;
        *(avxf*)&grid_z[8*i] = vtx.z;        
        *(avxf*)&grid_u[8*i] = uu;
        *(avxf*)&grid_v[8*i] = vv;

      }
    
  }




    BBox3fa createSubTree(BVH4::NodeRef &curNode,
			  float *const lazymem,
			  const SubdivPatch1Cached &patch,
			  const float *const grid_x_array,
			  const float *const grid_y_array,
			  const float *const grid_z_array,
			  const float *const grid_u_array,
			  const float *const grid_v_array,
			  const unsigned int u_start,
			  const unsigned int u_end,
			  const unsigned int v_start,
			  const unsigned int v_end,
			  unsigned int &localCounter,
			  const SubdivMesh* const geom)
    {
      const unsigned int u_size = u_end-u_start+1;
      const unsigned int v_size = v_end-v_start+1;
      
      assert(u_size >= 1);
      assert(v_size >= 1);

      if (u_size <= 3 && v_size <= 3)
	{
	  assert(u_size*v_size <= 9);

	  const unsigned int currentIndex = localCounter;
	  localCounter += 4; // 4 cachelines for Quad2x2

          Quad2x2 *qquad = (Quad2x2*)&lazymem[currentIndex*16];

	  float leaf_x_array[3][3];
	  float leaf_y_array[3][3];
	  float leaf_z_array[3][3];
	  float leaf_u_array[3][3];
	  float leaf_v_array[3][3];

	  for (unsigned int v=v_start;v<=v_end;v++)
	    for (unsigned int u=u_start;u<=u_end;u++)
	      {
		const unsigned int local_v = v - v_start;
		const unsigned int local_u = u - u_start;
		leaf_x_array[local_v][local_u] = grid_x_array[ v * patch.grid_u_res + u ];
		leaf_y_array[local_v][local_u] = grid_y_array[ v * patch.grid_u_res + u ];
		leaf_z_array[local_v][local_u] = grid_z_array[ v * patch.grid_u_res + u ];
		leaf_u_array[local_v][local_u] = grid_u_array[ v * patch.grid_u_res + u ];
		leaf_v_array[local_v][local_u] = grid_v_array[ v * patch.grid_u_res + u ];
	      }

	  /* set invalid grid u,v value to border elements */
          // FIXME: use SIMD
	  for (unsigned int y=0;y<3;y++)
	    for (unsigned int x=u_size-1;x<3;x++)
	      {
		leaf_x_array[y][x] = leaf_x_array[y][u_size-1];
		leaf_y_array[y][x] = leaf_y_array[y][u_size-1];
		leaf_z_array[y][x] = leaf_z_array[y][u_size-1];
		leaf_u_array[y][x] = leaf_u_array[y][u_size-1];
		leaf_v_array[y][x] = leaf_v_array[y][u_size-1];
	      }

	  for (unsigned int x=0;x<3;x++)
	    for (unsigned int y=v_size-1;y<3;y++)
	      {
		leaf_x_array[y][x] = leaf_x_array[v_size-1][x];
		leaf_y_array[y][x] = leaf_y_array[v_size-1][x];
		leaf_z_array[y][x] = leaf_z_array[v_size-1][x];
		leaf_u_array[y][x] = leaf_u_array[v_size-1][x];
		leaf_v_array[y][x] = leaf_v_array[v_size-1][x];
	      }


          qquad->init( (float*)leaf_x_array, 
                       (float*)leaf_y_array, 
                       (float*)leaf_z_array, 
                       (float*)leaf_u_array, 
                       (float*)leaf_v_array, 
                       0, 
                       3, 
                       6,
                       &patch);

#if 0
          DBG_PRINT("LEAF");
          DBG_PRINT(u_start);
          DBG_PRINT(v_start);
          DBG_PRINT(u_end);
          DBG_PRINT(v_end);

	  for (unsigned int y=0;y<3;y++)
            for (unsigned int x=0;x<3;x++)
              std::cout << y << " " << x 
                        << " ->  x = " << leaf_x_array[y][x] << " y = " << leaf_v_array[y][x] << " z = " << leaf_z_array[y][x]
                        << "   u = " << leaf_u_array[y][x] << " v = " << leaf_v_array[y][x] << std::endl;

          DBG_PRINT( *qquad );

#endif          
          
          BBox3fa bounds = qquad->bounds();
          curNode = BVH4::encodeLeaf(qquad,2);

	  return bounds;
	}

      /* allocate new bvh4 node */
      const size_t currentIndex = localCounter;
      /* 128 bytes == 2 x 64 bytes cachelines */
      localCounter += 2; 

      BVH4::Node *node = (BVH4::Node *)&lazymem[currentIndex*16];

      curNode = BVH4::encodeNode( node );

      node->clear();


      // FIXME: just use largest dimension to split in two

      const unsigned int u_mid = (u_start+u_end)/2;
      const unsigned int v_mid = (v_start+v_end)/2;

      const unsigned int subtree_u_start[4] = { u_start ,u_mid ,u_mid ,u_start };
      const unsigned int subtree_u_end  [4] = { u_mid   ,u_end ,u_end ,u_mid };

      const unsigned int subtree_v_start[4] = { v_start ,v_start ,v_mid ,v_mid};
      const unsigned int subtree_v_end  [4] = { v_mid   ,v_mid   ,v_end ,v_end };


      /* create four subtrees */
      BBox3fa bounds( empty );

      for (unsigned int i=0;i<4;i++)
	{
	  BBox3fa bounds_subtree = createSubTree( node->child(i), 
						  lazymem, 
						  patch, 
						  grid_x_array,
						  grid_y_array,
						  grid_z_array,
						  grid_u_array,
						  grid_v_array,
						  subtree_u_start[i], 
						  subtree_u_end[i],
						  subtree_v_start[i],
						  subtree_v_end[i],						  
						  localCounter,
						  geom);
	  node->set(i, bounds_subtree);
	  bounds.extend( bounds_subtree );
	}

      return bounds;
    }


  BVH4::NodeRef initLocalLazySubdivTree(const SubdivPatch1Cached &patch,
                                        void *const lazymem,
                                        const SubdivMesh* const geom)
  {

      TIMER(double msec = 0.0);
      TIMER(msec = getSeconds());

      assert( patch.grid_size_8wide_blocks >= 1 );
      __aligned(64) float grid_x[(patch.grid_size_8wide_blocks+1)*8]; 
      __aligned(64) float grid_y[(patch.grid_size_8wide_blocks+1)*8];
      __aligned(64) float grid_z[(patch.grid_size_8wide_blocks+1)*8]; 

      __aligned(64) float grid_u[(patch.grid_size_8wide_blocks+1)*8]; 
      __aligned(64) float grid_v[(patch.grid_size_8wide_blocks+1)*8];

      evalGrid(patch,grid_x,grid_y,grid_z,grid_u,grid_v,geom);

      BVH4::NodeRef subtree_root = BVH4::encodeNode( (BVH4::Node*)lazymem );
      unsigned int currentIndex = 0;

      BBox3fa bounds = createSubTree( subtree_root,
				      (float*)lazymem,
				      patch,
				      grid_x,
				      grid_y,
				      grid_z,
				      grid_u,
				      grid_v,
				      0,
				      patch.grid_u_res-1,
				      0,
				      patch.grid_v_res-1,
				      currentIndex,
				      geom);

      assert(currentIndex == patch.grid_subtree_size_64b_blocks);
      TIMER(msec = getSeconds()-msec);    

      //thread_cache->printStats(); 

      return subtree_root;
    }



  static __forceinline void intersect1_tri8_precise(Ray& ray,
                                                    const avx3f &v0_org,
                                                    const avx3f &v1_org,
                                                    const avx3f &v2_org,
                                                    const float *__restrict__ const u_grid,
                                                    const float *__restrict__ const v_grid,
                                                    const size_t offset_v0,
                                                    const size_t offset_v1,
                                                    const size_t offset_v2,
                                                    const avxb &m_active,
                                                    const SubdivPatch1Cached *const sptr,
                                                    const void* geom)
  {
    const avx3f O = ray.org;
    const avx3f D = ray.dir;

    const avx3f v0 = v0_org - O;
    const avx3f v1 = v1_org - O;
    const avx3f v2 = v2_org - O;
   
    const avx3f e0 = v2 - v0;
    const avx3f e1 = v0 - v1;	     
    const avx3f e2 = v1 - v2;	     

    /* calculate geometry normal and denominator */
    const avx3f Ng1 = cross(e1,e0);
    const avx3f Ng = Ng1+Ng1;
    const avxf den = dot(Ng,D);
    const avxf absDen = abs(den);
    const avxf sgnDen = signmsk(den);
      
    avxb valid = m_active;
    /* perform edge tests */
    const avxf U = dot(avx3f(cross(v2+v0,e0)),D) ^ sgnDen;
    valid &= U >= 0.0f;
    if (likely(none(valid))) return;
    const avxf V = dot(avx3f(cross(v0+v1,e1)),D) ^ sgnDen;
    valid &= V >= 0.0f;
    if (likely(none(valid))) return;
    const avxf W = dot(avx3f(cross(v1+v2,e2)),D) ^ sgnDen;
    valid &= W >= 0.0f;
    if (likely(none(valid))) return;
      
    /* perform depth test */
    const avxf T = dot(v0,Ng) ^ sgnDen;
    valid &= (T >= absDen*ray.tnear) & (absDen*ray.tfar >= T);
    if (unlikely(none(valid))) return;
      
    /* perform backface culling */
#if defined(RTCORE_BACKFACE_CULLING)
    valid &= den > avxf(zero);
    if (unlikely(none(valid))) return;
#else
    valid &= den != avxf(zero);
    if (unlikely(none(valid))) return;
#endif
            
    /* calculate hit information */
    const avxf rcpAbsDen = rcp(absDen);
    const avxf u = U*rcpAbsDen;
    const avxf v = V*rcpAbsDen;
    const avxf t = T*rcpAbsDen;

#if FORCE_TRIANGLE_UV == 0
    const avxf _u0 = load8f(&u_grid[offset_v0]);
    const avxf _u1 = load8f(&u_grid[offset_v1]);
    const avxf _u2 = load8f(&u_grid[offset_v2]);
    const avxf u_final = u * _u1 + v * _u2 + (1.0f-u-v) * _u0;

    const avxf _v0 = load8f(&v_grid[offset_v0]);
    const avxf _v1 = load8f(&v_grid[offset_v1]);
    const avxf _v2 = load8f(&v_grid[offset_v2]);
    const avxf v_final = u * _v1 + v * _v2 + (1.0f-u-v) * _v0;
#else
    const avxf u_final = u;
    const avxf v_final = v;
#endif


    size_t i = select_min(valid,t);

    /* update hit information */
    ray.u = u_final[i];
    ray.v = v_final[i];
    ray.tfar = t[i];
    ray.Ng.x = Ng.x[i];
    ray.Ng.y = Ng.y[i];
    ray.Ng.z = Ng.z[i];
    ray.geomID = ((size_t)sptr)       & (unsigned int)-1; 
    ray.primID = (((size_t)sptr)>>32) & (unsigned int)-1;
      
  };

  static __forceinline void intersect1_quad8(Ray& ray,
                                             const float *__restrict__ const vtx_x,
                                             const float *__restrict__ const vtx_y,
                                             const float *__restrict__ const vtx_z,
                                             const float *__restrict__ const u,
                                             const float *__restrict__ const v,
                                             const size_t offset_v0,
                                             const size_t offset_v1,
                                             const size_t offset_v2,
                                             const size_t offset_v3,
                                             const avxb &m_active,
                                             const SubdivPatch1Cached *const sptr,
                                             const void* geom)
  {
    const avx3f v0( load8f(&vtx_x[offset_v0]), load8f(&vtx_y[offset_v0]), load8f(&vtx_z[offset_v0]));
    const avx3f v1( load8f(&vtx_x[offset_v1]), load8f(&vtx_y[offset_v1]), load8f(&vtx_z[offset_v1]));
    const avx3f v2( load8f(&vtx_x[offset_v2]), load8f(&vtx_y[offset_v2]), load8f(&vtx_z[offset_v2]));
    const avx3f v3( load8f(&vtx_x[offset_v3]), load8f(&vtx_y[offset_v3]), load8f(&vtx_z[offset_v3]));

    intersect1_tri8_precise(ray,v0,v1,v3,u,v,offset_v0,offset_v1,offset_v3,m_active,sptr,geom);
    intersect1_tri8_precise(ray,v3,v1,v2,u,v,offset_v3,offset_v1,offset_v2,m_active,sptr,geom);

  }




#endif

  size_t SubdivPatch1CachedIntersector1::getSubtreeRootNode(const SubdivPatch1Cached* const subdiv_patch, 
                                                            const void* geom)
  {
#if defined(__AVX__) 

    const unsigned int commitCounter = ((Scene*)geom)->commitCounter;

    TessellationCache *local_cache = NULL;

    if (unlikely(!thread_cache))
      {
        /* need thread cache to be aligned */
        thread_cache = (TessellationCache *)_mm_malloc(sizeof(TessellationCache),64);
        assert( (size_t)thread_cache % 64 == 0 );
        thread_cache->init();	  
      }

    local_cache = thread_cache;

    SubdivPatch1Cached* tag = (SubdivPatch1Cached*)subdiv_patch;

    BVH4::NodeRef root = local_cache->lookup(tag,commitCounter);

    if (unlikely(root == BVH4::invalidNode))
      {
        const unsigned int blocks = subdiv_patch->grid_subtree_size_64b_blocks;
        root = local_cache->insert(tag,commitCounter,blocks);
        BVH4::Node* node = root.node();

        initLocalLazySubdivTree(*subdiv_patch,root.node(),((Scene*)geom)->getSubdivMesh(subdiv_patch->geom));
        assert( root != BVH4::invalidNode);
        //local_cache->printStats();
      }
    return root;   
#endif    
  }


  void SubdivPatch1CachedIntersector1::intersect_subdiv_patch(const Precalculations& pre,
                                                              Ray& ray,
                                                              const Primitive& subdiv_patch,
                                                              size_t ty,
                                                              const void* geom,
                                                              size_t& lazy_node) // geom == mesh or geom == scene?
  {
    /* only avx code for now */
#if defined(__AVX__) 

    /* stupid scanline-based grid intersector for debugging */
    const float * const edge_levels = subdiv_patch.level;
    const unsigned int grid_u_res   = subdiv_patch.grid_u_res;
    const unsigned int grid_v_res   = subdiv_patch.grid_v_res;

#if 0
    DBG_PRINT(geom);
    DBG_PRINT(subdiv_patch.grid_size_8wide_blocks);
    DBG_PRINT(grid_u_res);
    DBG_PRINT(grid_v_res);
    DBG_PRINT(edge_levels[0]);
    DBG_PRINT(edge_levels[1]);
    DBG_PRINT(edge_levels[2]);
    DBG_PRINT(edge_levels[3]);
#endif

    __aligned(64) float grid_x[(subdiv_patch.grid_size_8wide_blocks+1)*8]; // for unaligned access
    __aligned(64) float grid_y[(subdiv_patch.grid_size_8wide_blocks+1)*8];
    __aligned(64) float grid_z[(subdiv_patch.grid_size_8wide_blocks+1)*8];
    __aligned(64) float grid_u[(subdiv_patch.grid_size_8wide_blocks+1)*8]; 
    __aligned(64) float grid_v[(subdiv_patch.grid_size_8wide_blocks+1)*8];


    evalGrid(subdiv_patch,grid_x,grid_y,grid_z,grid_u,grid_v,(SubdivMesh*)geom);

    size_t offset_line0 = 0;
    size_t offset_line1 = grid_u_res;

    for (unsigned int y=0;y<grid_v_res-1;y++,offset_line0+=grid_u_res,offset_line1+=grid_u_res)
      {
        for (unsigned int x=0;x<grid_u_res-1;x+=8)
          {
            const size_t offset_v0 = offset_line0 + x + 0;
            const size_t offset_v1 = offset_line0 + x + 1;
            const size_t offset_v2 = offset_line1 + x + 1;
            const size_t offset_v3 = offset_line1 + x + 0;
            
            avxb m_active ( true );
            if (unlikely(x + 8 > (grid_u_res-1))) 
              {
                for (size_t i=(grid_u_res-1)%8;i<8;i++)
                  m_active[i] = 0;
              }
            intersect1_quad8(ray,grid_x,grid_y,grid_z,
                             grid_u,grid_v,
                             offset_v0,offset_v1,offset_v2,offset_v3,
                             m_active,
                             &subdiv_patch,
                             geom );

          }
      }	  

#endif
  }

  bool SubdivPatch1CachedIntersector1::occluded_subdiv_patch(const Precalculations& pre,
                                                             Ray& ray,
                                                             const Primitive& subdiv_patch,
                                                             size_t ty,
                                                             const void* geom,
                                                             size_t& lazy_node)
  {
    return false;
  }

};<|MERGE_RESOLUTION|>--- conflicted
+++ resolved
@@ -27,10 +27,7 @@
 {
 
 #define FORCE_TRIANGLE_UV 0
-<<<<<<< HEAD
 #define COMPUTE_SUBDIV_NORMALS_AFTER_PATCH_INTERSECTION 0
-=======
->>>>>>> 22d2c1c0
 
 #define TIMER(x) 
   
