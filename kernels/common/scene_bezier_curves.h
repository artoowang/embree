--- conflicted
+++ resolved
@@ -276,21 +276,15 @@
     }
 
   public:
-<<<<<<< HEAD
-    BufferView<unsigned int> curves;            //!< array of curve indices
-    vector<BufferView<Vec3fa>> vertices;        //!< vertex array for each timestep
-    vector<BufferView<char>> vertexAttribs;       //!< user buffers
-=======
-    Buffer<unsigned int> curves;            //!< array of curve indices
-    vector<Buffer<Vec3fa>> vertices;        //!< vertex array for each timestep
-    Buffer<char> flags;                     //!< start, end flag per segment
-    vector<Buffer<char>> userbuffers;       //!< user buffers
->>>>>>> 760a1287
+    BufferView<unsigned int> curves;        //!< array of curve indices
+    vector<BufferView<Vec3fa>> vertices;    //!< vertex array for each timestep
+    BufferView<char> flags;                 //!< start, end flag per segment
+    vector<BufferView<char>> vertexAttribs; //!< user buffers
     RTCGeometryType type;                   //!< basis of user provided vertices
     RTCGeometrySubtype subtype;             //!< hair or surface geometry
     int tessellationRate;                   //!< tessellation rate for bezier curve
   public:
-    BufferView<Vec3fa> native_vertices0;    //!< fast access to first vertex buffer
+    BufferView<Vec3fa> native_vertices0;        //!< fast access to first vertex buffer
     BufferView<unsigned int> native_curves;     //!< array of curve indices
     vector<BufferView<Vec3fa>> native_vertices; //!< vertex array for each timestep
   };
