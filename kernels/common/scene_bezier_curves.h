--- conflicted
+++ resolved
@@ -24,25 +24,6 @@
 
 namespace embree
 {
-<<<<<<< HEAD
-  /*! basis of a curve */
-  enum CurveType
-  {
-    LINEAR_CURVE,
-    BEZIER_CURVE,
-    BSPLINE_CURVE
-  };
-
-  /* rendering mode of a curve */
-  enum CurveSubtype
-  {
-    ROUND_CURVE,
-    FLAT_CURVE,
-    NORMAL_ORIENTED_CURVE,
-  };
-
-=======
->>>>>>> 8f53a4a4
   /*! represents an array of bicubic bezier curves */
   struct NativeCurves : public Geometry
   {
@@ -95,7 +76,7 @@
 
     /*! returns i'th normal of the first time step */
     __forceinline Vec3fa normal(size_t i) const {
-      return native_normals0[i];
+      return normals0[i];
     }
     
     /*! returns i'th radius of the first time step */
@@ -110,7 +91,7 @@
 
     /*! returns i'th normal of itime'th timestep */
     __forceinline Vec3fa normal(size_t i, size_t itime) const {
-      return native_normals[itime][i];
+      return normals[itime][i];
     }
     
     /*! returns i'th radius of itime'th timestep */
@@ -127,9 +108,8 @@
       p3 = vertex(i+3,itime);
     }
 
-<<<<<<< HEAD
     /*! gathers the curve starting with i'th normal of itime'th timestep */
-    __forceinline void gather_normals(Vec3fa& n0, Vec3fa& n1, Vec3fa& n2, Vec3fa& n3,size_t i, size_t itime = 0) const
+    __forceinline void gather_normals(Vec3fa& n0, Vec3fa& n1, Vec3fa& n2, Vec3fa& n3, size_t i, size_t itime = 0) const
     {
       n0 = normal(i+0,itime);
       n1 = normal(i+1,itime);
@@ -137,7 +117,6 @@
       n3 = normal(i+3,itime);
     }
 
-=======
     /*! prefetches the curve starting with i'th vertex of itime'th timestep */
     __forceinline void prefetchL1_vertices(size_t i) const
     {
@@ -152,7 +131,6 @@
       prefetchL2(vertices0.getPtr(i)+64);
     }  
 
->>>>>>> 8f53a4a4
     __forceinline void gather(Vec3fa& p0,
                               Vec3fa& p1,
                               Vec3fa& p2,
@@ -211,7 +189,9 @@
   public:
     BufferView<unsigned int> curves;        //!< array of curve indices
     BufferView<Vec3fa> vertices0;           //!< fast access to first vertex buffer
+    BufferView<Vec3fa> normals0;            //!< fast access to first normal buffer
     vector<BufferView<Vec3fa>> vertices;    //!< vertex array for each timestep
+    vector<BufferView<Vec3fa>> normals;     //!< normal array for each timestep
     BufferView<char> flags;                 //!< start, end flag per segment
     vector<BufferView<char>> vertexAttribs; //!< user buffers
     int tessellationRate;                   //!< tessellation rate for bezier curve
@@ -485,24 +465,6 @@
         return axis1;
       }
 
-<<<<<<< HEAD
-  public:
-    BufferView<unsigned int> curves;        //!< array of curve indices
-    vector<BufferView<Vec3fa>> vertices;    //!< vertex array for each timestep
-    vector<BufferView<Vec3fa>> normals;     //!< normal array for each timestep
-    BufferView<char> flags;                 //!< start, end flag per segment
-    vector<BufferView<char>> vertexAttribs; //!< user buffers
-    CurveType type;                         //!< basis of user provided vertices
-    CurveSubtype subtype;                   //!< round of flat curve
-    int tessellationRate;                   //!< tessellation rate for bezier curve
-  public:
-    BufferView<Vec3fa> native_vertices0;        //!< fast access to first vertex buffer
-    BufferView<Vec3fa> native_normals0;         //!< fast access to first normal buffer
-    BufferView<unsigned int> native_curves;     //!< array of curve indices
-    vector<BufferView<Vec3fa>> native_vertices; //!< vertex array for each timestep
-    vector<BufferView<Vec3fa>> native_normals;  //!< normal array for each timestep
-  };
-=======
       BBox3fa vbounds(size_t i) const {
         return bounds(i);
       }
@@ -510,7 +472,6 @@
       BBox3fa vbounds(const AffineSpace3fa& space, size_t i) const {
         return bounds(space,i);
       }
->>>>>>> 8f53a4a4
 
       BBox3fa vbounds(const Vec3fa& ofs, const float scale, const float r_scale0, const LinearSpace3fa& space, size_t i, size_t itime = 0) const {
         return bounds(ofs,scale,r_scale0,space,i,itime);
