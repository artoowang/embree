// ======================================================================== //
// Copyright 2009-2014 Intel Corporation                                    //
//                                                                          //
// Licensed under the Apache License, Version 2.0 (the "License");          //
// you may not use this file except in compliance with the License.         //
// You may obtain a copy of the License at                                  //
//                                                                          //
//     http://www.apache.org/licenses/LICENSE-2.0                           //
//                                                                          //
// Unless required by applicable law or agreed to in writing, software      //
// distributed under the License is distributed on an "AS IS" BASIS,        //
// WITHOUT WARRANTIES OR CONDITIONS OF ANY KIND, either express or implied. //
// See the License for the specific language governing permissions and      //
// limitations under the License.                                           //
// ======================================================================== //

#include "scene_subdiv_mesh.h"
#include "scene.h"
#include "scene_subdivision.h"
#include "common/sort.h"

namespace embree
{
  SubdivMesh::SubdivMesh (Scene* parent, RTCGeometryFlags flags, size_t numFaces, size_t numEdges, size_t numVertices, 
			  size_t numEdgeCreases, size_t numVertexCreases, size_t numHoles, size_t numTimeSteps)
    : Geometry(parent,SUBDIV_MESH,numFaces,flags), 
      mask(-1), 
      numTimeSteps(numTimeSteps),
      numFaces(numFaces), 
      numEdges(numEdges), 
      numVertices(numVertices),
      displFunc(NULL), displBounds(empty),
      halfEdges(NULL)
  {
    for (size_t i=0; i<numTimeSteps; i++)
       vertices[i].init(numVertices,sizeof(Vec3fa));

    vertexIndices.init(numEdges,sizeof(unsigned int));
    faceVertices.init(numFaces,sizeof(unsigned int));
    holes.init(numHoles,sizeof(int));
    edge_creases.init(numEdgeCreases,2*sizeof(unsigned int));
    edge_crease_weights.init(numEdgeCreases,sizeof(float));
    vertex_creases.init(numVertexCreases,sizeof(unsigned int));
    vertex_crease_weights.init(numVertexCreases,sizeof(float));
    levels.init(numEdges,sizeof(float));
    enabling();
  }

  SubdivMesh::~SubdivMesh () {
  }
  
  void SubdivMesh::enabling() 
  { 
    if (numTimeSteps == 1) { atomic_add(&parent->numSubdivPatches ,numFaces); }
    else                   { atomic_add(&parent->numSubdivPatches2,numFaces); }
  }
  
  void SubdivMesh::disabling() 
  { 
    if (numTimeSteps == 1) { atomic_add(&parent->numSubdivPatches ,-(ssize_t)numFaces); }
    else                   { atomic_add(&parent->numSubdivPatches2, -(ssize_t)numFaces); }
  }

  void SubdivMesh::setMask (unsigned mask) 
  {
    if (parent->isStatic() && parent->isBuild()) {
      process_error(RTC_INVALID_OPERATION,"static geometries cannot get modified");
      return;
    }
    this->mask = mask; 
  }

  void SubdivMesh::setBuffer(RTCBufferType type, void* ptr, size_t offset, size_t stride) 
  { 
    if (parent->isStatic() && parent->isBuild()) {
      process_error(RTC_INVALID_OPERATION,"static geometries cannot get modified");
      return;
    }

    /* verify that all accesses are 4 bytes aligned */
    if (((size_t(ptr) + offset) & 0x3) || (stride & 0x3)) {
      process_error(RTC_INVALID_OPERATION,"data must be 4 bytes aligned");
      return;
    }

    /* verify that all vertex accesses are 16 bytes aligned */
#if defined(__MIC__)
    if (type == RTC_VERTEX_BUFFER0 || type == RTC_VERTEX_BUFFER1) {
      if (((size_t(ptr) + offset) & 0xF) || (stride & 0xF)) {
        process_error(RTC_INVALID_OPERATION,"data must be 16 bytes aligned");
        return;
      }
    }
#endif

    switch (type) {
    case RTC_INDEX_BUFFER               : vertexIndices.set(ptr,offset,stride); break;
    case RTC_FACE_BUFFER                : faceVertices.set(ptr,offset,stride); break;
    case RTC_HOLE_BUFFER                : holes.set(ptr,offset,stride); break;
    case RTC_EDGE_CREASE_BUFFER         : edge_creases.set(ptr,offset,stride); break;
    case RTC_EDGE_CREASE_WEIGHT_BUFFER  : edge_crease_weights.set(ptr,offset,stride); break;
    case RTC_VERTEX_CREASE_BUFFER       : vertex_creases.set(ptr,offset,stride); break;
    case RTC_VERTEX_CREASE_WEIGHT_BUFFER: vertex_crease_weights.set(ptr,offset,stride); break;
    case RTC_LEVEL_BUFFER               : levels.set(ptr,offset,stride); break;

    case RTC_VERTEX_BUFFER0: 
      vertices[0].set(ptr,offset,stride); 
      if (numVertices) {
        /* test if array is properly padded */
        volatile int w = *((int*)&vertices[0][numVertices-1]+3); // FIXME: is failing hard avoidable?
      }
      break;

    case RTC_VERTEX_BUFFER1: 
      vertices[1].set(ptr,offset,stride); 
      if (numVertices) {
        /* test if array is properly padded */
        volatile int w = *((int*)&vertices[1][numVertices-1]+3); // FIXME: is failing hard avoidable?
      }
      break;

    default: 
      process_error(RTC_INVALID_ARGUMENT,"unknown buffer type");
      break;
    }
  }

  void* SubdivMesh::map(RTCBufferType type) 
  {
    if (parent->isStatic() && parent->isBuild()) {
      process_error(RTC_INVALID_OPERATION,"static geometries cannot get modified");
      return NULL;
    }

    switch (type) {
    case RTC_INDEX_BUFFER                : return vertexIndices.map(parent->numMappedBuffers);
    case RTC_FACE_BUFFER                 : return faceVertices.map(parent->numMappedBuffers);
    case RTC_HOLE_BUFFER                 : return holes.map(parent->numMappedBuffers);
    case RTC_VERTEX_BUFFER0              : return vertices[0].map(parent->numMappedBuffers);
    case RTC_VERTEX_BUFFER1              : return vertices[1].map(parent->numMappedBuffers);
    case RTC_EDGE_CREASE_BUFFER          : return edge_creases.map(parent->numMappedBuffers); 
    case RTC_EDGE_CREASE_WEIGHT_BUFFER   : return edge_crease_weights.map(parent->numMappedBuffers); 
    case RTC_VERTEX_CREASE_BUFFER        : return vertex_creases.map(parent->numMappedBuffers); 
    case RTC_VERTEX_CREASE_WEIGHT_BUFFER : return vertex_crease_weights.map(parent->numMappedBuffers); 
    case RTC_LEVEL_BUFFER                : return levels.map(parent->numMappedBuffers); 
    default                              : process_error(RTC_INVALID_ARGUMENT,"unknown buffer type"); return NULL;
    }
  }

  void SubdivMesh::unmap(RTCBufferType type) 
  {
    if (parent->isStatic() && parent->isBuild()) {
      process_error(RTC_INVALID_OPERATION,"static geometries cannot get modified");
      return;
    }

    switch (type) {
    case RTC_INDEX_BUFFER               : vertexIndices.unmap(parent->numMappedBuffers); break;
    case RTC_FACE_BUFFER                : faceVertices.unmap(parent->numMappedBuffers); break;
    case RTC_HOLE_BUFFER                : holes.unmap(parent->numMappedBuffers); break;
    case RTC_VERTEX_BUFFER0             : vertices[0].unmap(parent->numMappedBuffers); break;
    case RTC_VERTEX_BUFFER1             : vertices[1].unmap(parent->numMappedBuffers); break;
    case RTC_EDGE_CREASE_BUFFER         : edge_creases.unmap(parent->numMappedBuffers); break;
    case RTC_EDGE_CREASE_WEIGHT_BUFFER  : edge_crease_weights.unmap(parent->numMappedBuffers); break;
    case RTC_VERTEX_CREASE_BUFFER       : vertex_creases.unmap(parent->numMappedBuffers); break;
    case RTC_VERTEX_CREASE_WEIGHT_BUFFER: vertex_crease_weights.unmap(parent->numMappedBuffers); break;
    case RTC_LEVEL_BUFFER               : levels.unmap(parent->numMappedBuffers); break;
    default                             : process_error(RTC_INVALID_ARGUMENT,"unknown buffer type"); break;
    }
  }

  void SubdivMesh::setUserData (void* ptr, bool ispc) {
    userPtr = ptr;
  }

  void SubdivMesh::setDisplacementFunction (RTCDisplacementFunc func, const RTCBounds& bounds) 
  {
    if (parent->isStatic() && parent->isBuild()) {
      process_error(RTC_INVALID_OPERATION,"static geometries cannot get modified");
      return;
    }
    this->displFunc   = func;
    this->displBounds = (BBox3fa&)bounds; 
  }

  void SubdivMesh::immutable () 
  {
    bool freeVertices  = !parent->needVertices;
    if (freeVertices ) vertices[0].free();
    if (freeVertices ) vertices[1].free();
  }

  __forceinline uint64 pair64(unsigned int x, unsigned int y) {
    if (x<y) std::swap(x,y);
    return (((uint64)x) << 32) | (uint64)y;
  }

  void SubdivMesh::initializeHalfEdgeStructures ()
  {
    /* allocate half edge array */
    halfEdges.resize(numEdges);
    halfEdges0.resize(numEdges);
    halfEdges1.resize(numEdges);
    
#if 0

    /* calculate start edge of each face */
    faceStartEdge.resize(numFaces);
    for (size_t f=0, ofs=0; f<numFaces; ofs+=faceVertices[f++])
      faceStartEdge[f] = &halfEdges[ofs];

    /* create map containing all edge_creases */
    std::map<uint64,float> creaseMap;
    for (size_t i=0; i<edge_creases.size(); i++)
      creaseMap[pair64(edge_creases[i].x,edge_creases[i].y)] = edge_crease_weights[i];

    /* calculate vertex_crease weight for each vertex */
    std::vector<float> full_vertex_crease_weights(numVertices);
    for (size_t i=0; i<numVertices; i++) 
      full_vertex_crease_weights[i] = 0.0f;
    for (size_t i=0; i<vertex_creases.size(); i++) 
      full_vertex_crease_weights[vertex_creases[i]] = vertex_crease_weights[i];

    /* calculate full hole vector */
    full_holes.resize(numFaces);
    for (size_t i=0; i<full_holes.size(); i++) full_holes[i] = 0;
    for (size_t i=0; i<holes.size()     ; i++) full_holes[holes[i]] = 1;

    double t0 = getSeconds();
<<<<<<< HEAD
    
#if defined(__MIC__)
=======
>>>>>>> ce628097

    /* initialize all half-edges for each face */
    std::map<size_t,HalfEdge*> edgeMap;
    std::map<size_t,bool> nonManifoldEdges;

    for (size_t i=0, j=0; i<numFaces; i++) 
    {
      const ssize_t N = faceVertices[i];
      
      for (size_t dj=0; dj<N; dj++)
      {
        HalfEdge* edge0 = &halfEdges[j+dj];
        const unsigned int startVertex = vertexIndices[j+dj];
        const unsigned int endVertex   = vertexIndices[j + (dj+1) % N];
        const uint64 value = pair64(startVertex,endVertex);

        float edge_crease_weight = 0.0f;
        if (creaseMap.find(value) != creaseMap.end()) 
          edge_crease_weight = creaseMap[value];

        float edge_level = 1.0f;
        if (levels) edge_level = levels[j+dj];
	assert( edge_level >= 0.0f );
        
        edge0->vtx_index = startVertex;
        edge0->next_half_edge_ofs = (dj == (N-1)) ? -(N-1) : +1;
        edge0->prev_half_edge_ofs = (dj ==     0) ? +(N-1) : -1;
        edge0->opposite_half_edge_ofs = 0;
        edge0->edge_crease_weight = edge_crease_weight;
        edge0->vertex_crease_weight = full_vertex_crease_weights[startVertex];
        edge0->edge_level = edge_level;
        if (full_holes[i]) continue;
        
        std::map<size_t,HalfEdge*>::iterator found = edgeMap.find(value);
        if (found == edgeMap.end()) {
          edgeMap[value] = edge0;
          continue;
        }

        HalfEdge* edge1 = found->second;
        if (unlikely(edge1->hasOpposite())) 
          nonManifoldEdges[value] = true;

        edge0->opposite_half_edge_ofs = edge1 - edge0;
        edge1->opposite_half_edge_ofs = edge0 - edge1;
      }
      j+=N;
    }

    for (size_t i=0, j=0; i<numFaces; i++) 
    {
      ssize_t N = faceVertices[i];
      for (size_t dj=0; dj<N; dj++)
      {
        HalfEdge* edge = &halfEdges[j+dj];
        const unsigned int startVertex = vertexIndices[j+dj];
        const unsigned int endVertex   = vertexIndices[j + (dj + 1) % N];
        const uint64 value = pair64(startVertex,endVertex);

        if (nonManifoldEdges.find(value) != nonManifoldEdges.end()) {
          edge->opposite_half_edge_ofs = 0;
          edge->vertex_crease_weight = inf;
          edge->next()->vertex_crease_weight = inf;
          continue;
        }
      }
      j+=N;
    }

#else

    /* calculate start edge of each face */
    faceStartEdge.resize(numFaces);
    for (size_t f=0, ofs=0; f<numFaces; ofs+=faceVertices[f++])
      faceStartEdge[f] = &halfEdges[ofs];

    /* create map containing all edge_creases */
    std::map<uint64,float> creaseMap;
    for (size_t i=0; i<edge_creases.size(); i++)
      creaseMap[pair64(edge_creases[i].x,edge_creases[i].y)] = edge_crease_weights[i];

    /* calculate vertex_crease weight for each vertex */
    std::vector<float> full_vertex_crease_weights(numVertices);
    for (size_t i=0; i<numVertices; i++) 
      full_vertex_crease_weights[i] = 0.0f;
    for (size_t i=0; i<vertex_creases.size(); i++) 
      full_vertex_crease_weights[vertex_creases[i]] = vertex_crease_weights[i];

    /* calculate full hole vector */
    full_holes.resize(numFaces);
    for (size_t i=0; i<full_holes.size(); i++) full_holes[i] = 0;
    for (size_t i=0; i<holes.size()     ; i++) full_holes[holes[i]] = 1;

    /* calculate set of holes */
    holeSet.init(holes);

    double t0 = getSeconds();

    /* create all half edges */
    for (size_t f=0; f<numFaces; f++) 
    {
      const size_t N = faceVertices[f];
      const size_t e = (size_t)(faceStartEdge[f]-faceStartEdge[0]);

      for (size_t de=0; de<N; de++)
      {
        HalfEdge* edge = &halfEdges[e+de];
        const unsigned int startVertex = vertexIndices[e+de];
        const unsigned int endVertex   = vertexIndices[e + (de + 1) % N]; // FIXME: optimize %
        const uint64 key = pair64(startVertex,endVertex);

        float edge_crease_weight = 0.0f;
        if (creaseMap.find(key) != creaseMap.end()) 
          edge_crease_weight = creaseMap[key];

        float edge_level = 1.0f;
        if (levels) edge_level = levels[e+de];
	assert( edge_level >= 0.0f );

        edge->vtx_index = startVertex;
        edge->next_half_edge_ofs = (de == (N-1)) ? -(N-1) : +1;
        edge->prev_half_edge_ofs = (de ==     0) ? +(N-1) : -1;
        edge->opposite_half_edge_ofs = 0;
        edge->edge_crease_weight = edge_crease_weight;
        edge->vertex_crease_weight = full_vertex_crease_weights[startVertex];
        edge->edge_level = edge_level;
        if (full_holes[f]) halfEdges0[e+de] = KeyHalfEdge(-1,edge);
        else               halfEdges0[e+de] = KeyHalfEdge(key,edge);
      }
    }

    /* sort half edges to find adjacent edges */
    radix_sort_u64(&halfEdges0[0],&halfEdges0[0],&halfEdges1[0],numEdges);
    
    /* link all adjacent edges */
    size_t e=0; 
    while (e<numEdges)
    {
      const uint64 key = halfEdges1[e].key;
      if (key == -1) break;
      int N=1; while (e+N<numEdges && halfEdges1[e+N].key == key) N++;
      if (N == 2) {
        halfEdges1[e+0].edge->setOpposite(halfEdges1[e+1].edge);
        halfEdges1[e+1].edge->setOpposite(halfEdges1[e+0].edge);
      }
      e+=N;
    }

#endif

    double t1 = getSeconds();
    PRINT(numEdges);
    std::cout << "half edge generation = " << 1E-6*double(numEdges)/(t1-t0) << "M/s" << std::endl;

    /* print statistics in verbose mode */
    if (g_verbose >= 1) 
    {
      size_t numRegularFaces = 0;
      size_t numIrregularFaces = 0;

      for (size_t e=0, f=0; f<numFaces; e+=faceVertices[f++]) 
      {
        if (halfEdges[e].isRegularFace()) numRegularFaces++;
        else                              numIrregularFaces++;
      }
    
      std::cout << "numFaces = " << numFaces << ", " 
                << "numRegularFaces = " << numRegularFaces << " (" << 100.0f * numRegularFaces / numFaces << "%), " 
                << "numIrregularFaces " << numIrregularFaces << " (" << 100.0f * numIrregularFaces / numFaces << "%) " << std::endl;
    }
  }

  bool SubdivMesh::verify () 
  {
    float range = sqrtf(0.5f*FLT_MAX);
    for (size_t j=0; j<numTimeSteps; j++) {
      BufferT<Vec3fa>& verts = vertices[j];
      for (size_t i=0; i<numVertices; i++) {
        if (!(verts[i].x > -range && verts[i].x < range)) return false;
	if (!(verts[i].y > -range && verts[i].y < range)) return false;
	if (!(verts[i].z > -range && verts[i].z < range)) return false;
      }
    }
    return true;
  }
}<|MERGE_RESOLUTION|>--- conflicted
+++ resolved
@@ -201,8 +201,9 @@
     halfEdges.resize(numEdges);
     halfEdges0.resize(numEdges);
     halfEdges1.resize(numEdges);
+
+#if defined(__MIC__)
     
-#if 0
 
     /* calculate start edge of each face */
     faceStartEdge.resize(numFaces);
@@ -227,11 +228,7 @@
     for (size_t i=0; i<holes.size()     ; i++) full_holes[holes[i]] = 1;
 
     double t0 = getSeconds();
-<<<<<<< HEAD
     
-#if defined(__MIC__)
-=======
->>>>>>> ce628097
 
     /* initialize all half-edges for each face */
     std::map<size_t,HalfEdge*> edgeMap;
