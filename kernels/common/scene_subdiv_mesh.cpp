// ======================================================================== //
// Copyright 2009-2017 Intel Corporation                                    //
//                                                                          //
// Licensed under the Apache License, Version 2.0 (the "License");          //
// you may not use this file except in compliance with the License.         //
// You may obtain a copy of the License at                                  //
//                                                                          //
//     http://www.apache.org/licenses/LICENSE-2.0                           //
//                                                                          //
// Unless required by applicable law or agreed to in writing, software      //
// distributed under the License is distributed on an "AS IS" BASIS,        //
// WITHOUT WARRANTIES OR CONDITIONS OF ANY KIND, either express or implied. //
// See the License for the specific language governing permissions and      //
// limitations under the License.                                           //
// ======================================================================== //

#include "scene_subdiv_mesh.h"
#include "scene.h"
#include "../subdiv/patch_eval.h"
#include "../subdiv/patch_eval_simd.h"

#include "../../common/algorithms/parallel_sort.h"
#include "../../common/algorithms/parallel_prefix_sum.h"
#include "../../common/algorithms/parallel_for.h"

namespace embree
{
#if defined(EMBREE_LOWEST_ISA)

  SubdivMesh::SubdivMesh (Device* device)
    : Geometry(device,SUBDIV_MESH,0,1), 
      displFunc(nullptr),
      displBounds(empty),
      tessellationRate(2.0f),
      numHalfEdges(0),
      faceStartEdge(device,0),
      invalid_face(device,0),
      commitCounter(0)
  {
    
    vertices.resize(numTimeSteps);
    vertex_buffer_tags.resize(numTimeSteps);
    topology.resize(1);
    topology[0] = Topology(this);
  }

  void SubdivMesh::enabling() 
  { 
    scene->numSubdivEnableDisableEvents++;
    if (numTimeSteps == 1) scene->world.numSubdivPatches += numPrimitives;
    else                   scene->worldMB.numSubdivPatches += numPrimitives;
  }
  
  void SubdivMesh::disabling() 
  { 
    scene->numSubdivEnableDisableEvents++;
    if (numTimeSteps == 1) scene->world.numSubdivPatches -= numPrimitives;
    else                   scene->worldMB.numSubdivPatches -= numPrimitives;
  }

  void SubdivMesh::setMask (unsigned mask) 
  {
    this->mask = mask; 
    Geometry::update();
  }

  void SubdivMesh::setSubtype(RTCGeometrySubtype type_in)
  {
    if (type_in != RTC_GEOMETRY_SUBTYPE_SURFACE)
      throw_RTCError(RTC_ERROR_INVALID_OPERATION,"invalid geometry subtype");
    
    Geometry::update();
  }
  
  void SubdivMesh::setSubdivisionMode (unsigned topologyID, RTCSubdivisionMode mode)
  {
    if (topologyID >= topology.size())
      throw_RTCError(RTC_ERROR_INVALID_OPERATION,"invalid topology ID");
    topology[topologyID].setSubdivisionMode(mode);
  }

  void SubdivMesh::setVertexAttributeTopology(unsigned int vertexAttribID, unsigned int topologyID)
  {
    if (vertexAttribID < vertexAttribs.size()){
      if (topologyID < topology.size()) {
        if ((unsigned)vertexAttribs[vertexAttribID].userData != topologyID) {
          vertexAttribs[vertexAttribID].userData = topologyID;
          commitCounter++; // triggers recalculation of cached interpolation data
        }
      } else {
        throw_RTCError(RTC_ERROR_INVALID_OPERATION, "invalid topology specified");
      }
    } else {
      throw_RTCError(RTC_ERROR_INVALID_OPERATION, "invalid vertex attribute specified");
    }
  }

  void SubdivMesh::setBuffer(RTCBufferType type, unsigned int slot, RTCFormat format, const Ref<Buffer>& buffer, size_t offset, size_t stride, unsigned int num)
  { 
    /* verify that all accesses are 4 bytes aligned */
    if (((size_t(buffer->getPtr()) + offset) & 0x3) || (stride & 0x3))
      throw_RTCError(RTC_ERROR_INVALID_OPERATION, "data must be 4 bytes aligned");

    if (type != RTC_BUFFER_TYPE_LEVEL)
      commitCounter++;

    if (type == RTC_BUFFER_TYPE_VERTEX)
    {
      if (format != RTC_FORMAT_FLOAT3)
        throw_RTCError(RTC_ERROR_INVALID_OPERATION, "invalid vertex buffer format");

      if (slot >= vertices.size()) {
        vertices.resize(slot+1);
        vertex_buffer_tags.resize(slot+1);
      }
      vertices[slot].set(buffer, offset, stride, num, format);
      vertices[slot].checkPadding16();
      /*while (vertices.size() > 1 && vertices.back().getPtr() == nullptr) {
        vertices.pop_back();
        vertex_buffer_tags.pop_back();
        }*/
      setNumTimeSteps((unsigned int)vertices.size());
    }
    else if (type == RTC_BUFFER_TYPE_VERTEX_ATTRIBUTE)
    {
      if (slot >= vertexAttribs.size()) {
        vertexAttribs.resize(slot+1);
        vertex_attrib_buffer_tags.resize(slot+1);
      }
      vertexAttribs[slot].set(buffer, offset, stride, num, format);
      vertexAttribs[slot].checkPadding16();
    }
    else if (type == RTC_BUFFER_TYPE_FACE)
    {
      if (format != RTC_FORMAT_UINT)
        throw_RTCError(RTC_ERROR_INVALID_OPERATION, "invalid face buffer format");

      faceVertices.set(buffer, offset, stride, num, format);
      setNumPrimitives(num);
    }
    else if (type == RTC_BUFFER_TYPE_INDEX)
    {
      if (format != RTC_FORMAT_UINT)
        throw_RTCError(RTC_ERROR_INVALID_OPERATION, "invalid face buffer format");

      int begin = (int)topology.size();
      if (slot >= topology.size()) {
        topology.resize(slot+1);
        for (size_t i = begin; i < topology.size(); i++)
          topology[i] = Topology(this);
      }
      topology[slot].vertexIndices.set(buffer, offset, stride, num, format);
    }
    else if (type == RTC_BUFFER_TYPE_EDGE_CREASE_INDEX)
    {
      if (format != RTC_FORMAT_UINT2)
        throw_RTCError(RTC_ERROR_INVALID_OPERATION, "invalid edge crease index buffer format");

      edge_creases.set(buffer, offset, stride, num, format);
    }
    else if (type == RTC_BUFFER_TYPE_EDGE_CREASE_WEIGHT)
    {
      if (format != RTC_FORMAT_FLOAT)
        throw_RTCError(RTC_ERROR_INVALID_OPERATION, "invalid edge crease weight buffer format");

      edge_crease_weights.set(buffer, offset, stride, num, format);
    }
    else if (type == RTC_BUFFER_TYPE_VERTEX_CREASE_INDEX)
    {
      if (format != RTC_FORMAT_UINT)
        throw_RTCError(RTC_ERROR_INVALID_OPERATION, "invalid vertex crease index buffer format");

      vertex_creases.set(buffer, offset, stride, num, format);
    }
    else if (type == RTC_BUFFER_TYPE_VERTEX_CREASE_WEIGHT)
    {
      if (format != RTC_FORMAT_FLOAT)
        throw_RTCError(RTC_ERROR_INVALID_OPERATION, "invalid vertex crease weight buffer format");

      vertex_crease_weights.set(buffer, offset, stride, num, format);
    }
    else if (type == RTC_BUFFER_TYPE_HOLE)
    {
      if (format != RTC_FORMAT_UINT)
        throw_RTCError(RTC_ERROR_INVALID_OPERATION, "invalid hole buffer format");

      holes.set(buffer, offset, stride, num, format);
    }
    else if (type == RTC_BUFFER_TYPE_LEVEL)
    {
      if (format != RTC_FORMAT_FLOAT)
        throw_RTCError(RTC_ERROR_INVALID_OPERATION, "invalid level buffer format");

      levels.set(buffer, offset, stride, num, format);
    }
    else
    {
      throw_RTCError(RTC_ERROR_INVALID_ARGUMENT,"unknown buffer type");
    }
  }

  void* SubdivMesh::getBuffer(RTCBufferType type, unsigned int slot)
  {
    if (type == RTC_BUFFER_TYPE_VERTEX)
    {
      if (slot >= vertices.size())
        throw_RTCError(RTC_ERROR_INVALID_ARGUMENT, "invalid buffer slot");
      return vertices[slot].getPtr();
    }
    else if (type == RTC_BUFFER_TYPE_VERTEX_ATTRIBUTE)
    {
      if (slot >= vertexAttribs.size())
        throw_RTCError(RTC_ERROR_INVALID_ARGUMENT, "invalid buffer slot");
      return vertexAttribs[slot].getPtr();
    }
    else if (type == RTC_BUFFER_TYPE_FACE)
    {
      if (slot != 0)
        throw_RTCError(RTC_ERROR_INVALID_ARGUMENT, "invalid buffer slot");
      return faceVertices.getPtr();
    }
    else if (type == RTC_BUFFER_TYPE_INDEX)
    {
      if (slot >= topology.size())
        throw_RTCError(RTC_ERROR_INVALID_ARGUMENT, "invalid buffer slot");
      return topology[slot].vertexIndices.getPtr();
    }
    else if (type == RTC_BUFFER_TYPE_EDGE_CREASE_INDEX)
    {
      if (slot != 0)
        throw_RTCError(RTC_ERROR_INVALID_ARGUMENT, "invalid buffer slot");
      return edge_creases.getPtr();
    }
    else if (type == RTC_BUFFER_TYPE_EDGE_CREASE_WEIGHT)
    {
      if (slot != 0)
        throw_RTCError(RTC_ERROR_INVALID_ARGUMENT, "invalid buffer slot");
      return edge_crease_weights.getPtr();
    }
    else if (type == RTC_BUFFER_TYPE_VERTEX_CREASE_INDEX)
    {
      if (slot != 0)
        throw_RTCError(RTC_ERROR_INVALID_ARGUMENT, "invalid buffer slot");
      return vertex_creases.getPtr();
    }
    else if (type == RTC_BUFFER_TYPE_VERTEX_CREASE_WEIGHT)
    {
      if (slot != 0)
        throw_RTCError(RTC_ERROR_INVALID_ARGUMENT, "invalid buffer slot");
      return vertex_crease_weights.getPtr();
    }
    else if (type == RTC_BUFFER_TYPE_HOLE)
    {
      if (slot != 0)
        throw_RTCError(RTC_ERROR_INVALID_ARGUMENT, "invalid buffer slot");
      return holes.getPtr();
    }
    else if (type == RTC_BUFFER_TYPE_LEVEL)
    {
      if (slot != 0)
        throw_RTCError(RTC_ERROR_INVALID_ARGUMENT, "invalid buffer slot");
      return levels.getPtr();
    }
    else
    {
      throw_RTCError(RTC_ERROR_INVALID_ARGUMENT, "unknown buffer type");
      return nullptr;
    }
  }

  void SubdivMesh::update()
  {
    faceVertices.setModified(true);
    holes.setModified(true);
    for (auto& buffer : vertices)
      buffer.setModified(true);
    levels.setModified(true);
    edge_creases.setModified(true);
    edge_crease_weights.setModified(true);
    vertex_creases.setModified(true);
    vertex_crease_weights.setModified(true); 
    for (auto& t : topology)
      t.update();
    Geometry::update();
  }

  void SubdivMesh::updateBuffer(RTCBufferType type, unsigned int slot)
  {
    if (type != RTC_BUFFER_TYPE_LEVEL)
      commitCounter++;

    if (type == RTC_BUFFER_TYPE_VERTEX)
      vertices[slot].setModified(true);
    else if (type == RTC_BUFFER_TYPE_VERTEX_ATTRIBUTE)
      vertexAttribs[slot].setModified(true);
    else if (type == RTC_BUFFER_TYPE_FACE)
      faceVertices.setModified(true);
    else if (type == RTC_BUFFER_TYPE_INDEX)
      topology[slot].vertexIndices.setModified(true);
    else if (type == RTC_BUFFER_TYPE_EDGE_CREASE_INDEX)
      edge_creases.setModified(true);
    else if (type == RTC_BUFFER_TYPE_EDGE_CREASE_WEIGHT)
      edge_crease_weights.setModified(true);
    else if (type == RTC_BUFFER_TYPE_VERTEX_CREASE_INDEX)
      vertex_creases.setModified(true);
    else if (type == RTC_BUFFER_TYPE_VERTEX_CREASE_WEIGHT)
      vertex_crease_weights.setModified(true);
    else if (type == RTC_BUFFER_TYPE_HOLE)
      holes.setModified(true);
    else if (type == RTC_BUFFER_TYPE_LEVEL)
      levels.setModified(true);
    else
      throw_RTCError(RTC_ERROR_INVALID_ARGUMENT,"unknown buffer type");

    Geometry::update();
  }

<<<<<<< HEAD
  void SubdivMesh::setDisplacementFunction(RTCDisplacementFunction func, RTCBounds* bounds)
=======
  void SubdivMesh::setDisplacementFunction (RTCDisplacementFunction func) 
>>>>>>> 760a1287
  {
    this->displFunc   = func;
    this->displBounds = empty;
  }

  void SubdivMesh::setTessellationRate(float N)
  {
    tessellationRate = N;
    levels.setModified(true);
  }

  __forceinline uint64_t pair64(unsigned int x, unsigned int y) 
  {
    if (x<y) std::swap(x,y);
    return (((uint64_t)x) << 32) | (uint64_t)y;
  }

  SubdivMesh::Topology::Topology(SubdivMesh* mesh)
    : mesh(mesh), subdiv_mode(RTC_SUBDIVISION_MODE_SMOOTH_BOUNDARY), halfEdges(mesh->device,0)
  {
  }
  
  void SubdivMesh::Topology::setSubdivisionMode (RTCSubdivisionMode mode)
  {
    if (subdiv_mode == mode) return;
    subdiv_mode = mode;
    mesh->updateBuffer(RTC_BUFFER_TYPE_VERTEX_CREASE_WEIGHT, 0);
  }
  
  void SubdivMesh::Topology::update () {
    vertexIndices.setModified(true); 
  }

  bool SubdivMesh::Topology::verify (size_t numVertices) 
  {
    size_t ofs = 0;
    for (size_t i=0; i<mesh->size(); i++) 
    {
      int valence = mesh->faceVertices[i];
      for (size_t j=ofs; j<ofs+valence; j++) 
      {
        if (j >= vertexIndices.size())
          return false;
          
        if (vertexIndices[j] >= numVertices)
          return false; 
      }
      ofs += valence;
    }
    return true;
  }

  void SubdivMesh::Topology::calculateHalfEdges()
  {
    const size_t blockSize = 4096;
    const size_t numEdges = mesh->numEdges();
    const size_t numFaces = mesh->numFaces();
    const size_t numHalfEdges = mesh->numHalfEdges;

    /* allocate temporary array */
    halfEdges0.resize(numEdges);
    halfEdges1.resize(numEdges);

    /* create all half edges */
    parallel_for( size_t(0), numFaces, blockSize, [&](const range<size_t>& r) 
    {
      for (size_t f=r.begin(); f<r.end(); f++) 
      {
	const unsigned N = mesh->faceVertices[f];
	const unsigned e = mesh->faceStartEdge[f];

	for (unsigned de=0; de<N; de++)
	{
	  HalfEdge* edge = &halfEdges[e+de];
          int nextOfs = (de == (N-1)) ? -int(N-1) : +1;
          int prevOfs = (de ==     0) ? +int(N-1) : -1;
	  
	  const unsigned int startVertex = vertexIndices[e+de];
          const unsigned int endVertex = vertexIndices[e+de+nextOfs]; 
	  const uint64_t key = SubdivMesh::Edge(startVertex,endVertex);

          /* we always have to use the geometry topology to lookup creases */
          const unsigned int startVertex0 = mesh->topology[0].vertexIndices[e+de];
          const unsigned int endVertex0 = mesh->topology[0].vertexIndices[e+de+nextOfs]; 
	  const uint64_t key0 = SubdivMesh::Edge(startVertex0,endVertex0);
	  
	  edge->vtx_index              = startVertex;
	  edge->next_half_edge_ofs     = nextOfs;
	  edge->prev_half_edge_ofs     = prevOfs;
	  edge->opposite_half_edge_ofs = 0;
	  edge->edge_crease_weight     = mesh->edgeCreaseMap.lookup(key0,0.0f);
	  edge->vertex_crease_weight   = mesh->vertexCreaseMap.lookup(startVertex0,0.0f);
	  edge->edge_level             = mesh->getEdgeLevel(e+de);
          edge->patch_type             = HalfEdge::COMPLEX_PATCH; // type gets updated below
          edge->vertex_type            = HalfEdge::REGULAR_VERTEX;

          if (unlikely(mesh->holeSet.lookup(unsigned(f)))) 
	    halfEdges1[e+de] = SubdivMesh::KeyHalfEdge(std::numeric_limits<uint64_t>::max(),edge);
	  else
	    halfEdges1[e+de] = SubdivMesh::KeyHalfEdge(key,edge);
	}
      }
    });

    /* sort half edges to find adjacent edges */
    radix_sort_u64(halfEdges1.data(),halfEdges0.data(),numHalfEdges);

    /* link all adjacent pairs of edges */
    parallel_for( size_t(0), numHalfEdges, blockSize, [&](const range<size_t>& r) 
    {
      /* skip if start of adjacent edges was not in our range */
      size_t e=r.begin();
      if (e != 0 && (halfEdges1[e].key == halfEdges1[e-1].key)) {
	const uint64_t key = halfEdges1[e].key;
	while (e<r.end() && halfEdges1[e].key == key) e++;
      }

      /* process all adjacent edges starting in our range */
      while (e<r.end())
      {
	const uint64_t key = halfEdges1[e].key;
	if (key == std::numeric_limits<uint64_t>::max()) break;
	size_t N=1; while (e+N<numHalfEdges && halfEdges1[e+N].key == key) N++;

        /* border edges are identified by not having an opposite edge set */
	if (N == 1) {
          halfEdges1[e].edge->edge_crease_weight = float(inf);
	}

        /* standard edge shared between two faces */
        else if (N == 2)
        {
          /* create edge crease if winding order mismatches between neighboring patches */
          if (halfEdges1[e+0].edge->next()->vtx_index != halfEdges1[e+1].edge->vtx_index)
          {
            halfEdges1[e+0].edge->edge_crease_weight = float(inf);
            halfEdges1[e+1].edge->edge_crease_weight = float(inf);
          }
          /* otherwise mark edges as opposites of each other */
          else {
            halfEdges1[e+0].edge->setOpposite(halfEdges1[e+1].edge);
            halfEdges1[e+1].edge->setOpposite(halfEdges1[e+0].edge);
          }
	}

        /* non-manifold geometry is handled by keeping vertices fixed during subdivision */
        else {
	  for (size_t i=0; i<N; i++) {
	    halfEdges1[e+i].edge->vertex_crease_weight = inf;
            halfEdges1[e+i].edge->vertex_type = HalfEdge::NON_MANIFOLD_EDGE_VERTEX;
            halfEdges1[e+i].edge->edge_crease_weight = inf;

	    halfEdges1[e+i].edge->next()->vertex_crease_weight = inf;
            halfEdges1[e+i].edge->next()->vertex_type = HalfEdge::NON_MANIFOLD_EDGE_VERTEX;
            halfEdges1[e+i].edge->next()->edge_crease_weight = inf;
	  }
	}
	e+=N;
      }
    });

    /* set subdivision mode and calculate patch types */
    parallel_for( size_t(0), numFaces, blockSize, [&](const range<size_t>& r) 
    {
      for (size_t f=r.begin(); f<r.end(); f++) 
      {
        HalfEdge* edge = &halfEdges[mesh->faceStartEdge[f]];

        /* for vertex topology we also test if vertices are valid */
        if (this == &mesh->topology[0])
        {
          /* calculate if face is valid */
          for (size_t t=0; t<mesh->numTimeSteps; t++)
            mesh->invalidFace(f,t) = !edge->valid(mesh->vertices[t]) || mesh->holeSet.lookup(unsigned(f));
        }

        /* pin some edges and vertices */
        for (size_t i=0; i<mesh->faceVertices[f]; i++) 
        {
          /* pin corner vertices when requested by user */
          if (subdiv_mode == RTC_SUBDIVISION_MODE_PIN_CORNERS && edge[i].isCorner())
            edge[i].vertex_crease_weight = float(inf);
          
          /* pin all border vertices when requested by user */
          else if (subdiv_mode == RTC_SUBDIVISION_MODE_PIN_BOUNDARY && edge[i].vertexHasBorder()) 
            edge[i].vertex_crease_weight = float(inf);

          /* pin all edges and vertices when requested by user */
          else if (subdiv_mode == RTC_SUBDIVISION_MODE_PIN_ALL) {
            edge[i].edge_crease_weight = float(inf);
            edge[i].vertex_crease_weight = float(inf);
          }
        }

        /* we have to calculate patch_type last! */
        HalfEdge::PatchType patch_type = edge->patchType();
        for (size_t i=0; i<mesh->faceVertices[f]; i++) 
          edge[i].patch_type = patch_type;
      }
    });
  }

  void SubdivMesh::Topology::updateHalfEdges()
  {
    /* we always use the geometry topology to lookup creases */
    mvector<HalfEdge>& halfEdgesGeom = mesh->topology[0].halfEdges;

    /* assume we do no longer recalculate in the future and clear these arrays */
    halfEdges0.clear();
    halfEdges1.clear();

    /* calculate which data to update */
    const bool updateEdgeCreases   = mesh->topology[0].vertexIndices.isModified() || mesh->edge_creases.isModified()   || mesh->edge_crease_weights.isModified();
    const bool updateVertexCreases = mesh->topology[0].vertexIndices.isModified() || mesh->vertex_creases.isModified() || mesh->vertex_crease_weights.isModified(); 
    const bool updateLevels = mesh->levels.isModified();

    /* parallel loop over all half edges */
    parallel_for( size_t(0), mesh->numHalfEdges, size_t(4096), [&](const range<size_t>& r) 
    {
      for (size_t i=r.begin(); i!=r.end(); i++)
      {
	HalfEdge& edge = halfEdges[i];

	if (updateLevels)
	  edge.edge_level = mesh->getEdgeLevel(i); 
        
	if (updateEdgeCreases) {
	  if (edge.hasOpposite()) // leave weight at inf for borders
            edge.edge_crease_weight = mesh->edgeCreaseMap.lookup((uint64_t)halfEdgesGeom[i].getEdge(),0.0f);
	}
        
        /* we only use user specified vertex_crease_weight if the vertex is manifold */
        if (updateVertexCreases && edge.vertex_type != HalfEdge::NON_MANIFOLD_EDGE_VERTEX) 
        {
	  edge.vertex_crease_weight = mesh->vertexCreaseMap.lookup(halfEdgesGeom[i].vtx_index,0.0f);

          /* pin corner vertices when requested by user */
          if (subdiv_mode == RTC_SUBDIVISION_MODE_PIN_CORNERS && edge.isCorner())
            edge.vertex_crease_weight = float(inf);
          
          /* pin all border vertices when requested by user */
          else if (subdiv_mode == RTC_SUBDIVISION_MODE_PIN_BOUNDARY && edge.vertexHasBorder()) 
            edge.vertex_crease_weight = float(inf);

          /* pin every vertex when requested by user */
          else if (subdiv_mode == RTC_SUBDIVISION_MODE_PIN_ALL) {
            edge.edge_crease_weight = float(inf);
            edge.vertex_crease_weight = float(inf);
          }
        }

        /* update patch type */
        if (updateEdgeCreases || updateVertexCreases) {
          edge.patch_type = edge.patchType();
        }
      }
    });
  }

  void SubdivMesh::Topology::initializeHalfEdgeStructures ()
  {
    /* if vertex indices not set we ignore this topology */
    if (!vertexIndices)
      return;

    /* allocate half edge array */
    halfEdges.resize(mesh->numEdges());

    /* check if we have to recalculate the half edges */
    bool recalculate = false;
    recalculate |= vertexIndices.isModified(); 
    recalculate |= mesh->faceVertices.isModified();
    recalculate |= mesh->holes.isModified();

    /* check if we can simply update the half edges */
    bool update = false;
    update |= mesh->topology[0].vertexIndices.isModified(); // we use this buffer to copy creases to interpolation topologies
    update |= mesh->edge_creases.isModified();
    update |= mesh->edge_crease_weights.isModified();
    update |= mesh->vertex_creases.isModified();
    update |= mesh->vertex_crease_weights.isModified(); 
    update |= mesh->levels.isModified();

    /* now either recalculate or update the half edges */
    if (recalculate) calculateHalfEdges();
    else if (update) updateHalfEdges();
   
    /* cleanup some state for static scenes */
    if (mesh->scene == nullptr || mesh->scene->isStaticAccel()) 
    {
      halfEdges0.clear();
      halfEdges1.clear();
    }

    /* clear modified state of all buffers */
    vertexIndices.setModified(false); 
  }

  void SubdivMesh::printStatistics()
  {
    size_t numBilinearFaces = 0;
    size_t numRegularQuadFaces = 0;
    size_t numIrregularQuadFaces = 0;
    size_t numComplexFaces = 0;
    
    for (size_t e=0, f=0; f<numFaces(); e+=faceVertices[f++]) 
    {
      switch (topology[0].halfEdges[e].patch_type) {
      case HalfEdge::BILINEAR_PATCH      : numBilinearFaces++;   break;
      case HalfEdge::REGULAR_QUAD_PATCH  : numRegularQuadFaces++;   break;
      case HalfEdge::IRREGULAR_QUAD_PATCH: numIrregularQuadFaces++; break;
      case HalfEdge::COMPLEX_PATCH       : numComplexFaces++;   break;
      }
    }
    
    std::cout << "numFaces = " << numFaces() << ", " 
              << "numBilinearFaces = " << numBilinearFaces << " (" << 100.0f * numBilinearFaces / numFaces() << "%), " 
              << "numRegularQuadFaces = " << numRegularQuadFaces << " (" << 100.0f * numRegularQuadFaces / numFaces() << "%), " 
              << "numIrregularQuadFaces " << numIrregularQuadFaces << " (" << 100.0f * numIrregularQuadFaces / numFaces() << "%) " 
              << "numComplexFaces " << numComplexFaces << " (" << 100.0f * numComplexFaces / numFaces() << "%) " 
              << std::endl;
  }

  void SubdivMesh::initializeHalfEdgeStructures ()
  {
    double t0 = getSeconds();

    invalid_face.resize(numFaces()*numTimeSteps);
 
    /* calculate start edge of each face */
    faceStartEdge.resize(numFaces());
    if (faceVertices.isModified())
      numHalfEdges = parallel_prefix_sum(faceVertices,faceStartEdge,numFaces(),0,std::plus<unsigned>());

    /* create set with all vertex creases */
    if (vertex_creases.isModified() || vertex_crease_weights.isModified())
      vertexCreaseMap.init(vertex_creases,vertex_crease_weights);
    
    /* create map with all edge creases */
    if (edge_creases.isModified() || edge_crease_weights.isModified())
      edgeCreaseMap.init(edge_creases,edge_crease_weights);

    /* create set with all holes */
    if (holes.isModified())
      holeSet.init(holes);

    /* create topology */
    for (auto& t: topology)
      t.initializeHalfEdgeStructures();

    /* create interpolation cache mapping for interpolatable meshes */
    for (size_t i=0; i<vertex_buffer_tags.size(); i++)
      vertex_buffer_tags[i].resize(numFaces()*numInterpolationSlots4(vertices[i].getStride()));
    for (size_t i=0; i<vertexAttribs.size(); i++)
      if (vertexAttribs[i]) vertex_attrib_buffer_tags[i].resize(numFaces()*numInterpolationSlots4(vertexAttribs[i].getStride()));

    /* cleanup some state for static scenes */
    if (scene == nullptr || scene->isStaticAccel()) 
    {
      vertexCreaseMap.clear();
      edgeCreaseMap.clear();
    }

    /* clear modified state of all buffers */
    faceVertices.setModified(false);
    holes.setModified(false);
    for (auto& buffer : vertices) buffer.setModified(false); 
    levels.setModified(false);
    edge_creases.setModified(false);
    edge_crease_weights.setModified(false);
    vertex_creases.setModified(false);
    vertex_crease_weights.setModified(false);

    double t1 = getSeconds();

    /* print statistics in verbose mode */
    if (device->verbosity(2)) {
      std::cout << "half edge generation = " << 1000.0*(t1-t0) << "ms, " << 1E-6*double(numHalfEdges)/(t1-t0) << "M/s" << std::endl;
      printStatistics();
    }
  }

  bool SubdivMesh::verify () 
  {
    /*! verify consistent size of vertex arrays */
    if (vertices.size() == 0) return false;
    for (const auto& buffer : vertices)
      if (buffer.size() != numVertices())
        return false;

    /*! verify vertex indices */
    if (!topology[0].verify(numVertices()))
      return false;

    for (auto& b : vertexAttribs)
      if (!topology[b.userData].verify(b.size()))
        return false;

    /*! verify vertices */
    for (const auto& buffer : vertices)
      for (size_t i=0; i<buffer.size(); i++)
	if (!isvalid(buffer[i])) 
	  return false;

    return true;
  }

  void SubdivMesh::commit () 
  {
    initializeHalfEdgeStructures();
    Geometry::commit();
  }
  
#endif

  namespace isa
  {
    SubdivMesh* createSubdivMesh(Device* device) {
      return new SubdivMeshISA(device);
    }
    
    void SubdivMeshISA::interpolate(const RTCInterpolateArguments* const args)
    {
      unsigned int primID = args->primID;
      float u = args->u;
      float v = args->v;
      RTCBufferType bufferType = args->bufferType;
      unsigned int bufferSlot = args->bufferSlot;
      float* P = args->P;
      float* dPdu = args->dPdu;
      float* dPdv = args->dPdv;
      float* ddPdudu = args->ddPdudu;
      float* ddPdvdv = args->ddPdvdv;
      float* ddPdudv = args->ddPdudv;
      unsigned int numFloats = args->numFloats;
      
      /* calculate base pointer and stride */
<<<<<<< HEAD
      assert((bufferType == RTC_BUFFER_TYPE_VERTEX && bufferSlot < RTC_MAX_TIME_STEPS) ||
             (bufferType == RTC_BUFFER_TYPE_VERTEX_ATTRIBUTE && bufferSlot < RTC_MAX_USER_VERTEX_BUFFERS));
=======
      assert((buffer >= RTC_VERTEX_BUFFER0 && buffer < RTCBufferType(RTC_VERTEX_BUFFER0 + RTC_MAX_TIME_STEPS)) ||
             (buffer >= RTC_USER_VERTEX_BUFFER0 && RTC_USER_VERTEX_BUFFER_(RTC_MAX_USER_VERTEX_BUFFERS)));
>>>>>>> 760a1287
      const char* src = nullptr; 
      size_t stride = 0;
      std::vector<SharedLazyTessellationCache::CacheEntry>* baseEntry = nullptr;
      Topology* topo = nullptr;
      if (bufferType == RTC_BUFFER_TYPE_VERTEX_ATTRIBUTE) {
        assert(bufferSlot < vertexAttribs.size());
        src    = vertexAttribs[bufferSlot].getPtr();
        stride = vertexAttribs[bufferSlot].getStride();
        baseEntry = &vertex_attrib_buffer_tags[bufferSlot];
        int topologyID = vertexAttribs[bufferSlot].userData;
        topo = &topology[topologyID];
      } else {
        assert(bufferSlot < numTimeSteps);
        src    = vertices[bufferSlot].getPtr();
        stride = vertices[bufferSlot].getStride();
        baseEntry = &vertex_buffer_tags[bufferSlot];
        topo = &topology[0];
      }
      
      bool has_P = P;
      bool has_dP = dPdu;     assert(!has_dP  || dPdv);
      bool has_ddP = ddPdudu; assert(!has_ddP || (ddPdvdv && ddPdudu));
      
      for (unsigned int i=0; i<numFloats; i+=4)
      {
        vfloat4 Pt, dPdut, dPdvt, ddPdudut, ddPdvdvt, ddPdudvt;
        isa::PatchEval<vfloat4,vfloat4>(baseEntry->at(interpolationSlot(primID,i/4,stride)),commitCounter,
                                        topo->getHalfEdge(primID),src+i*sizeof(float),stride,u,v,
                                        has_P ? &Pt : nullptr, 
                                        has_dP ? &dPdut : nullptr, 
                                        has_dP ? &dPdvt : nullptr,
                                        has_ddP ? &ddPdudut : nullptr, 
                                        has_ddP ? &ddPdvdvt : nullptr, 
                                        has_ddP ? &ddPdudvt : nullptr);
        
        if (has_P) {
          for (size_t j=i; j<min(i+4,numFloats); j++) 
            P[j] = Pt[j-i];
        }
        if (has_dP) 
        {
          for (size_t j=i; j<min(i+4,numFloats); j++) {
            dPdu[j] = dPdut[j-i];
            dPdv[j] = dPdvt[j-i];
          }
        }
        if (has_ddP) 
        {
          for (size_t j=i; j<min(i+4,numFloats); j++) {
            ddPdudu[j] = ddPdudut[j-i];
            ddPdvdv[j] = ddPdvdvt[j-i];
            ddPdudv[j] = ddPdudvt[j-i];
          }
        }
      }
    }
    
    void SubdivMeshISA::interpolateN(const RTCInterpolateNArguments* const args)
    {
      const void* valid_i = args->valid;
      const unsigned* primIDs = args->primIDs;
      const float* u = args->u;
      const float* v = args->v;
      unsigned int numUVs = args->numUVs;
      RTCBufferType bufferType = args->bufferType;
      unsigned int bufferSlot = args->bufferSlot;
      float* P = args->P;
      float* dPdu = args->dPdu;
      float* dPdv = args->dPdv;
      float* ddPdudu = args->ddPdudu;
      float* ddPdvdv = args->ddPdvdv;
      float* ddPdudv = args->ddPdudv;
      unsigned int numFloats = args->numFloats;
    
      /* calculate base pointer and stride */
<<<<<<< HEAD
      assert((bufferType == RTC_BUFFER_TYPE_VERTEX && bufferSlot < RTC_MAX_TIME_STEPS) ||
             (bufferType == RTC_BUFFER_TYPE_VERTEX_ATTRIBUTE && bufferSlot < RTC_MAX_USER_VERTEX_BUFFERS));
=======
      assert((buffer >= RTC_VERTEX_BUFFER0 && buffer < RTCBufferType(RTC_VERTEX_BUFFER0 + RTC_MAX_TIME_STEPS)) ||
             (buffer >= RTC_USER_VERTEX_BUFFER0 && RTC_USER_VERTEX_BUFFER_(RTC_MAX_USER_VERTEX_BUFFERS)));
>>>>>>> 760a1287
      const char* src = nullptr; 
      size_t stride = 0;
      std::vector<SharedLazyTessellationCache::CacheEntry>* baseEntry = nullptr;
      Topology* topo = nullptr;
      if (bufferType == RTC_BUFFER_TYPE_VERTEX_ATTRIBUTE) {
        assert(bufferSlot < vertexAttribs.size());
        src    = vertexAttribs[bufferSlot].getPtr();
        stride = vertexAttribs[bufferSlot].getStride();
        baseEntry = &vertex_attrib_buffer_tags[bufferSlot];
        int topologyID = vertexAttribs[bufferSlot].userData;
        topo = &topology[topologyID];
      } else {
        assert(bufferSlot < numTimeSteps);
        src    = vertices[bufferSlot].getPtr();
        stride = vertices[bufferSlot].getStride();
        baseEntry = &vertex_buffer_tags[bufferSlot];
        topo = &topology[0];
      }
      
      const int* valid = (const int*) valid_i;
      
      for (size_t i=0; i<numUVs; i+=4) 
      {
        vbool4 valid1 = vint4(int(i))+vint4(step) < vint4(int(numUVs));
        if (valid) valid1 &= vint4::loadu(&valid[i]) == vint4(-1);
        if (none(valid1)) continue;
        
        const vint4 primID = vint4::loadu(&primIDs[i]);
        const vfloat4 uu = vfloat4::loadu(&u[i]);
        const vfloat4 vv = vfloat4::loadu(&v[i]);
        
        foreach_unique(valid1,primID,[&](const vbool4& valid1, const int primID)
                       {
                         for (unsigned int j=0; j<numFloats; j+=4) 
                         {
                           const size_t M = min(4u,numFloats-j);
                           isa::PatchEvalSimd<vbool4,vint4,vfloat4,vfloat4>(baseEntry->at(interpolationSlot(primID,j/4,stride)),commitCounter,
                                                                            topo->getHalfEdge(primID),src+j*sizeof(float),stride,valid1,uu,vv,
                                                                            P ? P+j*numUVs+i : nullptr,
                                                                            dPdu ? dPdu+j*numUVs+i : nullptr,
                                                                            dPdv ? dPdv+j*numUVs+i : nullptr,
                                                                            ddPdudu ? ddPdudu+j*numUVs+i : nullptr,
                                                                            ddPdvdv ? ddPdvdv+j*numUVs+i : nullptr,
                                                                            ddPdudv ? ddPdudv+j*numUVs+i : nullptr,
                                                                            numUVs,M);
                         }
                       });
      }
    }
  }
}<|MERGE_RESOLUTION|>--- conflicted
+++ resolved
@@ -315,11 +315,7 @@
     Geometry::update();
   }
 
-<<<<<<< HEAD
-  void SubdivMesh::setDisplacementFunction(RTCDisplacementFunction func, RTCBounds* bounds)
-=======
   void SubdivMesh::setDisplacementFunction (RTCDisplacementFunction func) 
->>>>>>> 760a1287
   {
     this->displFunc   = func;
     this->displBounds = empty;
@@ -757,13 +753,8 @@
       unsigned int numFloats = args->numFloats;
       
       /* calculate base pointer and stride */
-<<<<<<< HEAD
       assert((bufferType == RTC_BUFFER_TYPE_VERTEX && bufferSlot < RTC_MAX_TIME_STEPS) ||
              (bufferType == RTC_BUFFER_TYPE_VERTEX_ATTRIBUTE && bufferSlot < RTC_MAX_USER_VERTEX_BUFFERS));
-=======
-      assert((buffer >= RTC_VERTEX_BUFFER0 && buffer < RTCBufferType(RTC_VERTEX_BUFFER0 + RTC_MAX_TIME_STEPS)) ||
-             (buffer >= RTC_USER_VERTEX_BUFFER0 && RTC_USER_VERTEX_BUFFER_(RTC_MAX_USER_VERTEX_BUFFERS)));
->>>>>>> 760a1287
       const char* src = nullptr; 
       size_t stride = 0;
       std::vector<SharedLazyTessellationCache::CacheEntry>* baseEntry = nullptr;
@@ -839,13 +830,8 @@
       unsigned int numFloats = args->numFloats;
     
       /* calculate base pointer and stride */
-<<<<<<< HEAD
       assert((bufferType == RTC_BUFFER_TYPE_VERTEX && bufferSlot < RTC_MAX_TIME_STEPS) ||
              (bufferType == RTC_BUFFER_TYPE_VERTEX_ATTRIBUTE && bufferSlot < RTC_MAX_USER_VERTEX_BUFFERS));
-=======
-      assert((buffer >= RTC_VERTEX_BUFFER0 && buffer < RTCBufferType(RTC_VERTEX_BUFFER0 + RTC_MAX_TIME_STEPS)) ||
-             (buffer >= RTC_USER_VERTEX_BUFFER0 && RTC_USER_VERTEX_BUFFER_(RTC_MAX_USER_VERTEX_BUFFERS)));
->>>>>>> 760a1287
       const char* src = nullptr; 
       size_t stride = 0;
       std::vector<SharedLazyTessellationCache::CacheEntry>* baseEntry = nullptr;
