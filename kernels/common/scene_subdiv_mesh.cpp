// ======================================================================== //
// Copyright 2009-2017 Intel Corporation                                    //
//                                                                          //
// Licensed under the Apache License, Version 2.0 (the "License");          //
// you may not use this file except in compliance with the License.         //
// You may obtain a copy of the License at                                  //
//                                                                          //
//     http://www.apache.org/licenses/LICENSE-2.0                           //
//                                                                          //
// Unless required by applicable law or agreed to in writing, software      //
// distributed under the License is distributed on an "AS IS" BASIS,        //
// WITHOUT WARRANTIES OR CONDITIONS OF ANY KIND, either express or implied. //
// See the License for the specific language governing permissions and      //
// limitations under the License.                                           //
// ======================================================================== //

#include "scene_subdiv_mesh.h"
#include "scene.h"
#include "../subdiv/patch_eval.h"
#include "../subdiv/patch_eval_simd.h"

#include "../../common/algorithms/parallel_sort.h"
#include "../../common/algorithms/parallel_prefix_sum.h"
#include "../../common/algorithms/parallel_for.h"

namespace embree
{
#if defined(EMBREE_LOWEST_ISA)

  SubdivMesh::SubdivMesh (Device* device, RTCGeometryFlags flags, unsigned int numTimeSteps)
    : Geometry(device,SUBDIV_MESH,0,numTimeSteps,flags), 
      displFunc(nullptr),
      displBounds(empty),
      tessellationRate(2.0f),
      numHalfEdges(0),
      faceStartEdge(device,0),
      invalid_face(device,0)
  {
    vertices.resize(numTimeSteps);
    vertex_buffer_tags.resize(numTimeSteps);
    topology.resize(1);
    topology[0] = Topology(this);
  }

  void SubdivMesh::enabling() 
  { 
    scene->numSubdivEnableDisableEvents++;
    if (numTimeSteps == 1) scene->world.numSubdivPatches += size();
    else                   scene->worldMB.numSubdivPatches += size();
  }
  
  void SubdivMesh::disabling() 
  { 
    scene->numSubdivEnableDisableEvents++;
    if (numTimeSteps == 1) scene->world.numSubdivPatches -= size();
    else                   scene->worldMB.numSubdivPatches -= size();
  }

  void SubdivMesh::setMask (unsigned mask) 
  {
    this->mask = mask; 
    Geometry::update();
  }

  void SubdivMesh::setSubdivisionMode (unsigned topologyID, RTCSubdivisionMode mode)
  {
    if (topologyID >= topology.size())
      throw_RTCError(RTC_INVALID_OPERATION,"invalid topology ID");
    topology[topologyID].setSubdivisionMode(mode);
  }

  void SubdivMesh::setIndexBuffer(RTCBufferType vertexBuffer, RTCBufferType indexBuffer)
  {
    if (vertexBuffer >= RTC_USER_VERTEX_BUFFER0 && vertexBuffer < RTC_USER_VERTEX_BUFFER0+(int)userbuffers.size()) {
      if (indexBuffer >= RTC_INDEX_BUFFER && indexBuffer < RTC_INDEX_BUFFER+(int)topology.size()) {
        unsigned vid = vertexBuffer & 0xFFFF;
        unsigned iid = indexBuffer & 0xFFFF;
        if ((unsigned)userbuffers[vid].userdata != iid) {
          userbuffers[vid].userdata = iid;
          if (scene) scene->commitCounterSubdiv++; // triggers recalculation of cached interpolation data
        }
      } else {
        throw_RTCError(RTC_INVALID_OPERATION,"invalid index buffer specified");
      }
    } else {
      throw_RTCError(RTC_INVALID_OPERATION,"invalid vertex buffer specified");
    }
  }

  void* SubdivMesh::newBuffer(RTCBufferType type, size_t stride, unsigned int size) 
  { 
    /* verify that all accesses are 4 bytes aligned */
    if (stride & 0x3) 
      throw_RTCError(RTC_INVALID_OPERATION,"data must be 4 bytes aligned");

    if (type != RTC_LEVEL_BUFFER)
      if (scene) scene->commitCounterSubdiv++;

    unsigned bid = type & 0xFFFF;
    if (type >= RTC_VERTEX_BUFFER0 && type < RTC_VERTEX_BUFFER0+(int)numTimeSteps) 
    {
      vertices[bid].newBuffer(device,size,stride);
      return vertices[bid].get();
    }
    else if (type >= RTC_USER_VERTEX_BUFFER0 && type < RTC_USER_VERTEX_BUFFER0+RTC_MAX_USER_VERTEX_BUFFERS)
    {
      if (bid >= userbuffers.size()) {
        userbuffers.resize(bid+1);
        user_buffer_tags.resize(bid+1);
      }
      userbuffers[bid] = APIBuffer<char>(device,size,stride,true);
      return userbuffers[bid].get();
    }
    else if (type == RTC_FACE_BUFFER) 
    {
<<<<<<< HEAD
      if (scene && size != (unsigned)-1) disabling();
      faceVertices.newBuffer(device,size,stride);
      setNumPrimitives(size);
      if (scene && size != (unsigned)-1) enabling();
      return faceVertices.get();
=======
      if (isEnabled() && size != (size_t)-1) disabling();
      faceVertices.set(ptr,offset,stride,size);
      setNumPrimitives(size);
      if (isEnabled() && size != (size_t)-1) enabling();
>>>>>>> 4ae2234b
    }

    else if (type >= RTC_INDEX_BUFFER && type < RTC_INDEX_BUFFER+RTC_MAX_INDEX_BUFFERS)
    {
      int begin = (int)topology.size();
      if (bid >= topology.size()) {
        topology.resize(bid+1);
        for (size_t i=begin; i<topology.size(); i++)
          topology[i] = Topology(this);
      }
      topology[bid].vertexIndices.newBuffer(device,size,stride);
      return topology[bid].vertexIndices.get();
    }
    else if (type == RTC_EDGE_CREASE_INDEX_BUFFER) {
      edge_creases.newBuffer(device,size,stride);
      return edge_creases.get();
    }

    else if (type == RTC_EDGE_CREASE_WEIGHT_BUFFER) {
      edge_crease_weights.newBuffer(device,size,stride);
      return edge_crease_weights.get();
    }

    else if (type == RTC_VERTEX_CREASE_INDEX_BUFFER) {
      vertex_creases.newBuffer(device,size,stride);
      return vertex_creases.get();
    }

    else if (type == RTC_VERTEX_CREASE_WEIGHT_BUFFER) {
      vertex_crease_weights.newBuffer(device,size,stride);
      return vertex_crease_weights.get();
    }

    else if (type == RTC_HOLE_BUFFER) {
      holes.newBuffer(device,size,stride);
      return holes.get();
    }

    else if (type == RTC_LEVEL_BUFFER) {
      levels.newBuffer(device,size,stride);
      return levels.get();
    }

    else
      throw_RTCError(RTC_INVALID_ARGUMENT,"unknown buffer type");

    return nullptr;
  }

  void SubdivMesh::setBuffer(RTCBufferType type, void* ptr, size_t offset, size_t stride, unsigned int size) 
  { 
    /* verify that all accesses are 4 bytes aligned */
    if (((size_t(ptr) + offset) & 0x3) || (stride & 0x3)) 
      throw_RTCError(RTC_INVALID_OPERATION,"data must be 4 bytes aligned");

    if (type != RTC_LEVEL_BUFFER)
      if (scene) scene->commitCounterSubdiv++;

    unsigned bid = type & 0xFFFF;
    if (type >= RTC_VERTEX_BUFFER0 && type < RTC_VERTEX_BUFFER0+(int)numTimeSteps) 
    {
      vertices[bid].set(device,ptr,offset,stride,size); 
      vertices[bid].checkPadding16();
    }
    else if (type >= RTC_USER_VERTEX_BUFFER0 && type < RTC_USER_VERTEX_BUFFER0+RTC_MAX_USER_VERTEX_BUFFERS)
    {
      if (bid >= userbuffers.size()) {
        userbuffers.resize(bid+1);
        user_buffer_tags.resize(bid+1);
      }
      userbuffers[bid] = APIBuffer<char>(device,size,stride);
      userbuffers[bid].set(device,ptr,offset,stride,size);  
      userbuffers[bid].checkPadding16();
    }
    else if (type == RTC_FACE_BUFFER) 
    {
      if (scene && size != (unsigned)-1) disabling();
      faceVertices.set(device,ptr,offset,stride,size);
      setNumPrimitives(size);
      if (scene && size != (unsigned)-1) enabling();
    }

    else if (type >= RTC_INDEX_BUFFER && type < RTC_INDEX_BUFFER+RTC_MAX_INDEX_BUFFERS)
    {
      int begin = (int)topology.size();
      if (bid >= topology.size()) {
        topology.resize(bid+1);
        for (size_t i=begin; i<topology.size(); i++)
          topology[i] = Topology(this);
      }
      topology[bid].vertexIndices.set(device,ptr,offset,stride,size);
    }
    else if (type == RTC_EDGE_CREASE_INDEX_BUFFER)
      edge_creases.set(device,ptr,offset,stride,size);

    else if (type == RTC_EDGE_CREASE_WEIGHT_BUFFER)
      edge_crease_weights.set(device,ptr,offset,stride,size);

    else if (type == RTC_VERTEX_CREASE_INDEX_BUFFER)
      vertex_creases.set(device,ptr,offset,stride,size);

    else if (type == RTC_VERTEX_CREASE_WEIGHT_BUFFER)
      vertex_crease_weights.set(device,ptr,offset,stride,size);

    else if (type == RTC_HOLE_BUFFER)
      holes.set(device,ptr,offset,stride,size);

    else if (type == RTC_LEVEL_BUFFER)
      levels.set(device,ptr,offset,stride,size);

    else
      throw_RTCError(RTC_INVALID_ARGUMENT,"unknown buffer type");
  }

  void* SubdivMesh::getBuffer(RTCBufferType type) 
  {
    unsigned bid = type & 0xFFFF;
    if (type >= RTC_VERTEX_BUFFER0 && type < RTC_VERTEX_BUFFER0+int(numTimeSteps)) 
      return vertices[bid].get();

    else if (type >= RTC_INDEX_BUFFER && type < RTC_INDEX_BUFFER+RTC_MAX_INDEX_BUFFERS)
      return topology[bid].vertexIndices.get();

    else if (type == RTC_FACE_BUFFER)
      return faceVertices.get();

    else if (type == RTC_EDGE_CREASE_INDEX_BUFFER)
      return edge_creases.get(); 

    else if (type == RTC_EDGE_CREASE_WEIGHT_BUFFER)
      return edge_crease_weights.get(); 

    else if (type == RTC_VERTEX_CREASE_INDEX_BUFFER)
      return vertex_creases.get(); 
    
    else if (type == RTC_VERTEX_CREASE_WEIGHT_BUFFER)
      return vertex_crease_weights.get();

    else if (type == RTC_HOLE_BUFFER)
      return holes.get();

    else if (type == RTC_LEVEL_BUFFER)
      return levels.get(); 

    else 
      throw_RTCError(RTC_INVALID_ARGUMENT,"unknown buffer type"); 

    return nullptr;
  }

  void SubdivMesh::update ()
  {
    faceVertices.setModified(true);
    holes.setModified(true);
    for (auto& buffer : vertices) buffer.setModified(true); 
    levels.setModified(true);
    edge_creases.setModified(true);
    edge_crease_weights.setModified(true);
    vertex_creases.setModified(true);
    vertex_crease_weights.setModified(true); 
    for (auto& t : topology) t.update();
    Geometry::update();
  }

  void SubdivMesh::updateBuffer (RTCBufferType type)
  {
    if (type != RTC_LEVEL_BUFFER)
      if (scene) scene->commitCounterSubdiv++;

    unsigned bid = type & 0xFFFF;
    if (type >= RTC_VERTEX_BUFFER0 && type < RTC_VERTEX_BUFFER0+(int)numTimeSteps)
      vertices[bid].setModified(true);
    
    else if (type >= RTC_USER_VERTEX_BUFFER0 && type < RTC_USER_VERTEX_BUFFER0+2)
      userbuffers[bid].setModified(true);

    else if (type == RTC_FACE_BUFFER)
      faceVertices.setModified(true);

    else if (type >= RTC_INDEX_BUFFER && type < RTC_INDEX_BUFFER+RTC_MAX_INDEX_BUFFERS)
      topology[bid].vertexIndices.setModified(true);

    else if (type == RTC_EDGE_CREASE_INDEX_BUFFER)
      edge_creases.setModified(true);

    else if (type == RTC_EDGE_CREASE_WEIGHT_BUFFER)
      edge_crease_weights.setModified(true);

    else if (type == RTC_VERTEX_CREASE_INDEX_BUFFER)
      vertex_creases.setModified(true);

    else if (type == RTC_VERTEX_CREASE_WEIGHT_BUFFER)
      vertex_crease_weights.setModified(true);

    else if (type == RTC_HOLE_BUFFER)
      holes.setModified(true);

    else if (type == RTC_LEVEL_BUFFER)
      levels.setModified(true);

    else
      throw_RTCError(RTC_INVALID_ARGUMENT,"unknown buffer type");

    Geometry::update();
  }

  void SubdivMesh::setDisplacementFunction (RTCDisplacementFunction func, RTCBounds* bounds) 
  {
    this->displFunc   = func;
    if (bounds) this->displBounds = *(BBox3fa*)bounds; 
    else        this->displBounds = empty;
  }

  void SubdivMesh::setTessellationRate(float N)
  {
    tessellationRate = N;
    levels.setModified(true);
  }

  __forceinline uint64_t pair64(unsigned int x, unsigned int y) 
  {
    if (x<y) std::swap(x,y);
    return (((uint64_t)x) << 32) | (uint64_t)y;
  }

  SubdivMesh::Topology::Topology(SubdivMesh* mesh)
    : mesh(mesh), subdiv_mode(RTC_SUBDIV_SMOOTH_BOUNDARY), halfEdges(mesh->device,0)
  {
  }
  
  void SubdivMesh::Topology::setSubdivisionMode (RTCSubdivisionMode mode)
  {
    if (subdiv_mode == mode) return;
    subdiv_mode = mode;
    mesh->updateBuffer(RTC_VERTEX_CREASE_WEIGHT_BUFFER);
  }
  
  void SubdivMesh::Topology::update () {
    vertexIndices.setModified(true); 
  }

  bool SubdivMesh::Topology::verify (size_t numVertices) 
  {
    size_t ofs = 0;
    for (size_t i=0; i<mesh->faceVertices.size(); i++) 
    {
      int valence = mesh->faceVertices[i];
      for (size_t j=ofs; j<ofs+valence; j++) 
      {
        if (j >= vertexIndices.size())
          return false;
          
        if (vertexIndices[j] >= numVertices)
          return false; 
      }
      ofs += valence;
    }
    return true;
  }

  void SubdivMesh::Topology::calculateHalfEdges()
  {
    const size_t blockSize = 4096;
    const size_t numEdges = mesh->numEdges();
    const size_t numFaces = mesh->numFaces();
    const size_t numHalfEdges = mesh->numHalfEdges;

    /* allocate temporary array */
    halfEdges0.resize(numEdges);
    halfEdges1.resize(numEdges);

    /* create all half edges */
    parallel_for( size_t(0), numFaces, blockSize, [&](const range<size_t>& r) 
    {
      for (size_t f=r.begin(); f<r.end(); f++) 
      {
	const unsigned N = mesh->faceVertices[f];
	const unsigned e = mesh->faceStartEdge[f];

	for (unsigned de=0; de<N; de++)
	{
	  HalfEdge* edge = &halfEdges[e+de];
          int nextOfs = (de == (N-1)) ? -int(N-1) : +1;
          int prevOfs = (de ==     0) ? +int(N-1) : -1;
	  
	  const unsigned int startVertex = vertexIndices[e+de];
          const unsigned int endVertex = vertexIndices[e+de+nextOfs]; 
	  const uint64_t key = SubdivMesh::Edge(startVertex,endVertex);

          /* we always have to use the geometry topology to lookup creases */
          const unsigned int startVertex0 = mesh->topology[0].vertexIndices[e+de];
          const unsigned int endVertex0 = mesh->topology[0].vertexIndices[e+de+nextOfs]; 
	  const uint64_t key0 = SubdivMesh::Edge(startVertex0,endVertex0);
	  
	  edge->vtx_index              = startVertex;
	  edge->next_half_edge_ofs     = nextOfs;
	  edge->prev_half_edge_ofs     = prevOfs;
	  edge->opposite_half_edge_ofs = 0;
	  edge->edge_crease_weight     = mesh->edgeCreaseMap.lookup(key0,0.0f);
	  edge->vertex_crease_weight   = mesh->vertexCreaseMap.lookup(startVertex0,0.0f);
	  edge->edge_level             = mesh->getEdgeLevel(e+de);
          edge->patch_type             = HalfEdge::COMPLEX_PATCH; // type gets updated below
          edge->vertex_type            = HalfEdge::REGULAR_VERTEX;

          if (unlikely(mesh->holeSet.lookup(unsigned(f)))) 
	    halfEdges1[e+de] = SubdivMesh::KeyHalfEdge(std::numeric_limits<uint64_t>::max(),edge);
	  else
	    halfEdges1[e+de] = SubdivMesh::KeyHalfEdge(key,edge);
	}
      }
    });

    /* sort half edges to find adjacent edges */
    radix_sort_u64(halfEdges1.data(),halfEdges0.data(),numHalfEdges);

    /* link all adjacent pairs of edges */
    parallel_for( size_t(0), numHalfEdges, blockSize, [&](const range<size_t>& r) 
    {
      /* skip if start of adjacent edges was not in our range */
      size_t e=r.begin();
      if (e != 0 && (halfEdges1[e].key == halfEdges1[e-1].key)) {
	const uint64_t key = halfEdges1[e].key;
	while (e<r.end() && halfEdges1[e].key == key) e++;
      }

      /* process all adjacent edges starting in our range */
      while (e<r.end())
      {
	const uint64_t key = halfEdges1[e].key;
	if (key == std::numeric_limits<uint64_t>::max()) break;
	size_t N=1; while (e+N<numHalfEdges && halfEdges1[e+N].key == key) N++;

        /* border edges are identified by not having an opposite edge set */
	if (N == 1) {
          halfEdges1[e].edge->edge_crease_weight = float(inf);
	}

        /* standard edge shared between two faces */
        else if (N == 2)
        {
          /* create edge crease if winding order mismatches between neighboring patches */
          if (halfEdges1[e+0].edge->next()->vtx_index != halfEdges1[e+1].edge->vtx_index)
          {
            halfEdges1[e+0].edge->edge_crease_weight = float(inf);
            halfEdges1[e+1].edge->edge_crease_weight = float(inf);
          }
          /* otherwise mark edges as opposites of each other */
          else {
            halfEdges1[e+0].edge->setOpposite(halfEdges1[e+1].edge);
            halfEdges1[e+1].edge->setOpposite(halfEdges1[e+0].edge);
          }
	}

        /* non-manifold geometry is handled by keeping vertices fixed during subdivision */
        else {
	  for (size_t i=0; i<N; i++) {
	    halfEdges1[e+i].edge->vertex_crease_weight = inf;
            halfEdges1[e+i].edge->vertex_type = HalfEdge::NON_MANIFOLD_EDGE_VERTEX;
            halfEdges1[e+i].edge->edge_crease_weight = inf;

	    halfEdges1[e+i].edge->next()->vertex_crease_weight = inf;
            halfEdges1[e+i].edge->next()->vertex_type = HalfEdge::NON_MANIFOLD_EDGE_VERTEX;
            halfEdges1[e+i].edge->next()->edge_crease_weight = inf;
	  }
	}
	e+=N;
      }
    });

    /* set subdivision mode and calculate patch types */
    parallel_for( size_t(0), numFaces, blockSize, [&](const range<size_t>& r) 
    {
      for (size_t f=r.begin(); f<r.end(); f++) 
      {
        HalfEdge* edge = &halfEdges[mesh->faceStartEdge[f]];

        /* for vertex topology we also test if vertices are valid */
        if (this == &mesh->topology[0])
        {
          /* calculate if face is valid */
          for (size_t t=0; t<mesh->numTimeSteps; t++)
            mesh->invalidFace(f,t) = !edge->valid(mesh->vertices[t]) || mesh->holeSet.lookup(unsigned(f));
        }

        /* pin some edges and vertices */
        for (size_t i=0; i<mesh->faceVertices[f]; i++) 
        {
          /* pin corner vertices when requested by user */
          if (subdiv_mode == RTC_SUBDIV_PIN_CORNERS && edge[i].isCorner())
            edge[i].vertex_crease_weight = float(inf);
          
          /* pin all border vertices when requested by user */
          else if (subdiv_mode == RTC_SUBDIV_PIN_BOUNDARY && edge[i].vertexHasBorder()) 
            edge[i].vertex_crease_weight = float(inf);

          /* pin all edges and vertices when requested by user */
          else if (subdiv_mode == RTC_SUBDIV_PIN_ALL) {
            edge[i].edge_crease_weight = float(inf);
            edge[i].vertex_crease_weight = float(inf);
          }
        }

        /* we have to calculate patch_type last! */
        HalfEdge::PatchType patch_type = edge->patchType();
        for (size_t i=0; i<mesh->faceVertices[f]; i++) 
          edge[i].patch_type = patch_type;
      }
    });
  }

  void SubdivMesh::Topology::updateHalfEdges()
  {
    /* we always use the geometry topology to lookup creases */
    mvector<HalfEdge>& halfEdgesGeom = mesh->topology[0].halfEdges;

    /* assume we do no longer recalculate in the future and clear these arrays */
    halfEdges0.clear();
    halfEdges1.clear();

    /* calculate which data to update */
    const bool updateEdgeCreases   = mesh->topology[0].vertexIndices.isModified() || mesh->edge_creases.isModified()   || mesh->edge_crease_weights.isModified();
    const bool updateVertexCreases = mesh->topology[0].vertexIndices.isModified() || mesh->vertex_creases.isModified() || mesh->vertex_crease_weights.isModified(); 
    const bool updateLevels = mesh->levels.isModified();

    /* parallel loop over all half edges */
    parallel_for( size_t(0), mesh->numHalfEdges, size_t(4096), [&](const range<size_t>& r) 
    {
      for (size_t i=r.begin(); i!=r.end(); i++)
      {
	HalfEdge& edge = halfEdges[i];

	if (updateLevels)
	  edge.edge_level = mesh->getEdgeLevel(i); 
        
	if (updateEdgeCreases) {
	  if (edge.hasOpposite()) // leave weight at inf for borders
            edge.edge_crease_weight = mesh->edgeCreaseMap.lookup((uint64_t)halfEdgesGeom[i].getEdge(),0.0f);
	}
        
        /* we only use user specified vertex_crease_weight if the vertex is manifold */
        if (updateVertexCreases && edge.vertex_type != HalfEdge::NON_MANIFOLD_EDGE_VERTEX) 
        {
	  edge.vertex_crease_weight = mesh->vertexCreaseMap.lookup(halfEdgesGeom[i].vtx_index,0.0f);

          /* pin corner vertices when requested by user */
          if (subdiv_mode == RTC_SUBDIV_PIN_CORNERS && edge.isCorner())
            edge.vertex_crease_weight = float(inf);
          
          /* pin all border vertices when requested by user */
          else if (subdiv_mode == RTC_SUBDIV_PIN_BOUNDARY && edge.vertexHasBorder()) 
            edge.vertex_crease_weight = float(inf);

          /* pin every vertex when requested by user */
          else if (subdiv_mode == RTC_SUBDIV_PIN_ALL) {
            edge.edge_crease_weight = float(inf);
            edge.vertex_crease_weight = float(inf);
          }
        }

        /* update patch type */
        if (updateEdgeCreases || updateVertexCreases) {
          edge.patch_type = edge.patchType();
        }
      }
    });
  }

  void SubdivMesh::Topology::initializeHalfEdgeStructures ()
  {
    /* if vertex indices not set we ignore this topology */
    if (!vertexIndices)
      return;

    /* allocate half edge array */
    halfEdges.resize(mesh->numEdges());

    /* check if we have to recalculate the half edges */
    bool recalculate = false;
    recalculate |= vertexIndices.isModified(); 
    recalculate |= mesh->faceVertices.isModified();
    recalculate |= mesh->holes.isModified();

    /* check if we can simply update the half edges */
    bool update = false;
    update |= mesh->topology[0].vertexIndices.isModified(); // we use this buffer to copy creases to interpolation topologies
    update |= mesh->edge_creases.isModified();
    update |= mesh->edge_crease_weights.isModified();
    update |= mesh->vertex_creases.isModified();
    update |= mesh->vertex_crease_weights.isModified(); 
    update |= mesh->levels.isModified();

    /* now either recalculate or update the half edges */
    if (recalculate) calculateHalfEdges();
    else if (update) updateHalfEdges();
   
    /* cleanup some state for static scenes */
    if (mesh->scene == nullptr || mesh->scene->isStaticAccel()) 
    {
      halfEdges0.clear();
      halfEdges1.clear();
    }

    /* clear modified state of all buffers */
    vertexIndices.setModified(false); 
  }

  void SubdivMesh::printStatistics()
  {
    size_t numBilinearFaces = 0;
    size_t numRegularQuadFaces = 0;
    size_t numIrregularQuadFaces = 0;
    size_t numComplexFaces = 0;
    
    for (size_t e=0, f=0; f<numFaces(); e+=faceVertices[f++]) 
    {
      switch (topology[0].halfEdges[e].patch_type) {
      case HalfEdge::BILINEAR_PATCH      : numBilinearFaces++;   break;
      case HalfEdge::REGULAR_QUAD_PATCH  : numRegularQuadFaces++;   break;
      case HalfEdge::IRREGULAR_QUAD_PATCH: numIrregularQuadFaces++; break;
      case HalfEdge::COMPLEX_PATCH       : numComplexFaces++;   break;
      }
    }
    
    std::cout << "numFaces = " << numFaces() << ", " 
              << "numBilinearFaces = " << numBilinearFaces << " (" << 100.0f * numBilinearFaces / numFaces() << "%), " 
              << "numRegularQuadFaces = " << numRegularQuadFaces << " (" << 100.0f * numRegularQuadFaces / numFaces() << "%), " 
              << "numIrregularQuadFaces " << numIrregularQuadFaces << " (" << 100.0f * numIrregularQuadFaces / numFaces() << "%) " 
              << "numComplexFaces " << numComplexFaces << " (" << 100.0f * numComplexFaces / numFaces() << "%) " 
              << std::endl;
  }

  void SubdivMesh::initializeHalfEdgeStructures ()
  {
    double t0 = getSeconds();

    invalid_face.resize(numFaces()*numTimeSteps);
 
    /* calculate start edge of each face */
    faceStartEdge.resize(numFaces());
    if (faceVertices.isModified())
      numHalfEdges = parallel_prefix_sum(faceVertices,faceStartEdge,numFaces(),0,std::plus<unsigned>());

    /* create set with all vertex creases */
    if (vertex_creases.isModified() || vertex_crease_weights.isModified())
      vertexCreaseMap.init(vertex_creases,vertex_crease_weights);
    
    /* create map with all edge creases */
    if (edge_creases.isModified() || edge_crease_weights.isModified())
      edgeCreaseMap.init(edge_creases,edge_crease_weights);

    /* create set with all holes */
    if (holes.isModified())
      holeSet.init(holes);

    /* create topology */
    for (auto& t: topology)
      t.initializeHalfEdgeStructures();

    /* create interpolation cache mapping for interpolatable meshes */
    for (size_t i=0; i<vertex_buffer_tags.size(); i++)
      vertex_buffer_tags[i].resize(numFaces()*numInterpolationSlots4(vertices[i].getStride()));
    for (size_t i=0; i<userbuffers.size(); i++)
      if (userbuffers[i]) user_buffer_tags[i].resize(numFaces()*numInterpolationSlots4(userbuffers[i].getStride()));

    /* cleanup some state for static scenes */
    if (scene == nullptr || scene->isStaticAccel()) 
    {
      vertexCreaseMap.clear();
      edgeCreaseMap.clear();
    }

    /* clear modified state of all buffers */
    faceVertices.setModified(false);
    holes.setModified(false);
    for (auto& buffer : vertices) buffer.setModified(false); 
    levels.setModified(false);
    edge_creases.setModified(false);
    edge_crease_weights.setModified(false);
    vertex_creases.setModified(false);
    vertex_crease_weights.setModified(false); 

    double t1 = getSeconds();

    /* print statistics in verbose mode */
    if (device->verbosity(2)) {
      std::cout << "half edge generation = " << 1000.0*(t1-t0) << "ms, " << 1E-6*double(numHalfEdges)/(t1-t0) << "M/s" << std::endl;
      printStatistics();
    }
  }

  bool SubdivMesh::verify () 
  {
    /*! verify consistent size of vertex arrays */
    if (vertices.size() == 0) return false;
    for (const auto& buffer : vertices)
      if (buffer.size() != numVertices())
        return false;

    /*! verify vertex indices */
    if (!topology[0].verify(numVertices()))
      return false;

    for (auto& b : userbuffers)
      if (!topology[b.userdata].verify(b.size()))
        return false;

    /*! verify vertices */
    for (const auto& buffer : vertices)
      for (size_t i=0; i<buffer.size(); i++)
	if (!isvalid(buffer[i])) 
	  return false;

    return true;
  }
#endif

  namespace isa
  {
    SubdivMesh* createSubdivMesh(Device* device, RTCGeometryFlags flags, unsigned int numTimeSteps) 
    {
      return new SubdivMeshISA(device,flags,numTimeSteps);
    }
    
    void SubdivMeshISA::interpolate(unsigned primID, float u, float v, RTCBufferType buffer, float* P, float* dPdu, float* dPdv, float* ddPdudu, float* ddPdvdv, float* ddPdudv, unsigned int numFloats) 
    {
      /* calculate base pointer and stride */
      assert((buffer >= RTC_VERTEX_BUFFER0 && buffer < RTCBufferType(RTC_VERTEX_BUFFER0 + RTC_MAX_TIME_STEPS)) ||
             (buffer >= RTC_USER_VERTEX_BUFFER0 && RTCBufferType(RTC_USER_VERTEX_BUFFER0 + RTC_MAX_USER_VERTEX_BUFFERS)));
      const char* src = nullptr; 
      size_t stride = 0;
      size_t bufID = buffer&0xFFFF;
      std::vector<SharedLazyTessellationCache::CacheEntry>* baseEntry = nullptr;
      Topology* topo = nullptr;
      if (buffer >= RTC_USER_VERTEX_BUFFER0) {
        assert(bufID < userbuffers.size());
        src    = userbuffers[bufID].getPtr();
        stride = userbuffers[bufID].getStride();
        baseEntry = &user_buffer_tags[bufID];
        int topologyID = userbuffers[bufID].userdata;
        topo = &topology[topologyID];
      } else {
        assert(bufID < numTimeSteps);
        src    = vertices[bufID].getPtr();
        stride = vertices[bufID].getStride();
        baseEntry = &vertex_buffer_tags[bufID];
        topo = &topology[0];
      }
      
      bool has_P = P;
      bool has_dP = dPdu;     assert(!has_dP  || dPdv);
      bool has_ddP = ddPdudu; assert(!has_ddP || (ddPdvdv && ddPdudu));
      
      for (unsigned int i=0; i<numFloats; i+=4)
      {
        vfloat4 Pt, dPdut, dPdvt, ddPdudut, ddPdvdvt, ddPdudvt;
        isa::PatchEval<vfloat4,vfloat4>(baseEntry->at(interpolationSlot(primID,i/4,stride)),scene->commitCounterSubdiv,
                                        topo->getHalfEdge(primID),src+i*sizeof(float),stride,u,v,
                                        has_P ? &Pt : nullptr, 
                                        has_dP ? &dPdut : nullptr, 
                                        has_dP ? &dPdvt : nullptr,
                                        has_ddP ? &ddPdudut : nullptr, 
                                        has_ddP ? &ddPdvdvt : nullptr, 
                                        has_ddP ? &ddPdudvt : nullptr);
        
        if (has_P) {
          for (size_t j=i; j<min(i+4,numFloats); j++) 
            P[j] = Pt[j-i];
        }
        if (has_dP) 
        {
          for (size_t j=i; j<min(i+4,numFloats); j++) {
            dPdu[j] = dPdut[j-i];
            dPdv[j] = dPdvt[j-i];
          }
        }
        if (has_ddP) 
        {
          for (size_t j=i; j<min(i+4,numFloats); j++) {
            ddPdudu[j] = ddPdudut[j-i];
            ddPdvdv[j] = ddPdvdvt[j-i];
            ddPdudv[j] = ddPdudvt[j-i];
          }
        }
      }
    }
    
    void SubdivMeshISA::interpolateN(const void* valid_i, const unsigned* primIDs, const float* u, const float* v, unsigned int numUVs, 
                                     RTCBufferType buffer, float* P, float* dPdu, float* dPdv, float* ddPdudu, float* ddPdvdv, float* ddPdudv, unsigned int numFloats)
    {
      /* calculate base pointer and stride */
      assert((buffer >= RTC_VERTEX_BUFFER0 && buffer < RTCBufferType(RTC_VERTEX_BUFFER0 + RTC_MAX_TIME_STEPS)) ||
             (buffer >= RTC_USER_VERTEX_BUFFER0 && RTCBufferType(RTC_USER_VERTEX_BUFFER0 + RTC_MAX_USER_VERTEX_BUFFERS)));
      const char* src = nullptr; 
      size_t stride = 0;
      size_t bufID = buffer&0xFFFF;
      std::vector<SharedLazyTessellationCache::CacheEntry>* baseEntry = nullptr;
      Topology* topo = nullptr;
      if (buffer >= RTC_USER_VERTEX_BUFFER0) {
        assert(bufID < userbuffers.size());
        src    = userbuffers[bufID].getPtr();
        stride = userbuffers[bufID].getStride();
        baseEntry = &user_buffer_tags[bufID];
        int topologyID = userbuffers[bufID].userdata;
        topo = &topology[topologyID];
      } else {
        assert(bufID < numTimeSteps);
        src    = vertices[bufID].getPtr();
        stride = vertices[bufID].getStride();
        baseEntry = &vertex_buffer_tags[bufID];
        topo = &topology[0];
      }
      
      const int* valid = (const int*) valid_i;
      
      for (size_t i=0; i<numUVs; i+=4) 
      {
        vbool4 valid1 = vint4(int(i))+vint4(step) < vint4(int(numUVs));
        if (valid) valid1 &= vint4::loadu(&valid[i]) == vint4(-1);
        if (none(valid1)) continue;
        
        const vint4 primID = vint4::loadu(&primIDs[i]);
        const vfloat4 uu = vfloat4::loadu(&u[i]);
        const vfloat4 vv = vfloat4::loadu(&v[i]);
        
        foreach_unique(valid1,primID,[&](const vbool4& valid1, const int primID)
                       {
                         for (unsigned int j=0; j<numFloats; j+=4) 
                         {
                           const size_t M = min(4u,numFloats-j);
                           isa::PatchEvalSimd<vbool4,vint4,vfloat4,vfloat4>(baseEntry->at(interpolationSlot(primID,j/4,stride)),scene->commitCounterSubdiv,
                                                                            topo->getHalfEdge(primID),src+j*sizeof(float),stride,valid1,uu,vv,
                                                                            P ? P+j*numUVs+i : nullptr,
                                                                            dPdu ? dPdu+j*numUVs+i : nullptr,
                                                                            dPdv ? dPdv+j*numUVs+i : nullptr,
                                                                            ddPdudu ? ddPdudu+j*numUVs+i : nullptr,
                                                                            ddPdvdv ? ddPdvdv+j*numUVs+i : nullptr,
                                                                            ddPdudv ? ddPdudv+j*numUVs+i : nullptr,
                                                                            numUVs,M);
                         }
                       });
      }
    }
  }
}<|MERGE_RESOLUTION|>--- conflicted
+++ resolved
@@ -113,18 +113,15 @@
     }
     else if (type == RTC_FACE_BUFFER) 
     {
-<<<<<<< HEAD
       if (scene && size != (unsigned)-1) disabling();
       faceVertices.newBuffer(device,size,stride);
       setNumPrimitives(size);
       if (scene && size != (unsigned)-1) enabling();
       return faceVertices.get();
-=======
-      if (isEnabled() && size != (size_t)-1) disabling();
-      faceVertices.set(ptr,offset,stride,size);
-      setNumPrimitives(size);
-      if (isEnabled() && size != (size_t)-1) enabling();
->>>>>>> 4ae2234b
+      // if (isEnabled() && size != (size_t)-1) disabling();
+      // faceVertices.set(ptr,offset,stride,size);
+      // setNumPrimitives(size);
+      // if (isEnabled() && size != (size_t)-1) enabling();
     }
 
     else if (type >= RTC_INDEX_BUFFER && type < RTC_INDEX_BUFFER+RTC_MAX_INDEX_BUFFERS)
