--- conflicted
+++ resolved
@@ -85,14 +85,9 @@
       return local2world[0];
     }
 
-    __forceinline AffineSpace3fa getLocal2World(float t) const 
+    __forceinline AffineSpace3fa getLocal2World(float t) const
     {
-<<<<<<< HEAD
       float ftime; const unsigned int itime = timeSegment(t, ftime);
-      return rcp(lerp(local2world[itime+0],local2world[itime+1],ftime));
-=======
-      float ftime;
-      const unsigned int itime = getTimeSegment(t, fnumTimeSegments, ftime);
       return lerp(local2world[itime+0],local2world[itime+1],ftime);
     }
 
@@ -102,7 +97,6 @@
 
     __forceinline AffineSpace3fa getWorld2Local(float t) const {
       return rcp(getLocal2World(t));
->>>>>>> f7854967
     }
 
     template<int K>
