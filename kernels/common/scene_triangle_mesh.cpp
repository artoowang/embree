--- conflicted
+++ resolved
@@ -113,17 +113,14 @@
     }
     else if (type == RTC_INDEX_BUFFER) 
     {
-<<<<<<< HEAD
       if (scene && size != (unsigned)-1) disabling(); 
       triangles.set(device,ptr,offset,stride,size); 
       setNumPrimitives(size);
       if (scene && size != (unsigned)-1) enabling(); // FIXME: this is wrong, as it does not work when geometry was disabled
-=======
-      if (isEnabled() && size != (size_t)-1) disabling();
-      triangles.set(ptr,offset,stride,size); 
-      setNumPrimitives(size);
-      if (isEnabled() && size != (size_t)-1) enabling();
->>>>>>> 4ae2234b
+      // if (isEnabled() && size != (size_t)-1) disabling();
+      // triangles.set(ptr,offset,stride,size); 
+      // setNumPrimitives(size);
+      // if (isEnabled() && size != (size_t)-1) enabling();
     }
     else 
       throw_RTCError(RTC_INVALID_ARGUMENT,"unknown buffer type");
