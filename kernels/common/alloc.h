// ======================================================================== //
// Copyright 2009-2017 Intel Corporation                                    //
//                                                                          //
// Licensed under the Apache License, Version 2.0 (the "License");          //
// you may not use this file except in compliance with the License.         //
// You may obtain a copy of the License at                                  //
//                                                                          //
//     http://www.apache.org/licenses/LICENSE-2.0                           //
//                                                                          //
// Unless required by applicable law or agreed to in writing, software      //
// distributed under the License is distributed on an "AS IS" BASIS,        //
// WITHOUT WARRANTIES OR CONDITIONS OF ANY KIND, either express or implied. //
// See the License for the specific language governing permissions and      //
// limitations under the License.                                           //
// ======================================================================== //

#pragma once

#include "default.h"
#include "device.h"
#include "scene.h"
#include "primref.h"

namespace embree
{
  class FastAllocator 
  {
    /*! maximal supported alignment */
    static const size_t maxAlignment = 64;

    /*! maximal allocation size */

    /* default settings */
    //static const size_t defaultBlockSize = 4096;
#define maxAllocationSize size_t(4*1024*1024-maxAlignment)
    static const size_t MAX_THREAD_USED_BLOCK_SLOTS = 8;
    
  public:

    struct ThreadLocal2;
    enum AllocationType { ALIGNED_MALLOC, OS_MALLOC, SHARED, ANY_TYPE };

    /*! Per thread structure holding the current memory block. */
    struct __aligned(64) ThreadLocal 
    {
      ALIGNED_CLASS_(64);
    public:

      /*! Constructor for usage with ThreadLocalData */
      __forceinline ThreadLocal (ThreadLocal2* parent) 
	: parent(parent), ptr(nullptr), cur(0), end(0), allocBlockSize(0), bytesUsed(0), bytesWasted(0) {}

      /*! initialize allocator */
      void init(FastAllocator* alloc) 
      {
        ptr = nullptr;
	cur = end = 0;
	bytesWasted = 0;
        bytesUsed = 0;
        allocBlockSize = 0;
        if (alloc) allocBlockSize = alloc->defaultBlockSize;
      }

      /* Allocate aligned memory from the threads memory block. */
      __forceinline void* malloc(FastAllocator* alloc, size_t bytes, size_t align = 16) 
      {
        parent->bind(alloc);

        assert(align <= maxAlignment);
	bytesUsed += bytes;
	
        /* try to allocate in local block */
	size_t ofs = (align - cur) & (align-1); 
        cur += bytes + ofs;
        if (likely(cur <= end)) { bytesWasted += ofs; return &ptr[cur - bytes]; }
	cur -= bytes + ofs;
        
        /* if allocation is too large allocate with parent allocator */
        if (4*bytes > allocBlockSize) {
          return alloc->malloc(bytes,maxAlignment,false);
	}

        /* get new partial block if allocation failed */
        size_t blockSize = allocBlockSize;
        ptr = (char*) alloc->malloc(blockSize,maxAlignment,true);
 	bytesWasted += end-cur;
	cur = 0; end = blockSize;
	
        /* retry allocation */
	ofs = (align - cur) & (align-1); 
        cur += bytes + ofs;
        if (likely(cur <= end)) { bytesWasted += ofs; return &ptr[cur - bytes]; }
	cur -= bytes + ofs;

        /* get new full block if allocation failed */
        blockSize = allocBlockSize;
        ptr = (char*) alloc->malloc(blockSize,maxAlignment,false);
	bytesWasted += end-cur;
	cur = 0; end = blockSize;
	
        /* retry allocation */
	ofs = (align - cur) & (align-1); 
        cur += bytes + ofs;
        if (likely(cur <= end)) { bytesWasted += ofs; return &ptr[cur - bytes]; }
	cur -= bytes + ofs;
	
        /* should never happen as large allocations get handled specially above */
        assert(false);
        return nullptr;
      }

      /*! returns amount of used bytes */
      __forceinline size_t getUsedBytes() const { return bytesUsed; }
      
      /*! returns amount of wasted bytes */
      __forceinline size_t getWastedBytes() const { return bytesWasted + (end-cur); }

    private:
      ThreadLocal2* parent;
      char*  ptr;            //!< pointer to memory block
      size_t cur;            //!< current location of the allocator
      size_t end;            //!< end of the memory block
      size_t allocBlockSize; //!< block size for allocations
      size_t bytesUsed;      //!< number of total bytes allocated
      size_t bytesWasted;    //!< number of bytes wasted
    };

    /*! Two thread local structures. */
    struct __aligned(64) ThreadLocal2
    {
      ALIGNED_CLASS_(64);
    public:

      __forceinline ThreadLocal2()
        : alloc(nullptr), alloc0(this), alloc1(this) {}

      /*! bind to fast allocator */
      __forceinline void bind(FastAllocator* alloc_i) 
      {
        assert(alloc_i);
        if (alloc.load() == alloc_i) return;
        Lock<SpinLock> lock(mutex);
        //if (alloc.load() == alloc_i) return; // not required as only one thread calls bind
        if (alloc.load()) {
          alloc.load()->bytesUsed   += alloc0.getUsedBytes()   + alloc1.getUsedBytes();
          alloc.load()->bytesWasted += alloc0.getWastedBytes() + alloc1.getWastedBytes();
        }
        alloc0.init(alloc_i);
        alloc1.init(alloc_i);
        alloc.store(alloc_i);
        alloc_i->join(this);
      }

      /*! unbind to fast allocator */
      void unbind(FastAllocator* alloc_i) 
      {
        assert(alloc_i);
        if (alloc.load() != alloc_i) return;
        Lock<SpinLock> lock(mutex);
        if (alloc.load() != alloc_i) return; // required as a different thread calls unbind
        alloc.load()->bytesUsed   += alloc0.getUsedBytes()   + alloc1.getUsedBytes();
        alloc.load()->bytesWasted += alloc0.getWastedBytes() + alloc1.getWastedBytes();
        alloc0.init(nullptr);
        alloc1.init(nullptr);
        alloc.store(nullptr);
      }

    public:
      SpinLock mutex;        //!< required as unbind is called from other threads
      std::atomic<FastAllocator*> alloc;  //!< parent allocator
      ThreadLocal alloc0;
      ThreadLocal alloc1;
    };

    FastAllocator (Device* device, bool osAllocation) 
      : device(device), slotMask(0), usedBlocks(nullptr), freeBlocks(nullptr), use_single_mode(false), defaultBlockSize(PAGE_SIZE), 
        growSize(PAGE_SIZE), log2_grow_size_scale(0), bytesUsed(0), bytesWasted(0), atype(osAllocation ? OS_MALLOC : ALIGNED_MALLOC),
        primrefarray(device)
    {
      for (size_t i=0; i<MAX_THREAD_USED_BLOCK_SLOTS; i++)
      {
        threadUsedBlocks[i] = nullptr;
        threadBlocks[i] = nullptr;
        assert(!slotMutex[i].isLocked());
      }
    } 

    ~FastAllocator () { 
      clear();
    }

    /*! returns the device attached to this allocator */
    Device* getDevice() {
      return device;
    }

    void share(mvector<PrimRef>& primrefarray_i) {
      primrefarray = std::move(primrefarray_i);
    }

    void unshare(mvector<PrimRef>& primrefarray_o) {
      primrefarray_o = std::move(primrefarray);
    }

    /*! returns first fast thread local allocator */
    __forceinline ThreadLocal* _threadLocal() {
      return &threadLocal2()->alloc0;
    }

  private:

    /*! returns both fast thread local allocators */
    __forceinline ThreadLocal2* threadLocal2() 
    {
      ThreadLocal2* alloc = thread_local_allocator2;
      if (alloc == nullptr) thread_local_allocator2 = alloc = new ThreadLocal2;
      return alloc;
    }

  public:

    __forceinline void join(ThreadLocal2* alloc)
    {
      Lock<SpinLock> lock(thread_local_allocators_lock);
      thread_local_allocators.push_back(alloc);
    }

  public:

    struct CachedAllocator
    {
      __forceinline CachedAllocator(void* ptr)
        : alloc(nullptr), talloc0(nullptr), talloc1(nullptr) 
      {
        assert(ptr == nullptr);
      }

      __forceinline CachedAllocator(FastAllocator* alloc, ThreadLocal2* talloc)
        : alloc(alloc), talloc0(&talloc->alloc0), talloc1(alloc->use_single_mode ? &talloc->alloc0 : &talloc->alloc1) {}

      __forceinline operator bool () const {
        return alloc != nullptr;
      }

      __forceinline void* operator() (size_t bytes, size_t align = 16) const {
        return talloc0->malloc(alloc,bytes,align);
      }

      __forceinline void* malloc0 (size_t bytes, size_t align = 16) const {
        return talloc0->malloc(alloc,bytes,align);
      }

      __forceinline void* malloc1 (size_t bytes, size_t align = 16) const {
        return talloc1->malloc(alloc,bytes,align);
      }

    public:
      FastAllocator* alloc;
      ThreadLocal* talloc0;
      ThreadLocal* talloc1;
    };

    __forceinline CachedAllocator getCachedAllocator() {
      return CachedAllocator(this,threadLocal2());
    }

    /*! Builder interface to create thread local allocator */
    struct Create
    {
    public:
      __forceinline Create (FastAllocator* allocator) : allocator(allocator) {}
      __forceinline CachedAllocator operator() () const { return allocator->getCachedAllocator();  }

    private:
      FastAllocator* allocator;
    };

    /*! initializes the grow size */
    __forceinline void initGrowSizeAndNumSlots(size_t bytesAllocate, bool compact) 
    {
      bytesAllocate  = ((bytesAllocate +PAGE_SIZE-1) & ~(PAGE_SIZE-1)); // always consume full pages
      
      growSize = clamp(bytesAllocate,size_t(PAGE_SIZE),maxAllocationSize); // PAGE_SIZE -maxAlignment ?
      log2_grow_size_scale = 0;
      slotMask = 0x0;
      if (!compact) {
        if (MAX_THREAD_USED_BLOCK_SLOTS >= 2 && bytesAllocate >  4*maxAllocationSize) slotMask = 0x1;
        if (MAX_THREAD_USED_BLOCK_SLOTS >= 4 && bytesAllocate >  8*maxAllocationSize) slotMask = 0x3;
        if (MAX_THREAD_USED_BLOCK_SLOTS >= 8 && bytesAllocate > 16*maxAllocationSize) slotMask = 0x7;
      }
    }

    void internal_fix_used_blocks()
    {
      /* move thread local blocks to global block list */
      for (size_t i = 0; i < MAX_THREAD_USED_BLOCK_SLOTS; i++)
      {
        while (threadBlocks[i].load() != nullptr) {
          Block* nextUsedBlock = threadBlocks[i].load()->next;
          threadBlocks[i].load()->next = usedBlocks.load();
          usedBlocks = threadBlocks[i].load();
          threadBlocks[i] = nextUsedBlock;
        }
        threadBlocks[i] = nullptr;
      }
    }

    /*! initializes the allocator */
    void init(size_t bytesAllocate, size_t bytesReserve = 0) 
    {     
      internal_fix_used_blocks();
      /* distribute the allocation to multiple thread block slots */
      slotMask = MAX_THREAD_USED_BLOCK_SLOTS-1;      
      if (usedBlocks.load() || freeBlocks.load()) { reset(); return; }
      if (bytesReserve == 0) bytesReserve = bytesAllocate;
      freeBlocks = Block::create(device,bytesAllocate,bytesReserve,nullptr,atype);
      defaultBlockSize = clamp(bytesAllocate/4,size_t(128),size_t(PAGE_SIZE+maxAlignment)); 
      initGrowSizeAndNumSlots(bytesAllocate,false);
    }

    /*! initializes the allocator */
    void init_estimate(size_t bytesAllocate, const bool single_mode = false, const bool compact = false) 
    {      
      internal_fix_used_blocks();
      if (usedBlocks.load() || freeBlocks.load()) { reset(); return; }
      /* single allocator mode ? */
      use_single_mode = single_mode; 
      defaultBlockSize = clamp(bytesAllocate/4,size_t(128),size_t(PAGE_SIZE+maxAlignment)); 
      initGrowSizeAndNumSlots(bytesAllocate,compact);
    }

    /*! frees state not required after build */
    __forceinline void cleanup() 
    {
      internal_fix_used_blocks();

      /* unbind all thread local allocators */
      for (auto alloc : thread_local_allocators) alloc->unbind(this);
      thread_local_allocators.clear();
    }

    /*! shrinks all memory blocks to the actually used size */
    void shrink () 
    {
      for (size_t i=0; i<MAX_THREAD_USED_BLOCK_SLOTS; i++)
        if (threadUsedBlocks[i].load() != nullptr) threadUsedBlocks[i].load()->shrink_list(device);
      if (usedBlocks.load() != nullptr) usedBlocks.load()->shrink_list(device);
      if (freeBlocks.load() != nullptr) freeBlocks.load()->clear_list(device); freeBlocks = nullptr;
    }

    /*! resets the allocator, memory blocks get reused */
    void reset () 
    {
      internal_fix_used_blocks();

      bytesUsed.store(0);
      bytesWasted.store(0);
      
      /* reset all used blocks and move them to begin of free block list */
      while (usedBlocks.load() != nullptr) {
        usedBlocks.load()->reset_block();
        Block* nextUsedBlock = usedBlocks.load()->next;
        usedBlocks.load()->next = freeBlocks.load();
        freeBlocks = usedBlocks.load();
        usedBlocks = nextUsedBlock;
      }

      /* remove all shared blocks as they are re-added during build */
      freeBlocks.store(Block::remove_shared_blocks(freeBlocks.load()));

      for (size_t i=0; i<MAX_THREAD_USED_BLOCK_SLOTS; i++) 
      {
        threadUsedBlocks[i] = nullptr;
        threadBlocks[i] = nullptr;
      }
      
      /* unbind all thread local allocators */
      for (auto alloc : thread_local_allocators) alloc->unbind(this);
      thread_local_allocators.clear();
    }

    /*! frees all allocated memory */
    __forceinline void clear()
    {
      cleanup();
      bytesUsed.store(0);
      bytesWasted.store(0);
      if (usedBlocks.load() != nullptr) usedBlocks.load()->clear_list(device); usedBlocks = nullptr;
      if (freeBlocks.load() != nullptr) freeBlocks.load()->clear_list(device); freeBlocks = nullptr;
      for (size_t i=0; i<MAX_THREAD_USED_BLOCK_SLOTS; i++) {
        threadUsedBlocks[i] = nullptr;
        threadBlocks[i] = nullptr;
      }
      primrefarray.clear();
    }

    __forceinline size_t incGrowSizeScale()
    {
      size_t scale = log2_grow_size_scale.fetch_add(1)+1;
      return size_t(1) << min(size_t(16),scale);
    }

    /*! thread safe allocation of memory */
    void* malloc(size_t& bytes, size_t align, bool partial) 
    {
      assert(align <= maxAlignment);

      while (true) 
      {
        /* allocate using current block */
        size_t threadIndex = TaskScheduler::threadIndex();
        size_t slot = threadIndex & slotMask;
	Block* myUsedBlocks = threadUsedBlocks[slot];
        if (myUsedBlocks) {
          void* ptr = myUsedBlocks->malloc(device,bytes,align,partial); 
          if (ptr) return ptr;
        }
        
        /* throw error if allocation is too large */
        if (bytes > maxAllocationSize)
          throw_RTCError(RTC_UNKNOWN_ERROR,"allocation is too large");

        /* parallel block creation in case of no freeBlocks, avoids single global mutex */
        if (likely(freeBlocks.load() == nullptr)) 
        {
          Lock<SpinLock> lock(slotMutex[slot]);
          if (myUsedBlocks == threadUsedBlocks[slot]) {
            const size_t allocSize = min(max(growSize,bytes),size_t(maxAllocationSize));
            assert(allocSize >= bytes);
            threadBlocks[slot] = threadUsedBlocks[slot] = Block::create(device,allocSize,allocSize,threadBlocks[slot],atype);
          }
          continue;
        }        

        /* if this fails allocate new block */
        {
          Lock<SpinLock> lock(mutex);
	  if (myUsedBlocks == threadUsedBlocks[slot])
	  {
            if (freeBlocks.load() != nullptr) {
	      Block* nextFreeBlock = freeBlocks.load()->next;
	      freeBlocks.load()->next = usedBlocks;
	      __memory_barrier();
	      usedBlocks = freeBlocks.load();
              threadUsedBlocks[slot] = freeBlocks.load();
	      freeBlocks = nextFreeBlock;
	    } else {
	      //growSize = min(2*growSize,size_t(maxAllocationSize+maxAlignment));
              const size_t allocSize = min(growSize * incGrowSizeScale(),size_t(maxAllocationSize+maxAlignment))-maxAlignment;
	      usedBlocks = threadUsedBlocks[slot] = Block::create(device,allocSize,allocSize,usedBlocks,atype);
	    }
	  }
        }
      }
    }

    /*! add new block */
    void addBlock(void* ptr, ssize_t bytes)
    {
      Lock<SpinLock> lock(mutex);
      const size_t sizeof_Header = offsetof(Block,data[0]);
      void* aptr = (void*) ((((size_t)ptr)+maxAlignment-1) & ~(maxAlignment-1));
      size_t ofs = (size_t) aptr - (size_t) ptr;
      bytes -= ofs;
      if (bytes < 4096) return; // ignore empty or very small blocks
      freeBlocks = new (aptr) Block(SHARED,bytes-sizeof_Header,bytes-sizeof_Header,freeBlocks,ofs);
    }

    /* special allocation only used from morton builder only a single time for each build */
    void* specialAlloc(size_t bytes) 
    {
      assert(freeBlocks.load() != nullptr && freeBlocks.load()->getBlockAllocatedBytes() >= bytes);
      return freeBlocks.load()->ptr();
    }

    struct Statistics
    {
      Statistics () 
      : bytesAllocated(0), bytesReserved(0), bytesFree(0) {}

      Statistics (size_t bytesAllocated, size_t bytesReserved, size_t bytesFree) 
      : bytesAllocated(bytesAllocated), bytesReserved(bytesReserved), bytesFree(bytesFree) {}

      Statistics (FastAllocator* alloc, AllocationType atype, bool huge_pages = false)
      : bytesAllocated(0), bytesReserved(0), bytesFree(0) 
      {
        Block* usedBlocks = alloc->usedBlocks.load();
        Block* freeBlocks = alloc->freeBlocks.load();
        if (freeBlocks) bytesAllocated += freeBlocks->getTotalAllocatedBytes(atype,huge_pages);
        if (usedBlocks) bytesAllocated += usedBlocks->getTotalAllocatedBytes(atype,huge_pages);
        if (freeBlocks) bytesReserved += freeBlocks->getTotalReservedBytes(atype,huge_pages);
        if (usedBlocks) bytesReserved += usedBlocks->getTotalReservedBytes(atype,huge_pages);
        if (freeBlocks) bytesFree += freeBlocks->getTotalAllocatedBytes(atype,huge_pages);
        if (usedBlocks) bytesFree += usedBlocks->getFreeBytes(atype,huge_pages);  
        
      }

      std::string str(size_t numPrimitives) 
      {
        std::stringstream str;
        str.setf(std::ios::fixed, std::ios::floatfield);
        str << "allocated = " << std::setw(7) << std::setprecision(3) << 1E-6f*bytesAllocated << " MB, "
            << "reserved = " << std::setw(7) << std::setprecision(3) << 1E-6f*bytesReserved << " MB, "
            << "free = " << std::setw(7) << std::setprecision(3) << 1E-6f*bytesFree << "(" << std::setw(6) << std::setprecision(2) << 100.0f*bytesFree/bytesAllocated << "%), "
            << "total = " << std::setw(7) << std::setprecision(3) << 1E-6f*bytesAllocatedTotal() << " MB, "
            << "#bytes/prim = " << std::setw(6) << std::setprecision(2) << double(bytesAllocated+bytesFree)/double(numPrimitives);
        return str.str();
      }

      friend Statistics operator+ ( const Statistics& a, const Statistics& b)
      {
        return Statistics(a.bytesAllocated+b.bytesAllocated,
                          a.bytesReserved+b.bytesReserved,
                          a.bytesFree+b.bytesFree);
      }

      size_t bytesAllocatedTotal() const {
        return bytesAllocated + bytesFree;
      }
      
    public:
      size_t bytesAllocated;
      size_t bytesReserved;
      size_t bytesFree;
    };

<<<<<<< HEAD
    Statistics getStatistics(AllocationType atype, bool huge_pages = false) const 
    {
      Statistics stat;
      if (freeBlocks.load()) stat.bytesAllocated += freeBlocks.load()->getTotalAllocatedBytes(atype,huge_pages);
      if (usedBlocks.load()) stat.bytesAllocated += usedBlocks.load()->getTotalAllocatedBytes(atype,huge_pages);
      if (freeBlocks.load()) stat.bytesReserved += freeBlocks.load()->getTotalReservedBytes(atype,huge_pages);
      if (usedBlocks.load()) stat.bytesReserved += usedBlocks.load()->getTotalReservedBytes(atype,huge_pages);
      if (freeBlocks.load()) stat.bytesFree += freeBlocks.load()->getTotalAllocatedBytes(atype,huge_pages);
      if (usedBlocks.load()) stat.bytesFree += usedBlocks.load()->getFreeBytes(atype,huge_pages);
      return stat;
    }

    size_t getUsedBytes() {
      return bytesUsed;
=======
    size_t getUsedBytes() 
    {
      size_t bytes = bytesUsed;
      for (size_t t=0; t<thread_local_allocators2.threads.size(); t++)
	bytes += thread_local_allocators2.threads[t]->getUsedBytes();
      return bytes;
>>>>>>> b6e86be3
    }

    size_t getWastedBytes() {
      return bytesWasted;
    }

    struct AllStatistics
    {
      AllStatistics (FastAllocator* alloc)

      : bytesUsed(alloc->getUsedBytes()),
        bytesWasted(alloc->getWastedBytes()),
        stat_all(alloc,ANY_TYPE),
        stat_malloc(alloc,ALIGNED_MALLOC),
        stat_4K(alloc,OS_MALLOC,false),
        stat_2M(alloc,OS_MALLOC,true),
        stat_shared(alloc,SHARED) {}

      AllStatistics (size_t bytesUsed, 
                     size_t bytesWasted, 
                     Statistics stat_all,
                     Statistics stat_malloc,
                     Statistics stat_4K,
                     Statistics stat_2M,
                     Statistics stat_shared)

      : bytesUsed(bytesUsed), 
        bytesWasted(bytesWasted),
        stat_all(stat_all),
        stat_malloc(stat_malloc),
        stat_4K(stat_4K),
        stat_2M(stat_2M),
        stat_shared(stat_shared) {}

      friend AllStatistics operator+ (const AllStatistics& a, const AllStatistics& b) 
      {
        return AllStatistics(a.bytesUsed+b.bytesUsed,
                             a.bytesWasted+b.bytesWasted,
                             a.stat_all + b.stat_all,
                             a.stat_malloc + b.stat_malloc,
                             a.stat_4K + b.stat_4K,
                             a.stat_2M + b.stat_2M,
                             a.stat_shared + b.stat_shared);
      }

      void print(size_t numPrimitives)
      {
        std::cout << "  total : " << stat_all.str(numPrimitives);
        printf(", used = %3.3f MB (%3.2f%%), wasted = %3.3f MB (%3.2f%%)\n",
               1E-6f*bytesUsed, 100.0f*bytesUsed/stat_all.bytesAllocatedTotal(),
               1E-6f*bytesWasted, 100.0f*bytesWasted/stat_all.bytesAllocatedTotal());
        std::cout << "  4K    : " << stat_4K.str(numPrimitives) << std::endl;
        std::cout << "  2M    : " << stat_2M.str(numPrimitives) << std::endl;
        std::cout << "  malloc: " << stat_malloc.str(numPrimitives) << std::endl;
        std::cout << "  shared: " << stat_shared.str(numPrimitives) << std::endl;
      }

    private:
      size_t bytesUsed;
      size_t bytesWasted;
      Statistics stat_all;
      Statistics stat_malloc;
      Statistics stat_4K;
      Statistics stat_2M;
      Statistics stat_shared;
    };

    void print_blocks()
    {
      std::cout << "  slotMask = " << slotMask << ", use_single_mode = " << use_single_mode << ", defaultBlockSize = " << defaultBlockSize << std::endl;

      std::cout << "  used blocks = ";
      if (usedBlocks.load() != nullptr) usedBlocks.load()->print_list();
      std::cout << "[END]" << std::endl;
      
      std::cout << "  free blocks = ";
      if (freeBlocks.load() != nullptr) freeBlocks.load()->print_list();
      std::cout << "[END]" << std::endl;
    }

  private:

    struct Block 
    {
      static Block* create(MemoryMonitorInterface* device, size_t bytesAllocate, size_t bytesReserve, Block* next, AllocationType atype)
      {
        const size_t sizeof_Header = offsetof(Block,data[0]);
        bytesAllocate = ((sizeof_Header+bytesAllocate+PAGE_SIZE-1) & ~(PAGE_SIZE-1)); // always consume full pages
        bytesReserve  = ((sizeof_Header+bytesReserve +PAGE_SIZE-1) & ~(PAGE_SIZE-1)); // always consume full pages
       
        /* either use alignedMalloc or os_malloc */
        void *ptr = nullptr;
        if (atype == ALIGNED_MALLOC) 
        {
          /* special handling for default block size */
          if (bytesAllocate == (2*PAGE_SIZE_2M))
          {
            const size_t alignment = maxAlignment;
            if (device) device->memoryMonitor(bytesAllocate+alignment,false);
            ptr = alignedMalloc(bytesAllocate,alignment);           

            /* give hint to transparently convert these pages to 2MB pages */
            const size_t ptr_aligned_begin = ((size_t)ptr) & ~size_t(PAGE_SIZE_2M-1);
            os_advise((void*)(ptr_aligned_begin +              0),PAGE_SIZE_2M); // may fail if no memory mapped before block
            os_advise((void*)(ptr_aligned_begin + 1*PAGE_SIZE_2M),PAGE_SIZE_2M);
            os_advise((void*)(ptr_aligned_begin + 2*PAGE_SIZE_2M),PAGE_SIZE_2M); // may fail if no memory mapped after block

            return new (ptr) Block(ALIGNED_MALLOC,bytesAllocate-sizeof_Header,bytesAllocate-sizeof_Header,next,alignment);
          }
          else 
          {
            const size_t alignment = maxAlignment;
            if (device) device->memoryMonitor(bytesAllocate+alignment,false);
            ptr = alignedMalloc(bytesAllocate,alignment);
            return new (ptr) Block(ALIGNED_MALLOC,bytesAllocate-sizeof_Header,bytesAllocate-sizeof_Header,next,alignment);
          }
        } 
        else if (atype == OS_MALLOC)
        {
          if (device) device->memoryMonitor(bytesAllocate,false);
          bool huge_pages; ptr = os_malloc(bytesReserve,huge_pages);
          return new (ptr) Block(OS_MALLOC,bytesAllocate-sizeof_Header,bytesReserve-sizeof_Header,next,0,huge_pages);
        }
        else
          assert(false);
        return NULL;
      }

      Block (AllocationType atype, size_t bytesAllocate, size_t bytesReserve, Block* next, size_t wasted, bool huge_pages = false) 
      : cur(0), allocEnd(bytesAllocate), reserveEnd(bytesReserve), next(next), wasted(wasted), atype(atype), huge_pages(huge_pages)
      {
        assert((((size_t)&data[0]) & (maxAlignment-1)) == 0);
      }

      static Block* remove_shared_blocks(Block* head)
      {
        Block** prev_next = &head;
        for (Block* block = head; block; block = block->next) {
          if (block->atype == SHARED) *prev_next = block->next;
          else                         prev_next = &block->next;
        }
        return head;
      }

      void clear_list(MemoryMonitorInterface* device) 
      {
        Block* block = this;
        while (block) {
          Block* next = block->next;
          block->clear_block(device);
          block = next;
        }
      }

      void clear_block (MemoryMonitorInterface* device) 
      {
        const size_t sizeof_Header = offsetof(Block,data[0]);
        const ssize_t sizeof_Alloced = wasted+sizeof_Header+getBlockAllocatedBytes();

        if (atype == ALIGNED_MALLOC) {
          alignedFree(this);
          if (device) device->memoryMonitor(-sizeof_Alloced,true);
        } 

        else if (atype == OS_MALLOC) {
         size_t sizeof_This = sizeof_Header+reserveEnd;
         os_free(this,sizeof_This,huge_pages);
         if (device) device->memoryMonitor(-sizeof_Alloced,true);
        } 

        else /* if (atype == SHARED) */ {
        }
      }
      
      void* malloc(MemoryMonitorInterface* device, size_t& bytes_in, size_t align, bool partial) 
      {
        size_t bytes = bytes_in;
        assert(align <= maxAlignment);
        bytes = (bytes+(align-1)) & ~(align-1);
	if (unlikely(cur+bytes > reserveEnd && !partial)) return nullptr;
	const size_t i = cur.fetch_add(bytes);
	if (unlikely(i+bytes > reserveEnd && !partial)) return nullptr;
        if (unlikely(i > reserveEnd)) return nullptr;
        bytes_in = bytes = min(bytes,reserveEnd-i);
        
	if (i+bytes > allocEnd) {
          if (device) device->memoryMonitor(i+bytes-max(i,allocEnd),true);
        }
	return &data[i];
      }
      
      void* ptr() {
        return &data[cur];
      }

      void reset_block () 
      {
        allocEnd = max(allocEnd,(size_t)cur);
        cur = 0;
      }

      void shrink_list (MemoryMonitorInterface* device) 
      {
        for (Block* block = this; block; block = block->next)
          block->shrink_block(device);
      }
   
      void shrink_block (MemoryMonitorInterface* device) 
      {
        if (atype == OS_MALLOC)
        {
          const size_t sizeof_Header = offsetof(Block,data[0]);
          size_t newSize = os_shrink(this,sizeof_Header+getBlockUsedBytes(),reserveEnd+sizeof_Header,huge_pages);
          if (device) device->memoryMonitor(newSize-sizeof_Header-allocEnd,true);
          reserveEnd = allocEnd = newSize-sizeof_Header;
        }
      }

      size_t getBlockUsedBytes() const {
        return min(size_t(cur),reserveEnd);
      }

      size_t getBlockAllocatedBytes() const {
        return min(max(allocEnd,size_t(cur)),reserveEnd);
      }

      size_t getBlockTotalAllocatedBytes() const {
        const size_t sizeof_Header = offsetof(Block,data[0]);
        return min(cur,reserveEnd) + sizeof_Header + wasted;
      }

      size_t getBlockTotalReservedBytes() const {
        const size_t sizeof_Header = offsetof(Block,data[0]);
        return reserveEnd + sizeof_Header + wasted;
      }

      size_t getBlockFreeBytes() const {
	return max(allocEnd,size_t(cur))-cur;
      }

      bool hasType(AllocationType atype_i, bool huge_pages_i) const
      {
        if      (atype_i == ANY_TYPE ) return true;
        else if (atype   == OS_MALLOC) return atype_i == atype && huge_pages_i == huge_pages;
        else                           return atype_i == atype;
      }

      size_t getUsedBytes(AllocationType atype, bool huge_pages = false) const {
        size_t bytes = 0;
        for (const Block* block = this; block; block = block->next) {
          if (!block->hasType(atype,huge_pages)) continue;
          bytes += block->getBlockUsedBytes();
        }
        return bytes;
      }

      size_t getTotalAllocatedBytes(AllocationType atype, bool huge_pages = false) const {
        size_t bytes = 0;
        for (const Block* block = this; block; block = block->next) {
          if (!block->hasType(atype,huge_pages)) continue;
          bytes += block->getBlockTotalAllocatedBytes();
        }
        return bytes;
      }

      size_t getTotalReservedBytes(AllocationType atype, bool huge_pages = false) const {
        size_t bytes = 0;
        for (const Block* block = this; block; block = block->next){
          if (!block->hasType(atype,huge_pages)) continue;
          bytes += block->getBlockTotalReservedBytes();
        }
        return bytes;
      }

      size_t getFreeBytes(AllocationType atype, bool huge_pages = false) const {
        size_t bytes = 0;
        for (const Block* block = this; block; block = block->next) {
          if (!block->hasType(atype,huge_pages)) continue;
          bytes += block->getBlockFreeBytes();
        }
        return bytes;
      }

      void print_list () 
      {
        for (const Block* block = this; block; block = block->next)
          block->print_block();
      }

      void print_block() const 
      {
        if (atype == ALIGNED_MALLOC) std::cout << "A";
        else if (atype == OS_MALLOC) std::cout << "O";
        else if (atype == SHARED) std::cout << "S";
        if (huge_pages) std::cout << "H";
        std::cout << "[" << getBlockUsedBytes() << ", " << getBlockTotalAllocatedBytes() << ", " << getBlockTotalReservedBytes() << "] ";
      }

    public:
      std::atomic<size_t> cur;        //!< current location of the allocator
      std::atomic<size_t> allocEnd;   //!< end of the allocated memory region
      std::atomic<size_t> reserveEnd; //!< end of the reserved memory region
      Block* next;               //!< pointer to next block in list
      size_t wasted;             //!< amount of memory wasted through block alignment
      AllocationType atype;      //!< allocation mode of the block
      bool huge_pages;           //!< whether the block uses huge pages
      char align[maxAlignment-5*sizeof(size_t)-sizeof(AllocationType)-sizeof(bool)]; //!< align data to maxAlignment
      char data[1];              //!< here starts memory to use for allocations
    };

  private:
    Device* device;
    SpinLock mutex;
    size_t slotMask;
    std::atomic<Block*> threadUsedBlocks[MAX_THREAD_USED_BLOCK_SLOTS];
    std::atomic<Block*> usedBlocks;
    std::atomic<Block*> freeBlocks;

    std::atomic<Block*> threadBlocks[MAX_THREAD_USED_BLOCK_SLOTS];
    SpinLock slotMutex[MAX_THREAD_USED_BLOCK_SLOTS];
    
    bool use_single_mode;
    size_t defaultBlockSize;
    size_t growSize;
    std::atomic<size_t> log2_grow_size_scale; //!< log2 of scaling factor for grow size
    std::atomic<size_t> bytesUsed;            //!< number of total bytes used
    std::atomic<size_t> bytesWasted;          //!< number of total wasted bytes
    static __thread ThreadLocal2* thread_local_allocator2;
    SpinLock thread_local_allocators_lock;
    std::vector<ThreadLocal2*> thread_local_allocators;
    AllocationType atype;
    mvector<PrimRef> primrefarray;     //!< primrefarray used to allocate nodes
  };
}<|MERGE_RESOLUTION|>--- conflicted
+++ resolved
@@ -524,7 +524,6 @@
       size_t bytesFree;
     };
 
-<<<<<<< HEAD
     Statistics getStatistics(AllocationType atype, bool huge_pages = false) const 
     {
       Statistics stat;
@@ -539,14 +538,6 @@
 
     size_t getUsedBytes() {
       return bytesUsed;
-=======
-    size_t getUsedBytes() 
-    {
-      size_t bytes = bytesUsed;
-      for (size_t t=0; t<thread_local_allocators2.threads.size(); t++)
-	bytes += thread_local_allocators2.threads[t]->getUsedBytes();
-      return bytes;
->>>>>>> b6e86be3
     }
 
     size_t getWastedBytes() {
