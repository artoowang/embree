﻿// ======================================================================== //
// Copyright 2009-2017 Intel Corporation                                    //
//                                                                          //
// Licensed under the Apache License, Version 2.0 (the "License");          //
// you may not use this file except in compliance with the License.         //
// You may obtain a copy of the License at                                  //
//                                                                          //
//     http://www.apache.org/licenses/LICENSE-2.0                           //
//                                                                          //
// Unless required by applicable law or agreed to in writing, software      //
// distributed under the License is distributed on an "AS IS" BASIS,        //
// WITHOUT WARRANTIES OR CONDITIONS OF ANY KIND, either express or implied. //
// See the License for the specific language governing permissions and      //
// limitations under the License.                                           //
// ======================================================================== //

#pragma once

#include "default.h"

// FIXME: if ray gets seperated into ray* and hit, uload4 needs to be adjusted

namespace embree
{
  static const size_t MAX_INTERNAL_STREAM_SIZE = 32;

  /* Ray structure for K rays */
  template<int K>
  struct RayK
  {
    /* Default construction does nothing */
    __forceinline RayK() {}

    /* Constructs a ray from origin, direction, and ray segment. Near
     * has to be smaller than far */
    __forceinline RayK(const Vec3vf<K>& org, const Vec3vf<K>& dir,
                       const vfloat<K>& tnear = zero, const vfloat<K>& tfar = inf,
                       const vfloat<K>& time = zero, const vint<K>& mask = -1)
      : org(org), dir(dir), _tnear(tnear), _tfar(tfar), time(time), mask(mask), geomID(-1), primID(-1), instID(-1) {}

    /* Returns the size of the ray */
    static __forceinline size_t size() { return K; }

    /* Tests if we hit something */
    __forceinline operator vbool<K>() const { return geomID != vint<K>(-1); }

    /* Calculates if this is a valid ray that does not cause issues during traversal */
    __forceinline vbool<K> valid() const
    {
      const vbool<K> vx = (abs(org.x) <= vfloat<K>(FLT_LARGE)) & (abs(dir.x) <= vfloat<K>(FLT_LARGE));
      const vbool<K> vy = (abs(org.y) <= vfloat<K>(FLT_LARGE)) & (abs(dir.y) <= vfloat<K>(FLT_LARGE));
      const vbool<K> vz = (abs(org.z) <= vfloat<K>(FLT_LARGE)) & (abs(dir.z) <= vfloat<K>(FLT_LARGE));
      const vbool<K> vn = abs(tnear()) <= vfloat<K>(inf);
      const vbool<K> vf = abs(tfar()) <= vfloat<K>(inf);
      return vx & vy & vz & vn & vf;
    }

    /* Calculates if the hit is valid */
    __forceinline void verifyHit(const vbool<K>& valid0) const
    {
      vbool<K> valid = valid0 & geomID != vint<K>(RTC_INVALID_GEOMETRY_ID);
      const vbool<K> vt = (abs(tfar()) <= vfloat<K>(FLT_LARGE));
      const vbool<K> vu = (abs(u) <= vfloat<K>(FLT_LARGE));
      const vbool<K> vv = (abs(u) <= vfloat<K>(FLT_LARGE));
      const vbool<K> vnx = abs(Ng.x) <= vfloat<K>(FLT_LARGE);
      const vbool<K> vny = abs(Ng.y) <= vfloat<K>(FLT_LARGE);
      const vbool<K> vnz = abs(Ng.z) <= vfloat<K>(FLT_LARGE);
      if (any(valid & !vt)) throw_RTCError(RTC_UNKNOWN_ERROR,"invalid t");
      if (any(valid & !vu)) throw_RTCError(RTC_UNKNOWN_ERROR,"invalid u");
      if (any(valid & !vv)) throw_RTCError(RTC_UNKNOWN_ERROR,"invalid v");
      if (any(valid & !vnx)) throw_RTCError(RTC_UNKNOWN_ERROR,"invalid Ng.x");
      if (any(valid & !vny)) throw_RTCError(RTC_UNKNOWN_ERROR,"invalid Ng.y");
      if (any(valid & !vnz)) throw_RTCError(RTC_UNKNOWN_ERROR,"invalid Ng.z");
    }

    __forceinline void get(RayK<1>* ray) const;
    __forceinline void get(size_t i, RayK<1>& ray) const;
    __forceinline void set(const RayK<1>* ray);
    __forceinline void set(size_t i, const RayK<1>& ray);

    __forceinline void copy(size_t dest, size_t source);

    __forceinline void update(const vbool<K>& m_mask,
                              const vfloat<K>& new_t,
                              const vfloat<K>& new_u,
                              const vfloat<K>& new_v,
                              const vfloat<K>& new_gnormalx,
                              const vfloat<K>& new_gnormaly,
                              const vfloat<K>& new_gnormalz,
                              const vint<K>& new_geomID,
                              const vint<K>& new_primID)
    {
      vfloat<K>::store(m_mask, (float*)&tfar, new_t);
      vfloat<K>::store(m_mask, (float*)&u, new_u);
      vfloat<K>::store(m_mask, (float*)&v, new_v);
      vfloat<K>::store(m_mask, (float*)&Ng.x, new_gnormalx);
      vfloat<K>::store(m_mask, (float*)&Ng.y, new_gnormaly);
      vfloat<K>::store(m_mask, (float*)&Ng.z, new_gnormalz);
      vint<K>::store(m_mask, (int*)&geomID, new_geomID);
      vint<K>::store(m_mask, (int*)&primID, new_primID);
    }

    template<int M>
    __forceinline void updateK(size_t i,
                               size_t rayIndex,
                               const vfloat<M>& new_t,
                               const vfloat<M>& new_u,
                               const vfloat<M>& new_v,
                               const vfloat<M>& new_gnormalx,
                               const vfloat<M>& new_gnormaly,
                               const vfloat<M>& new_gnormalz,
                               int new_geomID,
                               const vint<M> &new_primID)
    {
      u[rayIndex] = new_u[i];
      v[rayIndex] = new_v[i];
      tfar()[rayIndex] = new_t[i];
      Ng.x[rayIndex] = new_gnormalx[i];
      Ng.y[rayIndex] = new_gnormaly[i];
      Ng.z[rayIndex] = new_gnormalz[i];
      geomID[rayIndex] = new_geomID;
      primID[rayIndex] = new_primID[i];
    }

    __forceinline vint<K> octant() const
    {
      return select(dir.x < 0.0f, vint<K>(1), vint<K>(zero)) |
             select(dir.y < 0.0f, vint<K>(2), vint<K>(zero)) |
             select(dir.z < 0.0f, vint<K>(4), vint<K>(zero));
    }

    /* Ray data */
    Vec3vf<K> org;   // ray origin
    vfloat<K> _tnear; // start of ray segment
    Vec3vf<K> dir;   // ray direction
    vfloat<K> _tfar;  // end of ray segment
    vfloat<K> time;  // time of this ray for motion blur.
    vint<K> mask;    // used to mask out objects during traversal

    /* Hit data */
    Vec3vf<K> Ng;    // geometry normal
    vfloat<K> u;     // barycentric u coordinate of hit
    vfloat<K> v;     // barycentric v coordinate of hit
    vint<K> geomID;  // geometry ID
    vint<K> primID;  // primitive ID
    vint<K> instID;  // instance ID

    __forceinline vfloat<K> &tnear() { return _tnear; }
    __forceinline vfloat<K> &tfar()  { return _tfar; }
    __forceinline const vfloat<K> &tnear() const { return _tnear; }
    __forceinline const vfloat<K> &tfar()  const { return _tfar; }

  };

#if defined(__AVX512F__)
  template<> template<>
  __forceinline void RayK<16>::updateK<16>(size_t i,
                                           size_t rayIndex,
                                           const vfloat16& new_t,
                                           const vfloat16& new_u,
                                           const vfloat16& new_v,
                                           const vfloat16& new_gnormalx,
                                           const vfloat16& new_gnormaly,
                                           const vfloat16& new_gnormalz,
                                           int new_geomID,
                                           const vint16& new_primID)
  {
    const vbool16 m_mask((unsigned int)1 << i);
    vfloat16::storeu_compact_single(m_mask, &tfar()[rayIndex], new_t);
    vfloat16::storeu_compact_single(m_mask, &Ng.x[rayIndex], new_gnormalx);
    vfloat16::storeu_compact_single(m_mask, &Ng.y[rayIndex], new_gnormaly);
    vfloat16::storeu_compact_single(m_mask, &Ng.z[rayIndex], new_gnormalz);
    vfloat16::storeu_compact_single(m_mask, &u[rayIndex], new_u);
    vfloat16::storeu_compact_single(m_mask, &v[rayIndex], new_v);
    vint16::storeu_compact_single(m_mask, &primID[rayIndex], new_primID);
    geomID[rayIndex] = new_geomID;
  }
#endif


  /* Specialization for a single ray */
  template<>
  struct RayK<1>
  {
    /* Default construction does nothing */
    __forceinline RayK() {}

    /* Constructs a ray from origin, direction, and ray segment. Near
     *  has to be smaller than far */
    __forceinline RayK(const Vec3fa& org, const Vec3fa& dir, float tnear = zero, float tfar = inf, float time = zero, int mask = -1, unsigned int geomID = RTC_INVALID_GEOMETRY_ID, unsigned int primID = RTC_INVALID_GEOMETRY_ID, unsigned int instID = RTC_INVALID_GEOMETRY_ID)
      : org(org,tnear), dir(dir,tfar),  time(time), mask(mask), geomID(geomID), primID(primID), instID(instID) {}

    /* Tests if we hit something */
    __forceinline operator bool() const { return geomID != RTC_INVALID_GEOMETRY_ID; }

    /* Calculates if this is a valid ray that does not cause issues during traversal */
    __forceinline bool valid() const {
      return all(le_mask(abs(Vec3fa(org,0.0f)), Vec3fa(FLT_LARGE)) & le_mask(abs(Vec3fa(dir,0.0f)), Vec3fa(FLT_LARGE))) && fabs(tnear()) <= float(inf) && fabs(tfar()) <= float(inf);
    }

    /* Calculates if the hit is valid */
    __forceinline void verifyHit() const
    {
      if (geomID == RTC_INVALID_GEOMETRY_ID) return;
      const bool vt = (abs(tfar()) <= FLT_LARGE);
      const bool vu = (abs(u) <= FLT_LARGE);
      const bool vv = (abs(u) <= FLT_LARGE);
      const bool vnx = abs(Ng.x) <= FLT_LARGE;
      const bool vny = abs(Ng.y) <= FLT_LARGE;
      const bool vnz = abs(Ng.z) <= FLT_LARGE;
      if (!vt) throw_RTCError(RTC_UNKNOWN_ERROR, "invalid t");
      if (!vu) throw_RTCError(RTC_UNKNOWN_ERROR, "invalid u");
      if (!vv) throw_RTCError(RTC_UNKNOWN_ERROR, "invalid v");
      if (!vnx) throw_RTCError(RTC_UNKNOWN_ERROR, "invalid Ng.x");
      if (!vny) throw_RTCError(RTC_UNKNOWN_ERROR, "invalid Ng.y");
      if (!vnz) throw_RTCError(RTC_UNKNOWN_ERROR, "invalid Ng.z");
    }

    /* Ray data */
    Vec3fa org;  // 3 floats for ray origin, 1 float for tnear
    //float tnear; // start of ray segment
    Vec3fa dir;  // 3 floats for ray direction, 1 float for tfar
    //float tfar;  // end of ray segment
    float time;  // time of this ray for motion blur.
    int mask;    // used to mask out objects during traversal

    /* Hit data */
    Vec3f Ng;   // not normalized geometry normal
    float u;     // barycentric u coordinate of hit
    float v;     // barycentric v coordinate of hit
    unsigned geomID;  // geometry ID
    unsigned primID;  // primitive ID
    unsigned instID;  // instance ID

    __forceinline float &tnear() { return org.w; };
    __forceinline float &tfar()  { return dir.w; };
    __forceinline float const &tnear() const { return org.w; };
    __forceinline float const &tfar()  const { return dir.w; };


#if defined(__AVX512F__)
    __forceinline void update(const vbool16& m_mask,
                              const vfloat16& new_t,
                              const vfloat16& new_u,
                              const vfloat16& new_v,
                              const vfloat16& new_gnormalx,
                              const vfloat16& new_gnormaly,
                              const vfloat16& new_gnormalz,
                              const int new_geomID,
                              const int new_primID)
    {
      geomID = new_geomID;
      primID = new_primID;

      vfloat16::storeu_compact_single(m_mask, &tfar(), new_t);
      vfloat16::storeu_compact_single(m_mask, &u, new_u);
      vfloat16::storeu_compact_single(m_mask, &v, new_v);
      vfloat16::storeu_compact_single(m_mask, &Ng.x, new_gnormalx);
      vfloat16::storeu_compact_single(m_mask, &Ng.y, new_gnormaly);
      vfloat16::storeu_compact_single(m_mask, &Ng.z, new_gnormalz);
    }

    __forceinline void update(const vbool16& m_mask,
                              const vfloat16& new_t,
                              const vfloat16& new_u,
                              const vfloat16& new_v,
                              const vfloat16& new_gnormalx,
                              const vfloat16& new_gnormaly,
                              const vfloat16& new_gnormalz,
                              const vint16& new_geomID,
                              const vint16& new_primID)
    {
      vint16::storeu_compact_single(m_mask, &geomID, new_geomID);
      vint16::storeu_compact_single(m_mask, &primID, new_primID);
      vfloat16::storeu_compact_single(m_mask, &tfar(), new_t);
      vfloat16::storeu_compact_single(m_mask, &u, new_u);
      vfloat16::storeu_compact_single(m_mask, &v, new_v);
      vfloat16::storeu_compact_single(m_mask, &Ng.x, new_gnormalx);
      vfloat16::storeu_compact_single(m_mask, &Ng.y, new_gnormaly);
      vfloat16::storeu_compact_single(m_mask, &Ng.z, new_gnormalz);
    }

#endif
  };

  /* Converts ray packet to single rays */
  template<int K>
  __forceinline void RayK<K>::get(RayK<1>* ray) const
  {
    for (size_t i = 0; i < K; i++) // FIXME: use SIMD transpose
    {
      ray[i].org.x = org.x[i]; ray[i].org.y = org.y[i]; ray[i].org.z = org.z[i];
      ray[i].dir.x = dir.x[i]; ray[i].dir.y = dir.y[i]; ray[i].dir.z = dir.z[i];
      ray[i].tnear() = tnear()[i]; ray[i].tfar()  = tfar()[i]; ray[i].time  = time[i]; ray[i].mask = mask[i];
      ray[i].Ng.x = Ng.x[i]; ray[i].Ng.y = Ng.y[i]; ray[i].Ng.z = Ng.z[i];
      ray[i].u = u[i]; ray[i].v = v[i];
      ray[i].geomID = geomID[i]; ray[i].primID = primID[i]; ray[i].instID = instID[i];
    }
  }

  /* Extracts a single ray out of a ray packet*/
  template<int K>
  __forceinline void RayK<K>::get(size_t i, RayK<1>& ray) const
  {
    ray.org.x = org.x[i]; ray.org.y = org.y[i]; ray.org.z = org.z[i];
    ray.dir.x = dir.x[i]; ray.dir.y = dir.y[i]; ray.dir.z = dir.z[i];
    ray.tnear() = tnear()[i]; ray.tfar()  = tfar()[i]; ray.time  = time[i]; ray.mask = mask[i];
    ray.Ng.x = Ng.x[i]; ray.Ng.y = Ng.y[i]; ray.Ng.z = Ng.z[i];
    ray.u = u[i]; ray.v = v[i];
    ray.geomID = geomID[i]; ray.primID = primID[i]; ray.instID = instID[i];
  }

  /* Converts single rays to ray packet */
  template<int K>
  __forceinline void RayK<K>::set(const RayK<1>* ray)
  {
    for (size_t i = 0; i < K; i++)
    {
      org.x[i] = ray[i].org.x; org.y[i] = ray[i].org.y; org.z[i] = ray[i].org.z;
      dir.x[i] = ray[i].dir.x; dir.y[i] = ray[i].dir.y; dir.z[i] = ray[i].dir.z;
      tnear()[i] = ray[i].tnear(); tfar()[i] = ray[i].tfar();  time[i] = ray[i].time; mask[i] = ray[i].mask;
      Ng.x[i] = ray[i].Ng.x; Ng.y[i] = ray[i].Ng.y; Ng.z[i] = ray[i].Ng.z;
      u[i] = ray[i].u; v[i] = ray[i].v;
      geomID[i] = ray[i].geomID; primID[i] = ray[i].primID; instID[i] = ray[i].instID;
    }
  }

  /* inserts a single ray into a ray packet element */
  template<int K>
  __forceinline void RayK<K>::set(size_t i, const RayK<1>& ray)
  {
    org.x[i] = ray.org.x; org.y[i] = ray.org.y; org.z[i] = ray.org.z;
    dir.x[i] = ray.dir.x; dir.y[i] = ray.dir.y; dir.z[i] = ray.dir.z;
    tnear()[i] = ray.tnear(); tfar()[i] = ray.tfar();  time[i] = ray.time; mask[i] = ray.mask;
    Ng.x[i] = ray.Ng.x; Ng.y[i] = ray.Ng.y; Ng.z[i] = ray.Ng.z;
    u[i] = ray.u; v[i] = ray.v;
    geomID[i] = ray.geomID; primID[i] = ray.primID; instID[i] = ray.instID;
  }

  /* copies a ray packet element into another element*/
  template<int K>
  __forceinline void RayK<K>::copy(size_t dest, size_t source)
  {
    org.x[dest] = org.x[source]; org.y[dest] = org.y[source]; org.z[dest] = org.z[source];
    dir.x[dest] = dir.x[source]; dir.y[dest] = dir.y[source]; dir.z[dest] = dir.z[source];
    tnear()[dest] = tnear()[source]; tfar() [dest] = tfar()[source];  time[dest] = time[source]; mask[dest] = mask[source];
    Ng.x[dest] = Ng.x[source]; Ng.y[dest] = Ng.y[source]; Ng.z[dest] = Ng.z[source];
    u[dest] = u[source]; v[dest] = v[source];
    geomID[dest] = geomID[source]; primID[dest] = primID[source]; instID[dest] = instID[source];
  }

  /* Shortcuts */
  typedef RayK<1>  Ray;
  typedef RayK<4>  Ray4;
  typedef RayK<8>  Ray8;
  typedef RayK<16> Ray16;

  /* Outputs ray to stream */
  template<int K>
  inline std::ostream& operator<<(std::ostream& cout, const RayK<K>& ray)
  {
    return cout << "{ " << std::endl
                << "  org = " << ray.org << std::endl
                << "  dir = " << ray.dir << std::endl
                << "  near = " << ray.tnear() << std::endl
                << "  far = " << ray.tfar() << std::endl
                << "  time = " << ray.time << std::endl
                << "  mask = " << ray.mask << std::endl
                << "  instID = " << ray.instID << std::endl
                << "  geomID = " << ray.geomID << std::endl
                << "  primID = " << ray.primID <<  std::endl
                << "  u = " << ray.u <<  std::endl
                << "  v = " << ray.v << std::endl
                << "  Ng = " << ray.Ng
                << "}";
  }


  struct RayStreamSOA
  {
    __forceinline RayStreamSOA(void* rays, size_t N)
      : ptr((char*)rays), N(N) {}

    /* ray data access functions */
<<<<<<< HEAD
    __forceinline float* orgx(size_t offset) { return (float*)&ptr[0*4*N+offset]; }  //!< x coordinate of ray origin
    __forceinline float* orgy(size_t offset) { return (float*)&ptr[1*4*N+offset]; }  //!< y coordinate of ray origin
    __forceinline float* orgz(size_t offset) { return (float*)&ptr[2*4*N+offset]; };  //!< z coordinate of ray origin
    __forceinline float* tnear(size_t offset) { return (float*)&ptr[3*4*N+offset]; }; //!< Start of ray segment

    __forceinline float* dirx(size_t offset) { return (float*)&ptr[4*4*N+offset]; };  //!< x coordinate of ray direction
    __forceinline float* diry(size_t offset) { return (float*)&ptr[5*4*N+offset]; };  //!< y coordinate of ray direction
    __forceinline float* dirz(size_t offset) { return (float*)&ptr[6*4*N+offset]; };  //!< z coordinate of ray direction
    __forceinline float* tfar (size_t offset) { return (float*)&ptr[7*4*N+offset]; }; //!< End of ray segment (set to hit distance)
=======
    __forceinline float* orgx(size_t offset = 0) { return (float*)&ptr[0*4*N+offset]; }  //!< x coordinate of ray origin
    __forceinline float* orgy(size_t offset = 0) { return (float*)&ptr[1*4*N+offset]; }  //!< y coordinate of ray origin
    __forceinline float* orgz(size_t offset = 0) { return (float*)&ptr[2*4*N+offset]; };  //!< z coordinate of ray origin

    __forceinline float* dirx(size_t offset = 0) { return (float*)&ptr[3*4*N+offset]; };  //!< x coordinate of ray direction
    __forceinline float* diry(size_t offset = 0) { return (float*)&ptr[4*4*N+offset]; };  //!< y coordinate of ray direction
    __forceinline float* dirz(size_t offset = 0) { return (float*)&ptr[5*4*N+offset]; };  //!< z coordinate of ray direction

    __forceinline float* tnear(size_t offset = 0) { return (float*)&ptr[6*4*N+offset]; }; //!< Start of ray segment
    __forceinline float* tfar (size_t offset = 0) { return (float*)&ptr[7*4*N+offset]; }; //!< End of ray segment (set to hit distance)
>>>>>>> 80b9eae6

    __forceinline float* time(size_t offset = 0) { return (float*)&ptr[8*4*N+offset]; };  //!< Time of this ray for motion blur
    __forceinline int*   mask(size_t offset = 0) { return (int*)  &ptr[9*4*N+offset]; };  //!< Used to mask out objects during traversal (optional)

    /* hit data access functions */
    __forceinline float* Ngx(size_t offset = 0) { return (float*)&ptr[10*4*N+offset]; };   //!< x coordinate of geometry normal
    __forceinline float* Ngy(size_t offset = 0) { return (float*)&ptr[11*4*N+offset]; };   //!< y coordinate of geometry normal
    __forceinline float* Ngz(size_t offset = 0) { return (float*)&ptr[12*4*N+offset]; };   //!< z coordinate of geometry normal

    __forceinline float* u(size_t offset = 0) { return (float*)&ptr[13*4*N+offset]; };     //!< Barycentric u coordinate of hit
    __forceinline float* v(size_t offset = 0) { return (float*)&ptr[14*4*N+offset]; };     //!< Barycentric v coordinate of hit

    __forceinline int* geomID(size_t offset = 0) { return (int*)&ptr[15*4*N+offset]; };  //!< geometry ID
    __forceinline int* primID(size_t offset = 0) { return (int*)&ptr[16*4*N+offset]; };  //!< primitive ID
    __forceinline int* instID(size_t offset = 0) { return (int*)&ptr[17*4*N+offset]; };  //!< instance ID


    __forceinline void setRayByIndex(size_t index, const Ray& ray, int* valid)
    {
      const size_t offset = 4*index;
      valid[index] = -1;
      orgx(offset)[0] = ray.org.x;
      orgy(offset)[0] = ray.org.y;
      orgz(offset)[0] = ray.org.z;
      dirx(offset)[0] = ray.dir.x;
      diry(offset)[0] = ray.dir.y;
      dirz(offset)[0] = ray.dir.z;
      tnear(offset)[0] = ray.tnear();
      tfar(offset)[0] = ray.tfar();
      time(offset)[0] = ray.time;
      mask(offset)[0] = ray.mask;
      instID(offset)[0] = ray.instID;
      geomID(offset)[0] = RTC_INVALID_GEOMETRY_ID;
    }

    __forceinline void getHitByIndex(size_t index, Ray& ray)
    {
      const size_t offset = 4*index;
      const unsigned int geometryID = geomID(offset)[0];
      if (geometryID != RTC_INVALID_GEOMETRY_ID)
      {
        ray.tfar() = tfar(offset)[0];
        ray.u = u(offset)[0];
        ray.v = v(offset)[0];
        ray.Ng.x = Ngx(offset)[0];
        ray.Ng.y = Ngy(offset)[0];
        ray.Ng.z = Ngz(offset)[0];
        ray.instID = instID(offset)[0];
        ray.geomID = geometryID;
        ray.primID = primID(offset)[0];
      }
    }

    __forceinline void getOcclusionByIndex(size_t index, Ray& ray)
    {
      ray.geomID = geomID(4*index)[0];
    }

    __forceinline Ray getRayByOffset(size_t offset)
    {
      Ray ray;
      ray.org.x = orgx(offset)[0];
      ray.org.y = orgy(offset)[0];
      ray.org.z = orgz(offset)[0];
      ray.dir.x = dirx(offset)[0];
      ray.dir.y = diry(offset)[0];
      ray.dir.z = dirz(offset)[0];
      ray.tnear() = tnear(offset)[0];
      ray.tfar()  = tfar(offset)[0];
      ray.time  = time(offset)[0];
      ray.mask  = mask(offset)[0];
      ray.instID = instID(offset)[0];
      ray.geomID = RTC_INVALID_GEOMETRY_ID;
      return ray;
    }

    template<int K>
    __forceinline RayK<K> getRayByOffset(size_t offset)
    {
      RayK<K> ray;
      ray.org.x = vfloat<K>::loadu(orgx(offset));
      ray.org.y = vfloat<K>::loadu(orgy(offset));
      ray.org.z = vfloat<K>::loadu(orgz(offset));
      ray.dir.x = vfloat<K>::loadu(dirx(offset));
      ray.dir.y = vfloat<K>::loadu(diry(offset));
      ray.dir.z = vfloat<K>::loadu(dirz(offset));
      ray.tnear = vfloat<K>::loadu(tnear(offset));
      ray.tfar  = vfloat<K>::loadu(tfar(offset));
      ray.time  = vfloat<K>::loadu(time(offset));
      ray.mask  = vint<K>::loadu(mask(offset));
      ray.instID = vint<K>::loadu(instID(offset));
      ray.geomID = RTC_INVALID_GEOMETRY_ID;
      return ray;
    }

    template<int K>
    __forceinline RayK<K> getRayByOffset(const vbool<K>& valid, size_t offset)
    {
      RayK<K> ray;
      ray.org.x = vfloat<K>::loadu(valid, orgx(offset));
      ray.org.y = vfloat<K>::loadu(valid, orgy(offset));
      ray.org.z = vfloat<K>::loadu(valid, orgz(offset));
      ray.dir.x = vfloat<K>::loadu(valid, dirx(offset));
      ray.dir.y = vfloat<K>::loadu(valid, diry(offset));
      ray.dir.z = vfloat<K>::loadu(valid, dirz(offset));
      ray.tnear() = vfloat<K>::loadu(valid, tnear(offset));
      ray.tfar()  = vfloat<K>::loadu(valid, tfar(offset));
      ray.time  = vfloat<K>::loadu(valid, time(offset));
      ray.mask  = vint<K>::loadu(valid, mask(offset));

#if !defined(__AVX__)
      /* SSE: some ray members must be loaded with scalar instructions to ensure that we don't cause memory faults,
         because the SSE masked loads always access the entire vector */
      if (unlikely(!all(valid)))
      {
        ray.instID = zero;
        for (size_t k = 0; k < K; k++)
        {
          if (likely(valid[k]))
            ray.instID[k] = instID(offset)[k];
        }
      }
      else
#endif
      {
        ray.instID = vint<K>::loadu(valid, instID(offset));
      }

      ray.geomID = RTC_INVALID_GEOMETRY_ID;
      return ray;
    }

    template<int K>
    __forceinline void getRayByIndex(size_t index, RayK<K>& ray, size_t index_dest)
    {
      const size_t offset = index * sizeof(float);
      ray.org.x[index_dest] = orgx(offset)[0];
      ray.org.y[index_dest] = orgy(offset)[0];
      ray.org.z[index_dest] = orgz(offset)[0];
      ray.dir.x[index_dest] = dirx(offset)[0];
      ray.dir.y[index_dest] = diry(offset)[0];
      ray.dir.z[index_dest] = dirz(offset)[0];
      ray.tnear[index_dest] = tnear(offset)[0];
      ray.tfar[index_dest]  = tfar(offset)[0];
      ray.time[index_dest]  = time(offset)[0];
      ray.mask[index_dest]  = mask(offset)[0];
      ray.instID[index_dest] = instID(offset)[0];
      ray.geomID[index_dest] = RTC_INVALID_GEOMETRY_ID;
    }

    template<int K>
    __forceinline void setHitByIndex(size_t index, const RayK<K>& ray, size_t index_source, bool intersect = true)
    {
      if (ray.geomID[index_source] != RTC_INVALID_GEOMETRY_ID)
      {
        const size_t offset = index * sizeof(float);
        geomID(offset)[0] = ray.geomID[index_source];
        if (intersect)
        {
          tfar(offset)[0] = ray.tfar[index_source];
          u(offset)[0] = ray.u[index_source];
          v(offset)[0] = ray.v[index_source];
          primID(offset)[0] = ray.primID[index_source];
          Ngx(offset)[0] = ray.Ng.x[index_source];
          Ngy(offset)[0] = ray.Ng.y[index_source];
          Ngz(offset)[0] = ray.Ng.z[index_source];
          instID(offset)[0] = ray.instID[index_source];
        }
      }
    }

    __forceinline void setHitByOffset(size_t offset, const Ray& ray, bool intersect = true)
    {
      if (ray.geomID != RTC_INVALID_GEOMETRY_ID)
      {
        geomID(offset)[0] = ray.geomID;
        if (intersect)
        {
          tfar(offset)[0] = ray.tfar();
          u(offset)[0] = ray.u;
          v(offset)[0] = ray.v;
          primID(offset)[0] = ray.primID;
          Ngx(offset)[0] = ray.Ng.x;
          Ngy(offset)[0] = ray.Ng.y;
          Ngz(offset)[0] = ray.Ng.z;
          instID(offset)[0] = ray.instID;
        }
      }
    }

    template<int K>
    __forceinline void setHitByOffset(const vbool<K>& valid_i, size_t offset, const RayK<K>& ray, bool intersect = true)
    {
      vbool<K> valid = valid_i;
      valid &= ray.geomID != RTC_INVALID_GEOMETRY_ID;

      if (likely(any(valid)))
      {
#if !defined(__AVX__)
        /* SSE: some ray members must be stored with scalar instructions to ensure that we don't cause memory faults,
           because the SSE masked stores always access the entire vector */
        if (unlikely(!all(valid_i)))
        {
          for (size_t k = 0; k < K; k++)
          {
            if (likely(valid[k]))
            {
              geomID(offset)[k] = ray.geomID[k];
              if (intersect)
              {
                primID(offset)[k] = ray.primID[k];
                instID(offset)[k] = ray.instID[k];
              }
            }
          }
        }
        else
#endif
        {
          vint<K>::storeu(valid, geomID(offset), ray.geomID);
          if (intersect)
          {
            vint<K>::storeu(valid, primID(offset), ray.primID);
            vint<K>::storeu(valid, instID(offset), ray.instID);
          }
        }
        
        if (intersect)
        {
          vfloat<K>::storeu(valid, tfar(offset), ray.tfar());
          vfloat<K>::storeu(valid, Ngx(offset), ray.Ng.x);
          vfloat<K>::storeu(valid, Ngy(offset), ray.Ng.y);
          vfloat<K>::storeu(valid, Ngz(offset), ray.Ng.z);
          vfloat<K>::storeu(valid, u(offset), ray.u);
          vfloat<K>::storeu(valid, v(offset), ray.v);
        }
      }
    }

    __forceinline size_t getOctantByOffset(size_t offset)
    {
      const float dx = dirx(offset)[0];
      const float dy = diry(offset)[0];
      const float dz = dirz(offset)[0];
      const size_t octantID = (dx < 0.0f ? 1 : 0) + (dy < 0.0f ? 2 : 0) + (dz < 0.0f ? 4 : 0);
      return octantID;
    }

    __forceinline bool isValidByOffset(size_t offset)
    {
      const float nnear = tnear(offset)[0];
      const float ffar  = tfar(offset)[0];
      return nnear <= ffar;
    }

    template<int K>
    __forceinline RayK<K> getRayByOffset(const vbool<K>& valid, const vint<K>& offset)
    {
      RayK<K> ray;

#if defined(__AVX2__)
      ray.org.x  = vfloat<K>::template gather<1>(valid, orgx(), offset);
      ray.org.y  = vfloat<K>::template gather<1>(valid, orgy(), offset);
      ray.org.z  = vfloat<K>::template gather<1>(valid, orgz(), offset);
      ray.dir.x  = vfloat<K>::template gather<1>(valid, dirx(), offset);
      ray.dir.y  = vfloat<K>::template gather<1>(valid, diry(), offset);
      ray.dir.z  = vfloat<K>::template gather<1>(valid, dirz(), offset);
      ray.tnear  = vfloat<K>::template gather<1>(valid, tnear(), offset);
      ray.tfar   = vfloat<K>::template gather<1>(valid, tfar(), offset);
      ray.time   = vfloat<K>::template gather<1>(valid, time(), offset);
      ray.mask   = vint<K>::template gather<1>(valid, mask(), offset);
      ray.instID = vint<K>::template gather<1>(valid, instID(), offset);
#else
      ray.org = zero;
      ray.dir = zero;
      ray.tnear = zero;
      ray.tfar = zero;
      ray.time = zero;
      ray.mask = zero;
      ray.instID = zero;

      for (size_t k = 0; k < K; k++)
      {
        if (likely(valid[k]))
        {
          const size_t ofs = offset[k];

          ray.org.x[k]  = *orgx(ofs);
          ray.org.y[k]  = *orgy(ofs);
          ray.org.z[k]  = *orgz(ofs);
          ray.dir.x[k]  = *dirx(ofs);
          ray.dir.y[k]  = *diry(ofs);
          ray.dir.z[k]  = *dirz(ofs);
          ray.tnear[k]  = *tnear(ofs);
          ray.tfar[k]   = *tfar(ofs);
          ray.time[k]   = *time(ofs);
          ray.mask[k]   = *mask(ofs);
          ray.instID[k] = *instID(ofs);
        }
      }
#endif

      ray.geomID = RTC_INVALID_GEOMETRY_ID;

      return ray;
    }

    template<int K>
    __forceinline void setHitByOffset(const vbool<K>& valid_i, const vint<K>& offset, const RayK<K>& ray, bool intersect = true)
    {
      vbool<K> valid = valid_i;
      valid &= ray.geomID != RTC_INVALID_GEOMETRY_ID;

      if (likely(any(valid)))
      {
#if defined(__AVX512F__)
        vint<K>::template scatter<1>(valid, geomID(), offset, ray.geomID);
        if (intersect)
        {
          vfloat<K>::template scatter<1>(valid, tfar(), offset, ray.tfar);
          vfloat<K>::template scatter<1>(valid, u(), offset, ray.u);
          vfloat<K>::template scatter<1>(valid, v(), offset, ray.v);
          vint<K>::template scatter<1>(valid, primID(), offset, ray.primID);
          vfloat<K>::template scatter<1>(valid, Ngx(), offset, ray.Ng.x);
          vfloat<K>::template scatter<1>(valid, Ngy(), offset, ray.Ng.y);
          vfloat<K>::template scatter<1>(valid, Ngz(), offset, ray.Ng.z);
          vint<K>::template scatter<1>(valid, instID(), offset, ray.instID);
        }
#else
        size_t valid_bits = movemask(valid);
        while (valid_bits != 0)
        {
          const size_t k = __bscf(valid_bits);
          const size_t ofs = offset[k];

          *geomID(ofs) = ray.geomID[k];
          if (intersect)
          {
            *tfar(ofs) = ray.tfar[k];
            *u(ofs) = ray.u[k];
            *v(ofs) = ray.v[k];
            *primID(ofs) = ray.primID[k];
            *Ngx(ofs) = ray.Ng.x[k];
            *Ngy(ofs) = ray.Ng.y[k];
            *Ngz(ofs) = ray.Ng.z[k];
            *instID(ofs) = ray.instID[k];
          }
        }
#endif
      }
    }

    char* __restrict__ ptr;
    size_t N;
  };

  template<size_t MAX_K>
  struct StackRayStreamSOA : public RayStreamSOA
  {
    __forceinline StackRayStreamSOA(size_t K)
      : RayStreamSOA(data, K) { assert(K <= MAX_K); }

    char data[MAX_K / 4 * sizeof(Ray4)];
  };


  struct RayStreamSOP
  {
    template<class T>
    __forceinline void init(T& t)
    {
      orgx   = (float*)&t.org.x;
      orgy   = (float*)&t.org.y;
      orgz   = (float*)&t.org.z;
      dirx   = (float*)&t.dir.x;
      diry   = (float*)&t.dir.y;
      dirz   = (float*)&t.dir.z;
      tnear  = (float*)&t.tnear;
      tfar   = (float*)&t.tfar;
      time   = (float*)&t.time;
      mask   = (unsigned*)&t.mask;
      Ngx    = (float*)&t.Ng.x;
      Ngy    = (float*)&t.Ng.y;
      Ngz    = (float*)&t.Ng.z;
      u      = (float*)&t.u;
      v      = (float*)&t.v;
      geomID = (unsigned*)&t.geomID;
      primID = (unsigned*)&t.primID;
      instID = (unsigned*)&t.instID;
    }

    __forceinline Ray getRayByOffset(size_t offset)
    {
      Ray ray;
      ray.org.x = *(float* __restrict__)((char*)orgx + offset);
      ray.org.y = *(float* __restrict__)((char*)orgy + offset);
      ray.org.z = *(float* __restrict__)((char*)orgz + offset);
      ray.dir.x = *(float* __restrict__)((char*)dirx + offset);
      ray.dir.y = *(float* __restrict__)((char*)diry + offset);
      ray.dir.z = *(float* __restrict__)((char*)dirz + offset);
      ray.tfar() = *(float* __restrict__)((char*)tfar + offset);
      ray.tnear() = tnear ? *(float* __restrict__)((char*)tnear + offset) : 0.0f;
      ray.time  = time ? *(float* __restrict__)((char*)time + offset) : 0.0f;
      ray.mask  = mask ? *(unsigned* __restrict__)((char*)mask + offset) : -1;
      ray.instID = instID ? *(unsigned* __restrict__)((char*)instID + offset) : -1;
      ray.geomID = RTC_INVALID_GEOMETRY_ID;
      return ray;
    }

    template<int K>
    __forceinline RayK<K> getRayByOffset(const vbool<K>& valid, size_t offset)
    {
      RayK<K> ray;
      ray.org.x = vfloat<K>::loadu(valid, (float* __restrict__)((char*)orgx + offset));
      ray.org.y = vfloat<K>::loadu(valid, (float* __restrict__)((char*)orgy + offset));
      ray.org.z = vfloat<K>::loadu(valid, (float* __restrict__)((char*)orgz + offset));
      ray.dir.x = vfloat<K>::loadu(valid, (float* __restrict__)((char*)dirx + offset));
      ray.dir.y = vfloat<K>::loadu(valid, (float* __restrict__)((char*)diry + offset));
      ray.dir.z = vfloat<K>::loadu(valid, (float* __restrict__)((char*)dirz + offset));
      ray.tfar()  = vfloat<K>::loadu(valid, (float* __restrict__)((char*)tfar + offset));
      ray.tnear() = tnear ? vfloat<K>::loadu(valid, (float* __restrict__)((char*)tnear + offset)) : 0.0f;
      ray.time  = time ? vfloat<K>::loadu(valid, (float* __restrict__)((char*)time + offset)) : 0.0f;
      ray.mask  = mask ? vint<K>::loadu(valid, (const void * __restrict__)((char*)mask + offset)) : -1;
      ray.instID = instID ? vint<K>::loadu(valid, (const void * __restrict__)((char*)instID + offset)) : -1;
      ray.geomID = RTC_INVALID_GEOMETRY_ID;
      return ray;
    }

    template<int K>
    __forceinline Vec3vf<K> getDirByOffset(const vbool<K>& valid, size_t offset)
    {
      Vec3vf<K> dir;
      dir.x = vfloat<K>::loadu(valid, (float* __restrict__)((char*)dirx + offset));
      dir.y = vfloat<K>::loadu(valid, (float* __restrict__)((char*)diry + offset));
      dir.z = vfloat<K>::loadu(valid, (float* __restrict__)((char*)dirz + offset));
      return dir;
    }

    __forceinline void setHitByOffset(size_t offset, const Ray& ray, bool intersect = true)
    {
      if (ray.geomID != RTC_INVALID_GEOMETRY_ID)
      {
        *(unsigned* __restrict__)((char*)geomID + offset) = ray.geomID;
        if (intersect)
        {
          *(float* __restrict__)((char*)tfar + offset) = ray.tfar();
          *(float* __restrict__)((char*)u + offset) = ray.u;
          *(float* __restrict__)((char*)v + offset) = ray.v;
          *(unsigned* __restrict__)((char*)primID + offset) = ray.primID;
          if (likely(Ngx)) *(float* __restrict__)((char*)Ngx + offset) = ray.Ng.x;
          if (likely(Ngy)) *(float* __restrict__)((char*)Ngy + offset) = ray.Ng.y;
          if (likely(Ngz)) *(float* __restrict__)((char*)Ngz + offset) = ray.Ng.z;
          if (likely(instID)) *(unsigned* __restrict__)((char*)instID + offset) = ray.instID;
        }
      }
    }

    template<int K>
    __forceinline void setHitByOffset(const vbool<K>& valid_i, size_t offset, const RayK<K>& ray, bool intersect = true)
    {
      vbool<K> valid = valid_i;
      valid &= ray.geomID != RTC_INVALID_GEOMETRY_ID;

      if (likely(any(valid)))
      {
        vint<K>::storeu(valid, (int* __restrict__)((char*)geomID + offset), ray.geomID);
        if (intersect)
        {
          vfloat<K>::storeu(valid, (float* __restrict__)((char*)tfar + offset), ray.tfar());
          vfloat<K>::storeu(valid, (float* __restrict__)((char*)u + offset), ray.u);
          vfloat<K>::storeu(valid, (float* __restrict__)((char*)v + offset), ray.v);
          vint<K>::storeu(valid, (int* __restrict__)((char*)primID + offset), ray.primID);
          if (likely(Ngx)) vfloat<K>::storeu(valid, (float* __restrict__)((char*)Ngx + offset), ray.Ng.x);
          if (likely(Ngy)) vfloat<K>::storeu(valid, (float* __restrict__)((char*)Ngy + offset), ray.Ng.y);
          if (likely(Ngz)) vfloat<K>::storeu(valid, (float* __restrict__)((char*)Ngz + offset), ray.Ng.z);
          if (likely(instID)) vint<K>::storeu(valid, (int* __restrict__)((char*)instID + offset), ray.instID);
        }
      }
    }

    __forceinline size_t getOctantByOffset(size_t offset)
    {
      const float dx = *(float* __restrict__)((char*)dirx + offset);
      const float dy = *(float* __restrict__)((char*)diry + offset);
      const float dz = *(float* __restrict__)((char*)dirz + offset);
      const size_t octantID = (dx < 0.0f ? 1 : 0) + (dy < 0.0f ? 2 : 0) + (dz < 0.0f ? 4 : 0);
      return octantID;
    }

    __forceinline bool isValidByOffset(size_t offset)
    {
      const float nnear = tnear ? *(float* __restrict__)((char*)tnear + offset) : 0.0f;
      const float ffar  = *(float* __restrict__)((char*)tfar  + offset);
      return nnear <= ffar;
    }

    template<int K>
    __forceinline vbool<K> isValidByOffset(const vbool<K>& valid, size_t offset)
    {
      const vfloat<K> nnear = tnear ? vfloat<K>::loadu(valid, (float* __restrict__)((char*)tnear + offset)) : 0.0f;
      const vfloat<K> ffar  = vfloat<K>::loadu(valid, (float* __restrict__)((char*)tfar + offset));
      return nnear <= ffar;
    }

    template<int K>
    __forceinline RayK<K> getRayByOffset(const vbool<K>& valid, const vint<K>& offset)
    {
      RayK<K> ray;

#if defined(__AVX2__)
      ray.org.x  = vfloat<K>::template gather<1>(valid, orgx, offset);
      ray.org.y  = vfloat<K>::template gather<1>(valid, orgy, offset);
      ray.org.z  = vfloat<K>::template gather<1>(valid, orgz, offset);
      ray.dir.x  = vfloat<K>::template gather<1>(valid, dirx, offset);
      ray.dir.y  = vfloat<K>::template gather<1>(valid, diry, offset);
      ray.dir.z  = vfloat<K>::template gather<1>(valid, dirz, offset);
      ray.tfar() = vfloat<K>::template gather<1>(valid, tfar, offset);
      ray.tnear()= tnear ? vfloat<K>::template gather<1>(valid, tnear, offset) : vfloat<K>(zero);
      ray.time   = time ? vfloat<K>::template gather<1>(valid, time, offset) : vfloat<K>(zero);
      ray.mask   = mask ? vint<K>::template gather<1>(valid, (int*)mask, offset) : vint<K>(-1);
      ray.instID = instID ? vint<K>::template gather<1>(valid, (int*)instID, offset) : vint<K>(-1);
#else
      ray.org = zero;
      ray.dir = zero;
      ray.tnear() = zero;
      ray.tfar() = zero;
      ray.time = zero;
      ray.mask = zero;
      ray.instID = zero;

      for (size_t k = 0; k < K; k++)
      {
        if (likely(valid[k]))
        {
          const size_t ofs = offset[k];

          ray.org.x[k]  = *(float* __restrict__)((char*)orgx + ofs);
          ray.org.y[k]  = *(float* __restrict__)((char*)orgy + ofs);
          ray.org.z[k]  = *(float* __restrict__)((char*)orgz + ofs);
          ray.dir.x[k]  = *(float* __restrict__)((char*)dirx + ofs);
          ray.dir.y[k]  = *(float* __restrict__)((char*)diry + ofs);
          ray.dir.z[k]  = *(float* __restrict__)((char*)dirz + ofs);
          ray.tfar()[k] = *(float* __restrict__)((char*)tfar + ofs);
          ray.tnear()[k]= tnear ? *(float* __restrict__)((char*)tnear + ofs) : 0.0f;
          ray.time[k]   = time ? *(float* __restrict__)((char*)time + ofs) : 0.0f;
          ray.mask[k]   = mask ? *(unsigned* __restrict__)((char*)mask + ofs) : -1;
          ray.instID[k] = instID ? *(unsigned* __restrict__)((char*)instID + ofs) : -1;
        }
      }
#endif

      ray.geomID = RTC_INVALID_GEOMETRY_ID;

      return ray;
    }

    template<int K>
    __forceinline void setHitByOffset(const vbool<K>& valid_i, const vint<K>& offset, const RayK<K>& ray, bool intersect = true)
    {
      vbool<K> valid = valid_i;
      valid &= ray.geomID != RTC_INVALID_GEOMETRY_ID;

      if (likely(any(valid)))
      {
#if defined(__AVX512F__)
        vint<K>::template scatter<1>(valid, (int*)geomID, offset, ray.geomID);
        if (intersect)
        {
          vfloat<K>::template scatter<1>(valid, tfar, offset, ray.tfar());
          vfloat<K>::template scatter<1>(valid, u, offset, ray.u);
          vfloat<K>::template scatter<1>(valid, v, offset, ray.v);
          vint<K>::template scatter<1>(valid, (int*)primID, offset, ray.primID);
          if (likely(Ngx)) vfloat<K>::template scatter<1>(valid, Ngx, offset, ray.Ng.x);
          if (likely(Ngy)) vfloat<K>::template scatter<1>(valid, Ngy, offset, ray.Ng.y);
          if (likely(Ngz)) vfloat<K>::template scatter<1>(valid, Ngz, offset, ray.Ng.z);
          if (likely(instID)) vint<K>::template scatter<1>(valid, (int*)instID, offset, ray.instID);
        }
#else
        size_t valid_bits = movemask(valid);
        while (valid_bits != 0)
        {
          const size_t k = __bscf(valid_bits);
          const size_t ofs = offset[k];

          *(unsigned* __restrict__)((char*)geomID + ofs) = ray.geomID[k];
          if (intersect)
          {
            *(float* __restrict__)((char*)tfar + ofs) = ray.tfar()[k];
            *(float* __restrict__)((char*)u + ofs) = ray.u[k];
            *(float* __restrict__)((char*)v + ofs) = ray.v[k];
            *(unsigned* __restrict__)((char*)primID + ofs) = ray.primID[k];
            if (likely(Ngx)) *(float* __restrict__)((char*)Ngx + ofs) = ray.Ng.x[k];
            if (likely(Ngy)) *(float* __restrict__)((char*)Ngy + ofs) = ray.Ng.y[k];
            if (likely(Ngz)) *(float* __restrict__)((char*)Ngz + ofs) = ray.Ng.z[k];
            if (likely(instID)) *(unsigned* __restrict__)((char*)instID + ofs) = ray.instID[k];
          }
        }
#endif
      }
    }

    /* ray data */
    float* __restrict__ orgx;  //!< x coordinate of ray origin
    float* __restrict__ orgy;  //!< y coordinate of ray origin
    float* __restrict__ orgz;  //!< z coordinate of ray origin
    float* __restrict__ tnear; //!< Start of ray segment (optional)

    float* __restrict__ dirx;  //!< x coordinate of ray direction
    float* __restrict__ diry;  //!< y coordinate of ray direction
    float* __restrict__ dirz;  //!< z coordinate of ray direction
    float* __restrict__ tfar;  //!< End of ray segment (set to hit distance)

    float* __restrict__ time;     //!< Time of this ray for motion blur (optional)
    unsigned* __restrict__ mask;  //!< Used to mask out objects during traversal (optional)

    /* hit data */
    float* __restrict__ Ngx;   //!< x coordinate of geometry normal (optional)
    float* __restrict__ Ngy;   //!<y coordinate of geometry normal (optional)
    float* __restrict__ Ngz;   //!< z coordinate of geometry normal (optional)

    float* __restrict__ u;     //!< Barycentric u coordinate of hit
    float* __restrict__ v;     //!< Barycentric v coordinate of hit

    unsigned* __restrict__ geomID;  //!< geometry ID
    unsigned* __restrict__ primID;  //!< primitive ID
    unsigned* __restrict__ instID;  //!< instance ID (optional)
  };


  struct RayStreamAOS
  {
    __forceinline RayStreamAOS(void* rays)
      : ptr((Ray*)rays) {}

    __forceinline Ray& getRayByOffset(size_t offset)
    {
      return *(Ray*)((char*)ptr + offset);
    }

    template<int K>
    __forceinline RayK<K> getRayByOffset(const vint<K>& offset);

    template<int K>
    __forceinline RayK<K> getRayByOffset(const vbool<K>& valid, const vint<K>& offset)
    {
      const vint<K> valid_offset = select(valid, offset, vintx(zero));
      return getRayByOffset(valid_offset);
    }

    template<int K>
    __forceinline void setHitByOffset(const vbool<K>& valid_i, const vint<K>& offset, const RayK<K>& ray, bool intersect = true)
    {
      vbool<K> valid = valid_i;
      valid &= ray.geomID != RTC_INVALID_GEOMETRY_ID;

      if (likely(any(valid)))
      {
#if defined(__AVX512F__)
        vint<K>::template scatter<1>(valid, (int*)&ptr->geomID, offset, ray.geomID);
        if (intersect)
        {
          vfloat<K>::template scatter<1>(valid, &ptr->tfar(), offset, ray.tfar());
          vfloat<K>::template scatter<1>(valid, &ptr->Ng.x, offset, ray.Ng.x);
          vfloat<K>::template scatter<1>(valid, &ptr->Ng.y, offset, ray.Ng.y);
          vfloat<K>::template scatter<1>(valid, &ptr->Ng.z, offset, ray.Ng.z);
          vfloat<K>::template scatter<1>(valid, &ptr->u, offset, ray.u);
          vfloat<K>::template scatter<1>(valid, &ptr->v, offset, ray.v);
          vint<K>::template scatter<1>(valid, (int*)&ptr->primID, offset, ray.primID);
          vint<K>::template scatter<1>(valid, (int*)&ptr->instID, offset, ray.instID);
        }
#else
        size_t valid_bits = movemask(valid);
        while (valid_bits != 0)
        {
          const size_t k = __bscf(valid_bits);
          Ray* __restrict__ ray_k = (Ray*)((char*)ptr + offset[k]);

          ray_k->geomID = ray.geomID[k];
          if (intersect)
          {
            ray_k->tfar()   = ray.tfar()[k];
            ray_k->Ng.x   = ray.Ng.x[k];
            ray_k->Ng.y   = ray.Ng.y[k];
            ray_k->Ng.z   = ray.Ng.z[k];
            ray_k->u      = ray.u[k];
            ray_k->v      = ray.v[k];
            ray_k->primID = ray.primID[k];
            ray_k->instID = ray.instID[k];
          }
        }
#endif
      }
    }

    Ray* __restrict__ ptr;
  };

  template<>
  __forceinline Ray4 RayStreamAOS::getRayByOffset(const vint4& offset)
  {
    Ray4 ray;
    /* gather: instID */
    ray.instID = vint4::gather<1>((int*)&ptr->instID, offset);

    /* load and transpose: org.x, org.y, org.z */
    const vfloat4 a0 = vfloat4::loadu(&((Ray*)((char*)ptr + offset[0]))->org);
    const vfloat4 a1 = vfloat4::loadu(&((Ray*)((char*)ptr + offset[1]))->org);
    const vfloat4 a2 = vfloat4::loadu(&((Ray*)((char*)ptr + offset[2]))->org);
    const vfloat4 a3 = vfloat4::loadu(&((Ray*)((char*)ptr + offset[3]))->org);

    transpose(a0,a1,a2,a3, ray.org.x, ray.org.y, ray.org.z, ray.tnear());

    /* load and transpose: dir.x, dir.y, dir.z */
    const vfloat4 b0 = vfloat4::loadu(&((Ray*)((char*)ptr + offset[0]))->dir);
    const vfloat4 b1 = vfloat4::loadu(&((Ray*)((char*)ptr + offset[1]))->dir);
    const vfloat4 b2 = vfloat4::loadu(&((Ray*)((char*)ptr + offset[2]))->dir);
    const vfloat4 b3 = vfloat4::loadu(&((Ray*)((char*)ptr + offset[3]))->dir);

    transpose(b0,b1,b2,b3, ray.dir.x, ray.dir.y, ray.dir.z, ray.tfar());

    /* load and transpose: tnear, tfar, time, mask */
    const vfloat4 c0 = vfloat4::loadu(&((Ray*)((char*)ptr + offset[0]))->tfar());
    const vfloat4 c1 = vfloat4::loadu(&((Ray*)((char*)ptr + offset[1]))->tfar());
    const vfloat4 c2 = vfloat4::loadu(&((Ray*)((char*)ptr + offset[2]))->tfar());
    const vfloat4 c3 = vfloat4::loadu(&((Ray*)((char*)ptr + offset[3]))->tfar());

    vfloat4 maskf;
    transpose(c0,c1,c2,c3, ray.tfar(), ray.time, maskf);
    ray.mask = asInt(maskf);

    ray.geomID = RTC_INVALID_GEOMETRY_ID;

    return ray;
  }

#if defined(__AVX__)
  template<>
  __forceinline Ray8 RayStreamAOS::getRayByOffset(const vint8& offset)
  {
    Ray8 ray;

    /* gather: instID */
    ray.instID = vint8::gather<1>((int*)&ptr->instID, offset);

    /* load and transpose: org.x, org.y, org.z, tnear, dir.x, dir.y, dir.z, tfar */
    const vfloat8 ab0 = vfloat8::loadu(&((Ray*)((char*)ptr + offset[0]))->org);
    const vfloat8 ab1 = vfloat8::loadu(&((Ray*)((char*)ptr + offset[1]))->org);
    const vfloat8 ab2 = vfloat8::loadu(&((Ray*)((char*)ptr + offset[2]))->org);
    const vfloat8 ab3 = vfloat8::loadu(&((Ray*)((char*)ptr + offset[3]))->org);
    const vfloat8 ab4 = vfloat8::loadu(&((Ray*)((char*)ptr + offset[4]))->org);
    const vfloat8 ab5 = vfloat8::loadu(&((Ray*)((char*)ptr + offset[5]))->org);
    const vfloat8 ab6 = vfloat8::loadu(&((Ray*)((char*)ptr + offset[6]))->org);
    const vfloat8 ab7 = vfloat8::loadu(&((Ray*)((char*)ptr + offset[7]))->org);

    transpose(ab0,ab1,ab2,ab3,ab4,ab5,ab6,ab7, ray.org.x, ray.org.y, ray.org.z, ray.tnear(), ray.dir.x, ray.dir.y, ray.dir.z, ray.tfar());

    /* load and transpose: dir.z, tfar, time, mask */
    const vfloat4 c0 = vfloat4::loadu(&((Ray*)((char*)ptr + offset[0]))->tfar());
    const vfloat4 c1 = vfloat4::loadu(&((Ray*)((char*)ptr + offset[1]))->tfar());
    const vfloat4 c2 = vfloat4::loadu(&((Ray*)((char*)ptr + offset[2]))->tfar());
    const vfloat4 c3 = vfloat4::loadu(&((Ray*)((char*)ptr + offset[3]))->tfar());
    const vfloat4 c4 = vfloat4::loadu(&((Ray*)((char*)ptr + offset[4]))->tfar());
    const vfloat4 c5 = vfloat4::loadu(&((Ray*)((char*)ptr + offset[5]))->tfar());
    const vfloat4 c6 = vfloat4::loadu(&((Ray*)((char*)ptr + offset[6]))->tfar());
    const vfloat4 c7 = vfloat4::loadu(&((Ray*)((char*)ptr + offset[7]))->tfar());

    vfloat8 maskf;
    transpose(c0,c1,c2,c3,c4,c5,c6,c7, ray.tfar(), ray.time, maskf);
    ray.mask = asInt(maskf);

    ray.geomID = RTC_INVALID_GEOMETRY_ID;

    return ray;
  }
#endif

#if defined(__AVX512F__)
  template<>
  __forceinline Ray16 RayStreamAOS::getRayByOffset(const vint16& offset)
  {
    Ray16 ray;

    /* gather: instID */
    ray.instID = vint16::gather<1>((int*)&ptr->instID, offset);

    /* load and transpose: org.x, org.y, org.z, tnear, dir.x, dir.y, dir.z, tfar */
    const vfloat8 ab0  = vfloat8::loadu(&((Ray*)((char*)ptr + offset[ 0]))->org);
    const vfloat8 ab1  = vfloat8::loadu(&((Ray*)((char*)ptr + offset[ 1]))->org);
    const vfloat8 ab2  = vfloat8::loadu(&((Ray*)((char*)ptr + offset[ 2]))->org);
    const vfloat8 ab3  = vfloat8::loadu(&((Ray*)((char*)ptr + offset[ 3]))->org);
    const vfloat8 ab4  = vfloat8::loadu(&((Ray*)((char*)ptr + offset[ 4]))->org);
    const vfloat8 ab5  = vfloat8::loadu(&((Ray*)((char*)ptr + offset[ 5]))->org);
    const vfloat8 ab6  = vfloat8::loadu(&((Ray*)((char*)ptr + offset[ 6]))->org);
    const vfloat8 ab7  = vfloat8::loadu(&((Ray*)((char*)ptr + offset[ 7]))->org);
    const vfloat8 ab8  = vfloat8::loadu(&((Ray*)((char*)ptr + offset[ 8]))->org);
    const vfloat8 ab9  = vfloat8::loadu(&((Ray*)((char*)ptr + offset[ 9]))->org);
    const vfloat8 ab10 = vfloat8::loadu(&((Ray*)((char*)ptr + offset[10]))->org);
    const vfloat8 ab11 = vfloat8::loadu(&((Ray*)((char*)ptr + offset[11]))->org);
    const vfloat8 ab12 = vfloat8::loadu(&((Ray*)((char*)ptr + offset[12]))->org);
    const vfloat8 ab13 = vfloat8::loadu(&((Ray*)((char*)ptr + offset[13]))->org);
    const vfloat8 ab14 = vfloat8::loadu(&((Ray*)((char*)ptr + offset[14]))->org);
    const vfloat8 ab15 = vfloat8::loadu(&((Ray*)((char*)ptr + offset[15]))->org);

    transpose(ab0,ab1,ab2,ab3,ab4,ab5,ab6,ab7,ab8,ab9,ab10,ab11,ab12,ab13,ab14,ab15,
              ray.org.x, ray.org.y, ray.org.z, ray.tnear(), ray.dir.x, ray.dir.y, ray.dir.z, ray.tfar());

    /* load and transpose: tnear, tfar, time, mask */
    const vfloat4 c0  = vfloat4::loadu(&((Ray*)((char*)ptr + offset[ 0]))->tfar());
    const vfloat4 c1  = vfloat4::loadu(&((Ray*)((char*)ptr + offset[ 1]))->tfar());
    const vfloat4 c2  = vfloat4::loadu(&((Ray*)((char*)ptr + offset[ 2]))->tfar());
    const vfloat4 c3  = vfloat4::loadu(&((Ray*)((char*)ptr + offset[ 3]))->tfar());
    const vfloat4 c4  = vfloat4::loadu(&((Ray*)((char*)ptr + offset[ 4]))->tfar());
    const vfloat4 c5  = vfloat4::loadu(&((Ray*)((char*)ptr + offset[ 5]))->tfar());
    const vfloat4 c6  = vfloat4::loadu(&((Ray*)((char*)ptr + offset[ 6]))->tfar());
    const vfloat4 c7  = vfloat4::loadu(&((Ray*)((char*)ptr + offset[ 7]))->tfar());
    const vfloat4 c8  = vfloat4::loadu(&((Ray*)((char*)ptr + offset[ 8]))->tfar());
    const vfloat4 c9  = vfloat4::loadu(&((Ray*)((char*)ptr + offset[ 9]))->tfar());
    const vfloat4 c10 = vfloat4::loadu(&((Ray*)((char*)ptr + offset[10]))->tfar());
    const vfloat4 c11 = vfloat4::loadu(&((Ray*)((char*)ptr + offset[11]))->tfar());
    const vfloat4 c12 = vfloat4::loadu(&((Ray*)((char*)ptr + offset[12]))->tfar());
    const vfloat4 c13 = vfloat4::loadu(&((Ray*)((char*)ptr + offset[13]))->tfar());
    const vfloat4 c14 = vfloat4::loadu(&((Ray*)((char*)ptr + offset[14]))->tfar());
    const vfloat4 c15 = vfloat4::loadu(&((Ray*)((char*)ptr + offset[15]))->tfar());

    vfloat16 maskf,dummy;
    transpose(c0,c1,c2,c3,c4,c5,c6,c7,c8,c9,c10,c11,c12,c13,c14,c15,
              ray.tfar(), ray.time, maskf,dummy);
    ray.mask = asInt(maskf);

    ray.geomID = RTC_INVALID_GEOMETRY_ID;

    return ray;
  }
#endif


  struct RayStreamAOP
  {
    __forceinline RayStreamAOP(void* rays)
      : ptr((Ray**)rays) {}

    __forceinline Ray& getRayByIndex(size_t index)
    {
      return *ptr[index];
    }

    template<int K>
    __forceinline RayK<K> getRayByIndex(const vint<K>& index);

    template<int K>
    __forceinline RayK<K> getRayByIndex(const vbool<K>& valid, const vint<K>& index)
    {
      const vint<K> valid_index = select(valid, index, vintx(zero));
      return getRayByIndex(valid_index);
    }

    template<int K>
    __forceinline void setHitByIndex(const vbool<K>& valid_i, const vint<K>& index, const RayK<K>& ray, bool intersect = true)
    {
      vbool<K> valid = valid_i;
      valid &= ray.geomID != RTC_INVALID_GEOMETRY_ID;

      if (likely(any(valid)))
      {
        size_t valid_bits = movemask(valid);
        while (valid_bits != 0)
        {
          const size_t k = __bscf(valid_bits);
          Ray* __restrict__ ray_k = ptr[index[k]];

          ray_k->geomID = ray.geomID[k];
          if (intersect)
          {
            ray_k->tfar() = ray.tfar()[k];
            ray_k->Ng.x   = ray.Ng.x[k];
            ray_k->Ng.y   = ray.Ng.y[k];
            ray_k->Ng.z   = ray.Ng.z[k];
            ray_k->u      = ray.u[k];
            ray_k->v      = ray.v[k];
            ray_k->primID = ray.primID[k];
            ray_k->instID = ray.instID[k];
          }
        }
      }
    }

    Ray** __restrict__ ptr;
  };

  template<>
  __forceinline Ray4 RayStreamAOP::getRayByIndex(const vint4& index)
  {
    Ray4 ray;

    /* gather: instID */
    for (size_t k = 0; k < 4; k++)
      ray.instID[k] = ptr[index[k]]->instID;

    /* load and transpose: org.x, org.y, org.z */
    const vfloat4 a0 = vfloat4::loadu(&ptr[index[0]]->org);
    const vfloat4 a1 = vfloat4::loadu(&ptr[index[1]]->org);
    const vfloat4 a2 = vfloat4::loadu(&ptr[index[2]]->org);
    const vfloat4 a3 = vfloat4::loadu(&ptr[index[3]]->org);

    transpose(a0,a1,a2,a3, ray.org.x, ray.org.y, ray.org.z, ray.tnear());

    /* load and transpose: dir.x, dir.y, dir.z */
    const vfloat4 b0 = vfloat4::loadu(&ptr[index[0]]->dir);
    const vfloat4 b1 = vfloat4::loadu(&ptr[index[1]]->dir);
    const vfloat4 b2 = vfloat4::loadu(&ptr[index[2]]->dir);
    const vfloat4 b3 = vfloat4::loadu(&ptr[index[3]]->dir);

    transpose(b0,b1,b2,b3, ray.dir.x, ray.dir.y, ray.dir.z, ray.tfar());

    /* load and transpose: tnear, tfar, time, mask */
    const vfloat4 c0 = vfloat4::loadu(&ptr[index[0]]->tfar());
    const vfloat4 c1 = vfloat4::loadu(&ptr[index[1]]->tfar());
    const vfloat4 c2 = vfloat4::loadu(&ptr[index[2]]->tfar());
    const vfloat4 c3 = vfloat4::loadu(&ptr[index[3]]->tfar());

    vfloat4 maskf;
    transpose(c0,c1,c2,c3, ray.tfar(), ray.time, maskf);
    ray.mask = asInt(maskf);

    ray.geomID = RTC_INVALID_GEOMETRY_ID;

    return ray;
  }

#if defined(__AVX__)
  template<>
  __forceinline Ray8 RayStreamAOP::getRayByIndex(const vint8& index)
  {
    Ray8 ray;

    /* gather: instID */
    for (size_t k = 0; k < 8; k++)
      ray.instID[k] = ptr[index[k]]->instID;

    /* load and transpose: org.x, org.y, org.z, align0, dir.x, dir.y, dir.z, align1 */
    const vfloat8 ab0 = vfloat8::loadu(&ptr[index[0]]->org);
    const vfloat8 ab1 = vfloat8::loadu(&ptr[index[1]]->org);
    const vfloat8 ab2 = vfloat8::loadu(&ptr[index[2]]->org);
    const vfloat8 ab3 = vfloat8::loadu(&ptr[index[3]]->org);
    const vfloat8 ab4 = vfloat8::loadu(&ptr[index[4]]->org);
    const vfloat8 ab5 = vfloat8::loadu(&ptr[index[5]]->org);
    const vfloat8 ab6 = vfloat8::loadu(&ptr[index[6]]->org);
    const vfloat8 ab7 = vfloat8::loadu(&ptr[index[7]]->org);

    transpose(ab0,ab1,ab2,ab3,ab4,ab5,ab6,ab7, ray.org.x, ray.org.y, ray.org.z, ray.tnear(), ray.dir.x, ray.dir.y, ray.dir.z, ray.tfar());

    /* load and transpose: tnear, tfar, time, mask */
    const vfloat4 c0 = vfloat4::loadu(&ptr[index[0]]->tfar());
    const vfloat4 c1 = vfloat4::loadu(&ptr[index[1]]->tfar());
    const vfloat4 c2 = vfloat4::loadu(&ptr[index[2]]->tfar());
    const vfloat4 c3 = vfloat4::loadu(&ptr[index[3]]->tfar());
    const vfloat4 c4 = vfloat4::loadu(&ptr[index[4]]->tfar());
    const vfloat4 c5 = vfloat4::loadu(&ptr[index[5]]->tfar());
    const vfloat4 c6 = vfloat4::loadu(&ptr[index[6]]->tfar());
    const vfloat4 c7 = vfloat4::loadu(&ptr[index[7]]->tfar());

    vfloat8 maskf;
    transpose(c0,c1,c2,c3,c4,c5,c6,c7, ray.tfar(), ray.time, maskf);
    ray.mask = asInt(maskf);

    ray.geomID = RTC_INVALID_GEOMETRY_ID;

    return ray;
  }
#endif

#if defined(__AVX512F__)
  template<>
  __forceinline Ray16 RayStreamAOP::getRayByIndex(const vint16& index)
  {
    Ray16 ray;

    /* gather: instID */
    for (size_t k = 0; k < 16; k++)
      ray.instID[k] = ptr[index[k]]->instID;

    /* load and transpose: org.x, org.y, org.z, tnear, dir.x, dir.y, dir.z, tfar */
    const vfloat8 ab0  = vfloat8::loadu(&ptr[index[0]]->org);
    const vfloat8 ab1  = vfloat8::loadu(&ptr[index[1]]->org);
    const vfloat8 ab2  = vfloat8::loadu(&ptr[index[2]]->org);
    const vfloat8 ab3  = vfloat8::loadu(&ptr[index[3]]->org);
    const vfloat8 ab4  = vfloat8::loadu(&ptr[index[4]]->org);
    const vfloat8 ab5  = vfloat8::loadu(&ptr[index[5]]->org);
    const vfloat8 ab6  = vfloat8::loadu(&ptr[index[6]]->org);
    const vfloat8 ab7  = vfloat8::loadu(&ptr[index[7]]->org);
    const vfloat8 ab8  = vfloat8::loadu(&ptr[index[8]]->org);
    const vfloat8 ab9  = vfloat8::loadu(&ptr[index[9]]->org);
    const vfloat8 ab10 = vfloat8::loadu(&ptr[index[10]]->org);
    const vfloat8 ab11 = vfloat8::loadu(&ptr[index[11]]->org);
    const vfloat8 ab12 = vfloat8::loadu(&ptr[index[12]]->org);
    const vfloat8 ab13 = vfloat8::loadu(&ptr[index[13]]->org);
    const vfloat8 ab14 = vfloat8::loadu(&ptr[index[14]]->org);
    const vfloat8 ab15 = vfloat8::loadu(&ptr[index[15]]->org);

    transpose(ab0,ab1,ab2,ab3,ab4,ab5,ab6,ab7,ab8,ab9,ab10,ab11,ab12,ab13,ab14,ab15,
              ray.org.x, ray.org.y, ray.org.z, ray.tnear(), ray.dir.x, ray.dir.y, ray.dir.z, ray.tfar());

    /* load and transpose: tnear, tfar, time, mask */
    const vfloat4 c0  = vfloat4::loadu(&ptr[index[0]]->tfar());
    const vfloat4 c1  = vfloat4::loadu(&ptr[index[1]]->tfar());
    const vfloat4 c2  = vfloat4::loadu(&ptr[index[2]]->tfar());
    const vfloat4 c3  = vfloat4::loadu(&ptr[index[3]]->tfar());
    const vfloat4 c4  = vfloat4::loadu(&ptr[index[4]]->tfar());
    const vfloat4 c5  = vfloat4::loadu(&ptr[index[5]]->tfar());
    const vfloat4 c6  = vfloat4::loadu(&ptr[index[6]]->tfar());
    const vfloat4 c7  = vfloat4::loadu(&ptr[index[7]]->tfar());
    const vfloat4 c8  = vfloat4::loadu(&ptr[index[8]]->tfar());
    const vfloat4 c9  = vfloat4::loadu(&ptr[index[9]]->tfar());
    const vfloat4 c10 = vfloat4::loadu(&ptr[index[10]]->tfar());
    const vfloat4 c11 = vfloat4::loadu(&ptr[index[11]]->tfar());
    const vfloat4 c12 = vfloat4::loadu(&ptr[index[12]]->tfar());
    const vfloat4 c13 = vfloat4::loadu(&ptr[index[13]]->tfar());
    const vfloat4 c14 = vfloat4::loadu(&ptr[index[14]]->tfar());
    const vfloat4 c15 = vfloat4::loadu(&ptr[index[15]]->tfar());

    vfloat16 maskf, dummy;
    transpose(c0,c1,c2,c3,c4,c5,c6,c7,c8,c9,c10,c11,c12,c13,c14,c15,
              ray.tfar(), ray.time, maskf, dummy);
    ray.mask = asInt(maskf);

    ray.geomID = RTC_INVALID_GEOMETRY_ID;

    return ray;
  }
#endif
}<|MERGE_RESOLUTION|>--- conflicted
+++ resolved
@@ -382,28 +382,15 @@
       : ptr((char*)rays), N(N) {}
 
     /* ray data access functions */
-<<<<<<< HEAD
-    __forceinline float* orgx(size_t offset) { return (float*)&ptr[0*4*N+offset]; }  //!< x coordinate of ray origin
-    __forceinline float* orgy(size_t offset) { return (float*)&ptr[1*4*N+offset]; }  //!< y coordinate of ray origin
-    __forceinline float* orgz(size_t offset) { return (float*)&ptr[2*4*N+offset]; };  //!< z coordinate of ray origin
-    __forceinline float* tnear(size_t offset) { return (float*)&ptr[3*4*N+offset]; }; //!< Start of ray segment
-
-    __forceinline float* dirx(size_t offset) { return (float*)&ptr[4*4*N+offset]; };  //!< x coordinate of ray direction
-    __forceinline float* diry(size_t offset) { return (float*)&ptr[5*4*N+offset]; };  //!< y coordinate of ray direction
-    __forceinline float* dirz(size_t offset) { return (float*)&ptr[6*4*N+offset]; };  //!< z coordinate of ray direction
-    __forceinline float* tfar (size_t offset) { return (float*)&ptr[7*4*N+offset]; }; //!< End of ray segment (set to hit distance)
-=======
     __forceinline float* orgx(size_t offset = 0) { return (float*)&ptr[0*4*N+offset]; }  //!< x coordinate of ray origin
     __forceinline float* orgy(size_t offset = 0) { return (float*)&ptr[1*4*N+offset]; }  //!< y coordinate of ray origin
     __forceinline float* orgz(size_t offset = 0) { return (float*)&ptr[2*4*N+offset]; };  //!< z coordinate of ray origin
-
-    __forceinline float* dirx(size_t offset = 0) { return (float*)&ptr[3*4*N+offset]; };  //!< x coordinate of ray direction
-    __forceinline float* diry(size_t offset = 0) { return (float*)&ptr[4*4*N+offset]; };  //!< y coordinate of ray direction
-    __forceinline float* dirz(size_t offset = 0) { return (float*)&ptr[5*4*N+offset]; };  //!< z coordinate of ray direction
-
-    __forceinline float* tnear(size_t offset = 0) { return (float*)&ptr[6*4*N+offset]; }; //!< Start of ray segment
+    __forceinline float* tnear(size_t offset = 0) { return (float*)&ptr[3*4*N+offset]; }; //!< Start of ray segment
+
+    __forceinline float* dirx(size_t offset = 0) { return (float*)&ptr[4*4*N+offset]; };  //!< x coordinate of ray direction
+    __forceinline float* diry(size_t offset = 0) { return (float*)&ptr[5*4*N+offset]; };  //!< y coordinate of ray direction
+    __forceinline float* dirz(size_t offset = 0) { return (float*)&ptr[6*4*N+offset]; };  //!< z coordinate of ray direction
     __forceinline float* tfar (size_t offset = 0) { return (float*)&ptr[7*4*N+offset]; }; //!< End of ray segment (set to hit distance)
->>>>>>> 80b9eae6
 
     __forceinline float* time(size_t offset = 0) { return (float*)&ptr[8*4*N+offset]; };  //!< Time of this ray for motion blur
     __forceinline int*   mask(size_t offset = 0) { return (int*)  &ptr[9*4*N+offset]; };  //!< Used to mask out objects during traversal (optional)
@@ -671,16 +658,16 @@
       ray.dir.x  = vfloat<K>::template gather<1>(valid, dirx(), offset);
       ray.dir.y  = vfloat<K>::template gather<1>(valid, diry(), offset);
       ray.dir.z  = vfloat<K>::template gather<1>(valid, dirz(), offset);
-      ray.tnear  = vfloat<K>::template gather<1>(valid, tnear(), offset);
-      ray.tfar   = vfloat<K>::template gather<1>(valid, tfar(), offset);
+      ray.tnear()= vfloat<K>::template gather<1>(valid, tnear(), offset);
+      ray.tfar() = vfloat<K>::template gather<1>(valid, tfar(), offset);
       ray.time   = vfloat<K>::template gather<1>(valid, time(), offset);
       ray.mask   = vint<K>::template gather<1>(valid, mask(), offset);
       ray.instID = vint<K>::template gather<1>(valid, instID(), offset);
 #else
       ray.org = zero;
       ray.dir = zero;
-      ray.tnear = zero;
-      ray.tfar = zero;
+      ray.tnear() = zero;
+      ray.tfar() = zero;
       ray.time = zero;
       ray.mask = zero;
       ray.instID = zero;
@@ -697,8 +684,8 @@
           ray.dir.x[k]  = *dirx(ofs);
           ray.dir.y[k]  = *diry(ofs);
           ray.dir.z[k]  = *dirz(ofs);
-          ray.tnear[k]  = *tnear(ofs);
-          ray.tfar[k]   = *tfar(ofs);
+          ray.tnear()[k]  = *tnear(ofs);
+          ray.tfar()[k]   = *tfar(ofs);
           ray.time[k]   = *time(ofs);
           ray.mask[k]   = *mask(ofs);
           ray.instID[k] = *instID(ofs);
@@ -723,7 +710,7 @@
         vint<K>::template scatter<1>(valid, geomID(), offset, ray.geomID);
         if (intersect)
         {
-          vfloat<K>::template scatter<1>(valid, tfar(), offset, ray.tfar);
+          vfloat<K>::template scatter<1>(valid, tfar(), offset, ray.tfar());
           vfloat<K>::template scatter<1>(valid, u(), offset, ray.u);
           vfloat<K>::template scatter<1>(valid, v(), offset, ray.v);
           vint<K>::template scatter<1>(valid, primID(), offset, ray.primID);
@@ -742,7 +729,7 @@
           *geomID(ofs) = ray.geomID[k];
           if (intersect)
           {
-            *tfar(ofs) = ray.tfar[k];
+            *tfar(ofs) = ray.tfar()[k];
             *u(ofs) = ray.u[k];
             *v(ofs) = ray.v[k];
             *primID(ofs) = ray.primID[k];
