// ======================================================================== //
// Copyright 2009-2018 Intel Corporation                                    //
//                                                                          //
// Licensed under the Apache License, Version 2.0 (the "License");          //
// you may not use this file except in compliance with the License.         //
// You may obtain a copy of the License at                                  //
//                                                                          //
//     http://www.apache.org/licenses/LICENSE-2.0                           //
//                                                                          //
// Unless required by applicable law or agreed to in writing, software      //
// distributed under the License is distributed on an "AS IS" BASIS,        //
// WITHOUT WARRANTIES OR CONDITIONS OF ANY KIND, either express or implied. //
// See the License for the specific language governing permissions and      //
// limitations under the License.                                           //
// ======================================================================== //

#pragma once

#include "default.h"
#include "ray.h"
#include "context.h"

namespace embree
{
  class Scene;

  /*! Base class for the acceleration structure data. */
  class AccelData : public RefCount 
  {
  public:
    enum Type { TY_UNKNOWN = 0, TY_ACCELN = 1, TY_ACCEL_INSTANCE = 2, TY_BVH4 = 3, TY_BVH8 = 4 };

  public:
    AccelData (const Type type) 
      : bounds(empty), type(type) {}

    /*! notifies the acceleration structure about the deletion of some geometry */
    virtual void deleteGeometry(size_t geomID) {};
   
    /*! clears the acceleration structure data */
    virtual void clear() = 0;

    /*! returns normal bounds */
    __forceinline BBox3fa getBounds() const {
      return bounds.bounds();
    }

    /*! returns linear bounds */
    __forceinline LBBox3fa getLinearBounds() const {
      return bounds;
    }

  public:
    LBBox3fa bounds; // linear bounds
    Type type;
  };

  /*! Base class for all intersectable and buildable acceleration structures. */
  class Accel : public AccelData
  {
    ALIGNED_CLASS;
  public:

    struct Intersectors;

    /*! Type of intersect function pointer for single rays. */
    typedef void (*IntersectFunc)(Intersectors* This,  /*!< this pointer to accel */
                                  RTCRayHit& ray,      /*!< ray to intersect */
                                  IntersectContext* context);
    
    /*! Type of intersect function pointer for ray packets of size 4. */
    typedef void (*IntersectFunc4)(const void* valid,  /*!< pointer to valid mask */
                                   Intersectors* This, /*!< this pointer to accel */
                                   RTCRayHit4& ray,    /*!< ray packet to intersect */
                                   IntersectContext* context);
    
    /*! Type of intersect function pointer for ray packets of size 8. */
    typedef void (*IntersectFunc8)(const void* valid,  /*!< pointer to valid mask */
                                   Intersectors* This, /*!< this pointer to accel */
                                   RTCRayHit8& ray,    /*!< ray packet to intersect */
                                   IntersectContext* context);
    
    /*! Type of intersect function pointer for ray packets of size 16. */
    typedef void (*IntersectFunc16)(const void* valid,  /*!< pointer to valid mask */
                                    Intersectors* This, /*!< this pointer to accel */
                                    RTCRayHit16& ray,   /*!< ray packet to intersect */
                                    IntersectContext* context);

    /*! Type of intersect function pointer for ray packets of size N. */
    typedef void (*IntersectFuncN)(Intersectors* This, /*!< this pointer to accel */
                                   RTCRayHitN** ray,   /*!< ray stream to intersect */
                                   const size_t N,     /*!< number of rays in stream */
                                   IntersectContext* context /*!< layout flags */);
    
    
    /*! Type of occlusion function pointer for single rays. */
    typedef void (*OccludedFunc) (Intersectors* This, /*!< this pointer to accel */
                                  RTCRay& ray,        /*!< ray to test occlusion */
                                  IntersectContext* context);
    
    /*! Type of occlusion function pointer for ray packets of size 4. */
    typedef void (*OccludedFunc4) (const void* valid,  /*!< pointer to valid mask */
                                   Intersectors* This, /*!< this pointer to accel */
                                   RTCRay4& ray,       /*!< ray packet to test occlusion. */
                                   IntersectContext* context);
    
    /*! Type of occlusion function pointer for ray packets of size 8. */
    typedef void (*OccludedFunc8) (const void* valid,  /*!< pointer to valid mask */
                                   Intersectors* This, /*!< this pointer to accel */
                                   RTCRay8& ray,       /*!< ray packet to test occlusion. */
                                   IntersectContext* context);
    
    /*! Type of occlusion function pointer for ray packets of size 16. */
    typedef void (*OccludedFunc16) (const void* valid,  /*!< pointer to valid mask */
                                    Intersectors* This, /*!< this pointer to accel */
                                    RTCRay16& ray,      /*!< ray packet to test occlusion. */
                                    IntersectContext* context);

    /*! Type of intersect function pointer for ray packets of size N. */
    typedef void (*OccludedFuncN)(Intersectors* This, /*!< this pointer to accel */
                                  RTCRayN** ray,      /*!< ray stream to test occlusion */
                                  const size_t N,     /*!< number of rays in stream */
                                  IntersectContext* context /*!< layout flags */);
    typedef void (*ErrorFunc) ();

    struct Intersector1
    {
      Intersector1 (ErrorFunc error = nullptr)
      : intersect((IntersectFunc)error), occluded((OccludedFunc)error), name(nullptr) {}
      
      Intersector1 (IntersectFunc intersect, OccludedFunc occluded, const char* name)
      : intersect(intersect), occluded(occluded), name(name) {}

      operator bool() const { return name; }

    public:
      static const char* type;
      IntersectFunc intersect;
      OccludedFunc occluded;  
      const char* name;
    };
    
    struct Intersector4 
    {
      Intersector4 (ErrorFunc error = nullptr)
      : intersect((IntersectFunc4)error), occluded((OccludedFunc4)error), name(nullptr) {}

      Intersector4 (IntersectFunc4 intersect, OccludedFunc4 occluded, const char* name)
      : intersect(intersect), occluded(occluded), name(name) {}

      operator bool() const { return name; }
      
    public:
      static const char* type;
      IntersectFunc4 intersect;
      OccludedFunc4 occluded;
      const char* name;
    };
    
    struct Intersector8 
    {
      Intersector8 (ErrorFunc error = nullptr)
      : intersect((IntersectFunc8)error), occluded((OccludedFunc8)error), name(nullptr) {}

      Intersector8 (IntersectFunc8 intersect, OccludedFunc8 occluded, const char* name)
      : intersect(intersect), occluded(occluded), name(name) {}

      operator bool() const { return name; }
      
    public:
      static const char* type;
      IntersectFunc8 intersect;
      OccludedFunc8 occluded;
      const char* name;
    };
    
    struct Intersector16 
    {
      Intersector16 (ErrorFunc error = nullptr)
      : intersect((IntersectFunc16)error), occluded((OccludedFunc16)error), name(nullptr) {}

      Intersector16 (IntersectFunc16 intersect, OccludedFunc16 occluded, const char* name)
      : intersect(intersect), occluded(occluded), name(name) {}

      operator bool() const { return name; }
      
    public:
      static const char* type;
      IntersectFunc16 intersect;
      OccludedFunc16 occluded;
      const char* name;
    };

    struct IntersectorN 
    {
      IntersectorN (ErrorFunc error = nullptr)
      : intersect((IntersectFuncN)error), occluded((OccludedFuncN)error), name(nullptr) {}

      IntersectorN (IntersectFuncN intersect, OccludedFuncN occluded, const char* name)
      : intersect(intersect), occluded(occluded), name(name) {}

      operator bool() const { return name; }
      
    public:
      static const char* type;
      IntersectFuncN intersect;
      OccludedFuncN occluded;
      const char* name;
    };
   
    struct Intersectors 
    {
      Intersectors() 
        : ptr(nullptr) {}

      Intersectors (ErrorFunc error) 
      : ptr(nullptr), intersector1(error), intersector4(error), intersector8(error), intersector16(error), intersectorN(error) {}

      void print(size_t ident) 
      {
        if (intersector1.name) {
          for (size_t i=0; i<ident; i++) std::cout << " ";
          std::cout << "intersector1  = " << intersector1.name << std::endl;
        }
        if (intersector4.name) {
          for (size_t i=0; i<ident; i++) std::cout << " ";
          std::cout << "intersector4  = " << intersector4.name << std::endl;
        }
        if (intersector8.name) {
          for (size_t i=0; i<ident; i++) std::cout << " ";
          std::cout << "intersector8  = " << intersector8.name << std::endl;
        }
        if (intersector16.name) {
          for (size_t i=0; i<ident; i++) std::cout << " ";
          std::cout << "intersector16 = " << intersector16.name << std::endl;
        }
        if (intersectorN.name) {
          for (size_t i=0; i<ident; i++) std::cout << " ";
          std::cout << "intersectorN = " << intersectorN.name << std::endl;
        }        
      }

      void select(bool filter)
      {
	if (intersector4_filter) {
	  if (filter) intersector4 = intersector4_filter;
	  else        intersector4 = intersector4_nofilter;
	}
	if (intersector8_filter) {
	  if (filter) intersector8 = intersector8_filter;
	  else        intersector8 = intersector8_nofilter;
	}
	if (intersector16_filter) {
	  if (filter) intersector16 = intersector16_filter;
	  else         intersector16 = intersector16_nofilter;
	}
	if (intersectorN_filter) {
	  if (filter) intersectorN = intersectorN_filter;
	  else        intersectorN = intersectorN_nofilter;
	}        
      }

      /*! Intersects a single ray with the scene. */
      __forceinline void intersect (RTCRayHit& ray, IntersectContext* context) {
        assert(intersector1.intersect);
        intersector1.intersect(this,ray,context);
      }
      
      /*! Intersects a packet of 4 rays with the scene. */
      __forceinline void intersect4 (const void* valid, RTCRayHit4& ray, IntersectContext* context) {
        assert(intersector4.intersect);
        intersector4.intersect(valid,this,ray,context);
      }
      
      /*! Intersects a packet of 8 rays with the scene. */
      __forceinline void intersect8 (const void* valid, RTCRayHit8& ray, IntersectContext* context) {
        assert(intersector8.intersect);
        intersector8.intersect(valid,this,ray,context);
      }
      
      /*! Intersects a packet of 16 rays with the scene. */
      __forceinline void intersect16 (const void* valid, RTCRayHit16& ray, IntersectContext* context) {
        assert(intersector16.intersect);
        intersector16.intersect(valid,this,ray,context);
      }
      
<<<<<<< HEAD
      /*! Intersects a stream of N rays in SOA layout with the scene. */
      __forceinline void intersectN (RTCRayHitN** rayN, const size_t N, IntersectContext* context)
      {
        assert(intersectorN.intersect);
=======
      /*! Intersects a packet of N rays in SOA layout with the scene. */
      __forceinline void intersectN (RayHitK<VSIZEX>** rayN, const size_t N, IntersectContext* context) {
        assert(intersectorN.intersect);      
>>>>>>> 8b6a4644
        intersectorN.intersect(this,rayN,N,context);
      }
      
#if defined(__SSE__)
      __forceinline void intersect(const vbool4& valid, RayHitK<4>& ray, IntersectContext* context) {
        const vint<4> mask = valid.mask32();
        intersect4(&mask,(RTCRayHit4&)ray,context);
      }
#endif
#if defined(__AVX__)
      __forceinline void intersect(const vbool8& valid, RayHitK<8>& ray, IntersectContext* context) {
        const vint<8> mask = valid.mask32();
        intersect8(&mask,(RTCRayHit8&)ray,context);
      }
#endif
#if defined(__AVX512F__)
      __forceinline void intersect(const vbool16& valid, RayHitK<16>& ray, IntersectContext* context) {
        const vint<16> mask = valid.mask32();
        intersect16(&mask,(RTCRayHit16&)ray,context);
      }
#endif
      
      template<int K>
      __forceinline void intersectN (RayHitK<K>** rayN, const size_t N, IntersectContext* context)
      {
        intersectN((RTCRayHitN**)rayN,N,context);
      }

      /*! Tests if single ray is occluded by the scene. */
      __forceinline void occluded (RTCRay& ray, IntersectContext* context) {
        assert(intersector1.occluded);
        intersector1.occluded(this,ray,context);
      }
      
      /*! Tests if a packet of 4 rays is occluded by the scene. */
      __forceinline void occluded4 (const void* valid, RTCRay4& ray, IntersectContext* context) {
        assert(intersector4.occluded);
        intersector4.occluded(valid,this,ray,context);
      }
      
      /*! Tests if a packet of 8 rays is occluded by the scene. */
      __forceinline void occluded8 (const void* valid, RTCRay8& ray, IntersectContext* context) {
        assert(intersector8.occluded);
        intersector8.occluded(valid,this,ray,context);
      }
      
      /*! Tests if a packet of 16 rays is occluded by the scene. */
      __forceinline void occluded16 (const void* valid, RTCRay16& ray, IntersectContext* context) {
        assert(intersector16.occluded);
        intersector16.occluded(valid,this,ray,context);
      }
      
<<<<<<< HEAD
      /*! Tests if a stream of N rays in SOA layout is occluded by the scene. */
      __forceinline void occludedN (RTCRayN** rayN, const size_t N, IntersectContext* context)
      {
=======
      /*! Tests if a packet of N rays in SOA layout is occluded by the scene. */
      __forceinline void occludedN (RayK<VSIZEX>** rayN, const size_t N, IntersectContext* context) {
        assert(intersectorN.occluded);
>>>>>>> 8b6a4644
        intersectorN.occluded(this,rayN,N,context);
      }
      
#if defined(__SSE__)
      __forceinline void occluded(const vbool4& valid, RayK<4>& ray, IntersectContext* context) {
        const vint<4> mask = valid.mask32();
        occluded4(&mask,(RTCRay4&)ray,context);
      }
#endif
#if defined(__AVX__)
      __forceinline void occluded(const vbool8& valid, RayK<8>& ray, IntersectContext* context) {
        const vint<8> mask = valid.mask32();
        occluded8(&mask,(RTCRay8&)ray,context);
      }
#endif
#if defined(__AVX512F__)
      __forceinline void occluded(const vbool16& valid, RayK<16>& ray, IntersectContext* context) {
        const vint<16> mask = valid.mask32();
        occluded16(&mask,(RTCRay16&)ray,context);
      }
#endif

      template<int K>
      __forceinline void occludedN (RayK<K>** rayN, const size_t N, IntersectContext* context)
      {
        occludedN((RTCRayN**)rayN,N,context);
      }

      /*! Tests if single ray is occluded by the scene. */
      __forceinline void intersect(RTCRay& ray, IntersectContext* context) {
        occluded(ray, context);
      }

      /*! Tests if a packet of K rays is occluded by the scene. */
      template<int K>
      __forceinline void intersect(const vbool<K>& valid, RayK<K>& ray, IntersectContext* context) {
        occluded(valid, ray, context);
      }

      /*! Tests if a packet of N rays in SOA layout is occluded by the scene. */
      template<int K>
      __forceinline void intersectN(RayK<K>** rayN, const size_t N, IntersectContext* context) {
        occludedN(rayN, N, context);
      }
      
    public:
      AccelData* ptr;
      Intersector1 intersector1;
      Intersector4 intersector4;
      Intersector4 intersector4_filter;
      Intersector4 intersector4_nofilter;
      Intersector8 intersector8;
      Intersector8 intersector8_filter;
      Intersector8 intersector8_nofilter;
      Intersector16 intersector16;
      Intersector16 intersector16_filter;
      Intersector16 intersector16_nofilter;
      IntersectorN intersectorN;
      IntersectorN intersectorN_filter;
      IntersectorN intersectorN_nofilter;      
    };
  
  public:

    /*! Construction */
    Accel (const AccelData::Type type) 
      : AccelData(type) {}
    
    /*! Construction */
    Accel (const AccelData::Type type, const Intersectors& intersectors) 
      : AccelData(type), intersectors(intersectors) {}

    /*! Virtual destructor */
    virtual ~Accel() {}

    /*! makes the acceleration structure immutable */
    virtual void immutable () {}
    
    /*! build acceleration structure */
    virtual void build () = 0;

  public:
    Intersectors intersectors;
  };

#define DEFINE_INTERSECTOR1(symbol,intersector)                              \
  Accel::Intersector1 symbol() {                                             \
    return Accel::Intersector1((Accel::IntersectFunc)intersector::intersect, \
                               (Accel::OccludedFunc )intersector::occluded,  \
                               TOSTRING(isa) "::" TOSTRING(symbol));         \
  }
  
#define DEFINE_INTERSECTOR4(symbol,intersector)                               \
  Accel::Intersector4 symbol() {                                              \
    return Accel::Intersector4((Accel::IntersectFunc4)intersector::intersect, \
                               (Accel::OccludedFunc4)intersector::occluded,   \
                               TOSTRING(isa) "::" TOSTRING(symbol));          \
  }
  
#define DEFINE_INTERSECTOR8(symbol,intersector)                               \
  Accel::Intersector8 symbol() {                                              \
    return Accel::Intersector8((Accel::IntersectFunc8)intersector::intersect, \
                               (Accel::OccludedFunc8)intersector::occluded,   \
                               TOSTRING(isa) "::" TOSTRING(symbol));          \
  }

#define DEFINE_INTERSECTOR16(symbol,intersector)                                \
  Accel::Intersector16 symbol() {                                               \
    return Accel::Intersector16((Accel::IntersectFunc16)intersector::intersect, \
                                (Accel::OccludedFunc16)intersector::occluded,   \
                                TOSTRING(isa) "::" TOSTRING(symbol));           \
  }

#define DEFINE_INTERSECTORN(symbol,intersector)                               \
  Accel::IntersectorN symbol() {                                              \
    return Accel::IntersectorN((Accel::IntersectFuncN)intersector::intersect, \
                               (Accel::OccludedFuncN)intersector::occluded,   \
                               TOSTRING(isa) "::" TOSTRING(symbol));          \
  }

  /* ray stream filter interface */
  typedef void (*intersectStreamAOS_func)(Scene* scene, RTCRayHit*  _rayN, const size_t N, const size_t stride, IntersectContext* context);
  typedef void (*intersectStreamAOP_func)(Scene* scene, RTCRayHit** _rayN, const size_t N, IntersectContext* context);
  typedef void (*intersectStreamSOA_func)(Scene* scene, char* rayN, const size_t N, const size_t streams, const size_t stream_offset, IntersectContext* context);
  typedef void (*intersectStreamSOP_func)(Scene* scene, const RTCRayHitNp* rayN, const size_t N, IntersectContext* context);

  typedef void (*occludedStreamAOS_func)(Scene* scene, RTCRay*  _rayN, const size_t N, const size_t stride, IntersectContext* context);
  typedef void (*occludedStreamAOP_func)(Scene* scene, RTCRay** _rayN, const size_t N, IntersectContext* context);
  typedef void (*occludedStreamSOA_func)(Scene* scene, char* rayN, const size_t N, const size_t streams, const size_t stream_offset, IntersectContext* context);
  typedef void (*occludedStreamSOP_func)(Scene* scene, const RTCRayNp* rayN, const size_t N, IntersectContext* context);

  struct RayStreamFilterFuncs
  {
    RayStreamFilterFuncs()
    : intersectAOS(nullptr), intersectAOP(nullptr), intersectSOA(nullptr), intersectSOP(nullptr),
      occludedAOS(nullptr),  occludedAOP(nullptr),  occludedSOA(nullptr),  occludedSOP(nullptr) {}

    RayStreamFilterFuncs(void (*ptr) ())
    : intersectAOS((intersectStreamAOS_func) ptr), intersectAOP((intersectStreamAOP_func) ptr), intersectSOA((intersectStreamSOA_func) ptr), intersectSOP((intersectStreamSOP_func) ptr),
      occludedAOS((occludedStreamAOS_func) ptr),   occludedAOP((occludedStreamAOP_func) ptr),   occludedSOA((occludedStreamSOA_func) ptr),   occludedSOP((occludedStreamSOP_func) ptr) {}

    RayStreamFilterFuncs(intersectStreamAOS_func intersectAOS, intersectStreamAOP_func intersectAOP, intersectStreamSOA_func intersectSOA, intersectStreamSOP_func intersectSOP,
                         occludedStreamAOS_func  occludedAOS,  occludedStreamAOP_func  occludedAOP,  occludedStreamSOA_func  occludedSOA,  occludedStreamSOP_func  occludedSOP)
    : intersectAOS(intersectAOS), intersectAOP(intersectAOP), intersectSOA(intersectSOA), intersectSOP(intersectSOP),
      occludedAOS(occludedAOS),   occludedAOP(occludedAOP),   occludedSOA(occludedSOA),   occludedSOP(occludedSOP) {}

  public:
    intersectStreamAOS_func intersectAOS;
    intersectStreamAOP_func intersectAOP;
    intersectStreamSOA_func intersectSOA;
    intersectStreamSOP_func intersectSOP;

    occludedStreamAOS_func occludedAOS;
    occludedStreamAOP_func occludedAOP;
    occludedStreamSOA_func occludedSOA;
    occludedStreamSOP_func occludedSOP;
  }; 

  typedef RayStreamFilterFuncs (*RayStreamFilterFuncsType)();
}<|MERGE_RESOLUTION|>--- conflicted
+++ resolved
@@ -284,16 +284,10 @@
         intersector16.intersect(valid,this,ray,context);
       }
       
-<<<<<<< HEAD
       /*! Intersects a stream of N rays in SOA layout with the scene. */
       __forceinline void intersectN (RTCRayHitN** rayN, const size_t N, IntersectContext* context)
       {
         assert(intersectorN.intersect);
-=======
-      /*! Intersects a packet of N rays in SOA layout with the scene. */
-      __forceinline void intersectN (RayHitK<VSIZEX>** rayN, const size_t N, IntersectContext* context) {
-        assert(intersectorN.intersect);      
->>>>>>> 8b6a4644
         intersectorN.intersect(this,rayN,N,context);
       }
       
@@ -346,15 +340,10 @@
         intersector16.occluded(valid,this,ray,context);
       }
       
-<<<<<<< HEAD
       /*! Tests if a stream of N rays in SOA layout is occluded by the scene. */
       __forceinline void occludedN (RTCRayN** rayN, const size_t N, IntersectContext* context)
       {
-=======
-      /*! Tests if a packet of N rays in SOA layout is occluded by the scene. */
-      __forceinline void occludedN (RayK<VSIZEX>** rayN, const size_t N, IntersectContext* context) {
         assert(intersectorN.occluded);
->>>>>>> 8b6a4644
         intersectorN.occluded(this,rayN,N,context);
       }
       
