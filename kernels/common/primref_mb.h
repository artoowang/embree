// ======================================================================== //
// Copyright 2009-2017 Intel Corporation                                    //
//                                                                          //
// Licensed under the Apache License, Version 2.0 (the "License");          //
// you may not use this file except in compliance with the License.         //
// You may obtain a copy of the License at                                  //
//                                                                          //
//     http://www.apache.org/licenses/LICENSE-2.0                           //
//                                                                          //
// Unless required by applicable law or agreed to in writing, software      //
// distributed under the License is distributed on an "AS IS" BASIS,        //
// WITHOUT WARRANTIES OR CONDITIONS OF ANY KIND, either express or implied. //
// See the License for the specific language governing permissions and      //
// limitations under the License.                                           //
// ======================================================================== //

#pragma once

#include "default.h"
<<<<<<< HEAD
//#include "scene.h"
=======
>>>>>>> 09c41bd8

#define MBLUR_BIN_LBBOX 0

namespace embree
{
<<<<<<< HEAD
  class Scene;

  struct UserPrimRefData
  {
    __forceinline UserPrimRefData(Scene* scene, BBox1f time_range)
      : scene(scene), time_range(time_range) {}

    Scene* scene;
    BBox1f time_range;
  };

=======
>>>>>>> 09c41bd8
#if MBLUR_BIN_LBBOX

  /*! A primitive reference stores the bounds of the primitive and its ID. */
  struct __aligned(32) PrimRefMB
  {
    typedef LBBox3fa BBox;

    __forceinline PrimRefMB () {}

    __forceinline PrimRefMB (const LBBox3fa& lbounds_i, unsigned int activeTimeSegments, unsigned int totalTimeSegments, unsigned int geomID, unsigned int primID)
      : lbounds(lbounds_i)
    {
      assert(activeTimeSegments > 0);
      lbounds.bounds0.lower.a = geomID;
      lbounds.bounds0.upper.a = primID;
      lbounds.bounds1.lower.a = activeTimeSegments;
      lbounds.bounds1.upper.a = totalTimeSegments;
    }

    __forceinline PrimRefMB (const LBBox3fa& lbounds_i, unsigned int activeTimeSegments, unsigned int totalTimeSegments, size_t id)
      : lbounds(lbounds_i)
    {
      assert(activeTimeSegments > 0);
#if defined(__X86_64__)
      lbounds.bounds0.lower.u = id & 0xFFFFFFFF;
      lbounds.bounds0.upper.u = (id >> 32) & 0xFFFFFFFF;
#else
      lbounds.bounds0.lower.u = id;
      lbounds.bounds0.upper.u = 0;
#endif
      lbounds.bounds1.lower.a = activeTimeSegments;
      lbounds.bounds1.upper.a = totalTimeSegments;
    }

    /*! returns bounds for binning */
    __forceinline LBBox3fa bounds() const {
      return lbounds;
    }

    /*! returns the number of time segments of this primref */
    __forceinline unsigned size() const {
      return lbounds.bounds1.lower.a;
    }

    __forceinline unsigned totalTimeSegments() const {
      return lbounds.bounds1.upper.a;
    }

    /*! returns center for binning */
    __forceinline Vec3fa binCenter() const {
      return center2(lbounds.interpolate(0.5f));
    }

    /*! returns bounds and centroid used for binning */
    __forceinline void binBoundsAndCenter(LBBox3fa& bounds_o, Vec3fa& center_o) const
    {
      bounds_o = bounds();
      center_o = binCenter();
    }

<<<<<<< HEAD
    /*! returns center for binning */
    __forceinline Vec3fa binCenter(const AffineSpace3fa& space, void* user) const // only called by bezier msmblur builder
    {
#if 0
      Scene* scene = ((UserPrimRefData*) user)->scene;
      BBox1f time_range = ((UserPrimRefData*) user)->time_range;
      NativeCurves* mesh = scene->get<NativeCurves>(geomID());
      LBBox3fa lbounds = mesh->linearBounds(space,primID(),time_range);
      return center2(lbounds.interpolate(0.5f));
#endif
      return zero;
    }

    /*! returns bounds and centroid used for binning */
    __forceinline void binBoundsAndCenter(LBBox3fa& bounds_o, Vec3fa& center_o, const AffineSpace3fa& space, void* user) const // only called by bezier msmblur builder
    {
#if 0
      Scene* scene = ((UserPrimRefData*) user)->scene;
      BBox1f time_range = ((UserPrimRefData*) user)->time_range;
      NativeCurves* mesh = scene->get<NativeCurves>(geomID());
      LBBox3fa lbounds = mesh->linearBounds(space,primID(),time_range);
      bounds_o = lbounds;
      center_o = center2(lbounds.interpolate(0.5f));
#endif
    }

=======
>>>>>>> 09c41bd8
    /*! returns the geometry ID */
    __forceinline unsigned geomID() const {
      return lbounds.bounds0.lower.a;
    }

    /*! returns the primitive ID */
    __forceinline unsigned primID() const {
      return lbounds.bounds0.upper.a;
    }

    /*! returns an size_t sized ID */
    __forceinline size_t ID() const {
#if defined(__X86_64__)
      return size_t(lbounds.bounds0.lower.u) + (size_t(lbounds.bounds0.upper.u) << 32);
#else
      return size_t(lbounds.bounds0.lower.u);
#endif
    }

    /*! special function for operator< */
    __forceinline uint64_t ID64() const {
      return (((uint64_t)primID()) << 32) + (uint64_t)geomID();
    }

    /*! allows sorting the primrefs by ID */
    friend __forceinline bool operator<(const PrimRefMB& p0, const PrimRefMB& p1) {
      return p0.ID64() < p1.ID64();
    }

    /*! Outputs primitive reference to a stream. */
    friend __forceinline std::ostream& operator<<(std::ostream& cout, const PrimRefMB& ref) {
      return cout << "{ bounds = " << ref.bounds() << ", geomID = " << ref.geomID() << ", primID = " << ref.primID() << ", active_segments = " << ref.size() << ",  total_segments = " << ref.totalTimeSegments() << " }";
    }

  public:
    LBBox3fa lbounds;
  };

#else

  /*! A primitive reference stores the bounds of the primitive and its ID. */
  struct __aligned(16) PrimRefMB
  {
    typedef BBox3fa BBox;

    __forceinline PrimRefMB () {}

    __forceinline PrimRefMB (const LBBox3fa& bounds, unsigned int activeTimeSegments, unsigned int totalTimeSegments, unsigned int geomID, unsigned int primID)
      : bbox(bounds.interpolate(0.5f))
    {
      assert(activeTimeSegments > 0);
      bbox.lower.a = geomID;
      bbox.upper.a = primID;
      num.x = activeTimeSegments;
      num.y = totalTimeSegments;
    }

    __forceinline PrimRefMB (const LBBox3fa& bounds, unsigned int activeTimeSegments, unsigned int totalTimeSegments, size_t id)
      : bbox(bounds.interpolate(0.5f))
    {
      assert(activeTimeSegments > 0);
#if defined(__X86_64__)
      bbox.lower.u = id & 0xFFFFFFFF;
      bbox.upper.u = (id >> 32) & 0xFFFFFFFF;
#else
      bbox.lower.u = id;
      bbox.upper.u = 0;
#endif
      num.x = activeTimeSegments;
      num.y = totalTimeSegments;
    }

    /*! returns bounds for binning */
    __forceinline BBox3fa bounds() const {
      return bbox;
    }

    /*! returns the number of time segments of this primref */
    __forceinline unsigned size() const { 
      return num.x;
    }

    __forceinline unsigned totalTimeSegments() const { 
      return num.y;
    }

    /*! returns center for binning */
    __forceinline Vec3fa binCenter() const {
      return center2(bounds());
    }

    /*! returns bounds and centroid used for binning */
    __forceinline void binBoundsAndCenter(BBox3fa& bounds_o, Vec3fa& center_o) const
    {
      bounds_o = bounds();
      center_o = center2(bounds());
    }

<<<<<<< HEAD
    /*! returns center for binning */
    __forceinline Vec3fa binCenter(const AffineSpace3fa& space, void* user) const // only called by bezier msmblur builder
    {
#if 0
      Scene* scene = ((UserPrimRefData*) user)->scene;
      BBox1f time_range = ((UserPrimRefData*) user)->time_range;
      NativeCurves* mesh = scene->get<NativeCurves>(geomID());
      LBBox3fa lbounds = mesh->linearBounds(space,primID(),time_range);
      return center2(lbounds.interpolate(0.5f));
#endif
      return zero;
    }

    /*! returns bounds and centroid used for binning */
    __forceinline void binBoundsAndCenter(BBox3fa& bounds_o, Vec3fa& center_o, const AffineSpace3fa& space, void* user) const // only called by bezier msmblur builder
    {
#if 0
      Scene* scene = ((UserPrimRefData*) user)->scene;
      BBox1f time_range = ((UserPrimRefData*) user)->time_range;
      NativeCurves* mesh = scene->get<NativeCurves>(geomID());
      LBBox3fa lbounds = mesh->linearBounds(space,primID(),time_range);
      bounds_o = lbounds.interpolate(0.5f);
      center_o = center2(bounds_o);
#endif
    }

=======
>>>>>>> 09c41bd8
    /*! returns the geometry ID */
    __forceinline unsigned geomID() const { 
      return bbox.lower.a;
    }

    /*! returns the primitive ID */
    __forceinline unsigned primID() const { 
      return bbox.upper.a;
    }

    /*! returns an size_t sized ID */
    __forceinline size_t ID() const { 
#if defined(__X86_64__)
      return size_t(bbox.lower.u) + (size_t(bbox.upper.u) << 32);
#else
      return size_t(bbox.lower.u);
#endif
    }

    /*! special function for operator< */
    __forceinline uint64_t ID64() const {
      return (((uint64_t)primID()) << 32) + (uint64_t)geomID();
    }
    
    /*! allows sorting the primrefs by ID */
    friend __forceinline bool operator<(const PrimRefMB& p0, const PrimRefMB& p1) {
      return p0.ID64() < p1.ID64();
    }

    /*! Outputs primitive reference to a stream. */
    friend __forceinline std::ostream& operator<<(std::ostream& cout, const PrimRefMB& ref) {
      return cout << "{ bounds = " << ref.bounds() << ", geomID = " << ref.geomID() << ", primID = " << ref.primID() << ", active_segments = " << ref.size() << ",  total_segments = " << ref.totalTimeSegments() << " }";
    }

  public:
    BBox3fa bbox; // bounds, geomID, primID
    Vec3ia num;   // activeTimeSegments, totalTimeSegments
  };

#endif
}<|MERGE_RESOLUTION|>--- conflicted
+++ resolved
@@ -17,29 +17,11 @@
 #pragma once
 
 #include "default.h"
-<<<<<<< HEAD
-//#include "scene.h"
-=======
->>>>>>> 09c41bd8
 
 #define MBLUR_BIN_LBBOX 0
 
 namespace embree
 {
-<<<<<<< HEAD
-  class Scene;
-
-  struct UserPrimRefData
-  {
-    __forceinline UserPrimRefData(Scene* scene, BBox1f time_range)
-      : scene(scene), time_range(time_range) {}
-
-    Scene* scene;
-    BBox1f time_range;
-  };
-
-=======
->>>>>>> 09c41bd8
 #if MBLUR_BIN_LBBOX
 
   /*! A primitive reference stores the bounds of the primitive and its ID. */
@@ -100,35 +82,6 @@
       center_o = binCenter();
     }
 
-<<<<<<< HEAD
-    /*! returns center for binning */
-    __forceinline Vec3fa binCenter(const AffineSpace3fa& space, void* user) const // only called by bezier msmblur builder
-    {
-#if 0
-      Scene* scene = ((UserPrimRefData*) user)->scene;
-      BBox1f time_range = ((UserPrimRefData*) user)->time_range;
-      NativeCurves* mesh = scene->get<NativeCurves>(geomID());
-      LBBox3fa lbounds = mesh->linearBounds(space,primID(),time_range);
-      return center2(lbounds.interpolate(0.5f));
-#endif
-      return zero;
-    }
-
-    /*! returns bounds and centroid used for binning */
-    __forceinline void binBoundsAndCenter(LBBox3fa& bounds_o, Vec3fa& center_o, const AffineSpace3fa& space, void* user) const // only called by bezier msmblur builder
-    {
-#if 0
-      Scene* scene = ((UserPrimRefData*) user)->scene;
-      BBox1f time_range = ((UserPrimRefData*) user)->time_range;
-      NativeCurves* mesh = scene->get<NativeCurves>(geomID());
-      LBBox3fa lbounds = mesh->linearBounds(space,primID(),time_range);
-      bounds_o = lbounds;
-      center_o = center2(lbounds.interpolate(0.5f));
-#endif
-    }
-
-=======
->>>>>>> 09c41bd8
     /*! returns the geometry ID */
     __forceinline unsigned geomID() const {
       return lbounds.bounds0.lower.a;
@@ -227,35 +180,6 @@
       center_o = center2(bounds());
     }
 
-<<<<<<< HEAD
-    /*! returns center for binning */
-    __forceinline Vec3fa binCenter(const AffineSpace3fa& space, void* user) const // only called by bezier msmblur builder
-    {
-#if 0
-      Scene* scene = ((UserPrimRefData*) user)->scene;
-      BBox1f time_range = ((UserPrimRefData*) user)->time_range;
-      NativeCurves* mesh = scene->get<NativeCurves>(geomID());
-      LBBox3fa lbounds = mesh->linearBounds(space,primID(),time_range);
-      return center2(lbounds.interpolate(0.5f));
-#endif
-      return zero;
-    }
-
-    /*! returns bounds and centroid used for binning */
-    __forceinline void binBoundsAndCenter(BBox3fa& bounds_o, Vec3fa& center_o, const AffineSpace3fa& space, void* user) const // only called by bezier msmblur builder
-    {
-#if 0
-      Scene* scene = ((UserPrimRefData*) user)->scene;
-      BBox1f time_range = ((UserPrimRefData*) user)->time_range;
-      NativeCurves* mesh = scene->get<NativeCurves>(geomID());
-      LBBox3fa lbounds = mesh->linearBounds(space,primID(),time_range);
-      bounds_o = lbounds.interpolate(0.5f);
-      center_o = center2(bounds_o);
-#endif
-    }
-
-=======
->>>>>>> 09c41bd8
     /*! returns the geometry ID */
     __forceinline unsigned geomID() const { 
       return bbox.lower.a;
