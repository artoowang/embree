// ======================================================================== //
// Copyright 2009-2018 Intel Corporation                                    //
//                                                                          //
// Licensed under the Apache License, Version 2.0 (the "License");          //
// you may not use this file except in compliance with the License.         //
// You may obtain a copy of the License at                                  //
//                                                                          //
//     http://www.apache.org/licenses/LICENSE-2.0                           //
//                                                                          //
// Unless required by applicable law or agreed to in writing, software      //
// distributed under the License is distributed on an "AS IS" BASIS,        //
// WITHOUT WARRANTIES OR CONDITIONS OF ANY KIND, either express or implied. //
// See the License for the specific language governing permissions and      //
// limitations under the License.                                           //
// ======================================================================== //

#pragma once

#include "default.h"
#include "device.h"
#include "buffer.h"
#include "../builders/priminfo.h"

namespace embree
{
  class Scene;

  /* calculate time segment itime and fractional time ftime */
  __forceinline int getTimeSegment(float time, float numTimeSegments, float& ftime)
  {
    const float timeScaled = time * numTimeSegments;
    const float itimef = clamp(floor(timeScaled), 0.0f, numTimeSegments-1.0f);
    ftime = timeScaled - itimef;
    return int(itimef);
  }

  template<int N>
  __forceinline vint<N> getTimeSegment(const vfloat<N>& time, const vfloat<N>& numTimeSegments, vfloat<N>& ftime)
  {
    const vfloat<N> timeScaled = time * numTimeSegments;
    const vfloat<N> itimef = clamp(floor(timeScaled), vfloat<N>(zero), numTimeSegments-1.0f);
    ftime = timeScaled - itimef;
    return vint<N>(itimef);
  }

  /* calculate overlapping time segment range */
  __forceinline range<int> getTimeSegmentRange(const BBox1f& time_range, float numTimeSegments)
  {
    const int itime_lower = (int)floor(time_range.lower*numTimeSegments);
    const int itime_upper = (int)ceil (time_range.upper*numTimeSegments);
    return make_range(itime_lower, itime_upper);
  }

  /*! Base class all geometries are derived from */
  class Geometry : public RefCount
  {
    friend class Scene;
  public:

    /*! type of geometry */
<<<<<<< HEAD
    enum Type { TRIANGLE_MESH = 1, QUAD_MESH = 2, BEZIER_CURVES = 4, LINE_SEGMENTS = 8, SUBDIV_MESH = 16, USER_GEOMETRY = 32, INSTANCE = 64, GROUP = 128, GRID_MESH = 256 };
    static const int NUM_TYPES = 9;
=======
    enum GType
    {
      GTY_TRIANGLE_MESH = 0,
      GTY_QUAD_MESH = 1,
      GTY_SUBDIV_MESH = 2,
      GTY_USER_GEOMETRY = 3,

      GTY_FLAT_LINEAR_CURVE = 4,
      GTY_ROUND_LINEAR_CURVE = 5,
      GTY_ORIENTED_LINEAR_CURVE = 6,
      
      GTY_FLAT_BEZIER_CURVE = 8,
      GTY_ROUND_BEZIER_CURVE = 9,
      GTY_ORIENTED_BEZIER_CURVE = 10,
      
      GTY_FLAT_BSPLINE_CURVE = 12,
      GTY_ROUND_BSPLINE_CURVE = 13,
      GTY_ORIENTED_BSPLINE_CURVE = 14,
      
      GTY_INSTANCE = 15,
      GTY_GROUP = 16,
      GTY_END = 17,

      GTY_SUBTYPE_FLAT_CURVE = 0,
      GTY_SUBTYPE_ROUND_CURVE = 1,
      GTY_SUBTYPE_ORIENTED_CURVE = 2,
      GTY_SUBTYPE_MASK = 3,
            
      GTY_ROUND_CURVE = 3,
    };

    enum GTypeMask
    {
      MTY_TRIANGLE_MESH = 1 << GTY_TRIANGLE_MESH,
      MTY_QUAD_MESH = 1 << GTY_QUAD_MESH,
      MTY_SUBDIV_MESH = 1 << GTY_SUBDIV_MESH,
      MTY_USER_GEOMETRY = 1 << GTY_USER_GEOMETRY,
      
      MTY_FLAT_LINEAR_CURVE = 1 << GTY_FLAT_LINEAR_CURVE,
      MTY_ROUND_LINEAR_CURVE = 1 << GTY_ROUND_LINEAR_CURVE,
      MTY_ORIENTED_LINEAR_CURVE = 1 << GTY_ORIENTED_LINEAR_CURVE,
      
      MTY_FLAT_BEZIER_CURVE = 1 << GTY_FLAT_BEZIER_CURVE,
      MTY_ROUND_BEZIER_CURVE = 1 << GTY_ROUND_BEZIER_CURVE,
      MTY_ORIENTED_BEZIER_CURVE = 1 << GTY_ORIENTED_BEZIER_CURVE,
      
      MTY_FLAT_BSPLINE_CURVE = 1 << GTY_FLAT_BSPLINE_CURVE,
      MTY_ROUND_BSPLINE_CURVE = 1 << GTY_ROUND_BSPLINE_CURVE,
      MTY_ORIENTED_BSPLINE_CURVE = 1 << GTY_ORIENTED_BSPLINE_CURVE,
      
      MTY_LINES = MTY_FLAT_LINEAR_CURVE | MTY_ROUND_LINEAR_CURVE | MTY_ORIENTED_LINEAR_CURVE,
      MTY_CURVES = MTY_FLAT_BEZIER_CURVE | MTY_ROUND_BEZIER_CURVE | MTY_ORIENTED_BEZIER_CURVE | MTY_FLAT_BSPLINE_CURVE | MTY_ROUND_BSPLINE_CURVE | MTY_ORIENTED_BSPLINE_CURVE,
      
      MTY_INSTANCE = 1 << GTY_INSTANCE,
      MTY_GROUP = 1 << GTY_GROUP,
    };

    static const char* gtype_names[GTY_END];
>>>>>>> 8b6a4c76

    enum State {
      MODIFIED = 0,
      COMMITTED = 1,
      BUILD = 2
    };

  public:
    
    /*! Geometry constructor */
    Geometry (Device* device, GType gtype, unsigned int numPrimitives, unsigned int numTimeSteps);

    /*! Geometry destructor */
    virtual ~Geometry();

    /*! updates intersection filter function counts in scene */
    void updateIntersectionFilters(bool enable);

  public:

    /*! tests if geometry is enabled */
    __forceinline bool isEnabled() const { return enabled; }

    /*! tests if geometry is disabled */
    __forceinline bool isDisabled() const { return !isEnabled(); }

    /*! tests if geomery is used by any instance (including world space instance) */
    __forceinline bool isUsed() const { return used; }

     /*! tests if geometry is used by any non-world space instance */
    __forceinline bool isInstanced() const { return used-enabled; }

    /*! tests if geometry is modified */
    __forceinline bool isModified() const { return state != BUILD; }

    /*! returns geometry type */
    __forceinline GType getType() const { return gtype; }

    /*! returns geometry type mask */
    __forceinline GTypeMask getTypeMask() const { return (GTypeMask)(1 << gtype); }

    /*! returns number of primitives */
    __forceinline size_t size() const { return numPrimitives; }

    /*! sets the number of primitives */
    virtual void setNumPrimitives(unsigned int numPrimitives_in);

    /*! sets number of time steps */
    virtual void setNumTimeSteps (unsigned int numTimeSteps_in);

    /*! sets number of vertex attributes */
    virtual void setVertexAttributeCount (unsigned int N) {
      throw_RTCError(RTC_ERROR_INVALID_OPERATION,"operation not supported for this geometry"); 
    }

    /*! sets number of topologies */
    virtual void setTopologyCount (unsigned int N) {
      throw_RTCError(RTC_ERROR_INVALID_OPERATION,"operation not supported for this geometry"); 
    }

    /*! sets the build quality */
    void setBuildQuality(RTCBuildQuality quality_in)
    {
      this->quality = quality_in;
      Geometry::update();
    }
    
    /*! for all geometries */
  public:

    Geometry* attach(Scene* scene, unsigned int geomID);
    void detach();

    /*! Enable geometry. */
    virtual void enable();

    /*! Update geometry. */
    void update();
    
    /*! commit of geometry */
    virtual void commit();

    /*! Update geometry buffer. */
    virtual void updateBuffer(RTCBufferType type, unsigned int slot) {
      update(); // update everything for geometries not supporting this call
    }
    
    /*! Disable geometry. */
    virtual void disable();

    /*! Verify the geometry */
    virtual bool verify() { return true; }

    /*! called if geometry is switching from disabled to enabled state */
    virtual void enabling() = 0;

    /*! called if geometry is switching from enabled to disabled state */
    virtual void disabling() = 0;

    /*! called before every build */
    virtual void preCommit();
  
    /*! called after every build */
    virtual void postCommit();

    /*! sets constant tessellation rate for the geometry */
    virtual void setTessellationRate(float N) {
      throw_RTCError(RTC_ERROR_INVALID_OPERATION,"operation not supported for this geometry"); 
    }

    /*! Set user data pointer. */
    virtual void setUserData(void* ptr);
      
    /*! Get user data pointer. */
    __forceinline void* getUserData() const {
      return userPtr;
    }

    /*! interpolates user data to the specified u/v location */
    virtual void interpolate(const RTCInterpolateArguments* const args) {
      throw_RTCError(RTC_ERROR_INVALID_OPERATION,"operation not supported for this geometry"); 
    }

    /*! interpolates user data to the specified u/v locations */
    virtual void interpolateN(const RTCInterpolateNArguments* const args);

    /*! for subdivision surfaces only */
  public:
    virtual void setSubdivisionMode (unsigned topologyID, RTCSubdivisionMode mode) {
      throw_RTCError(RTC_ERROR_INVALID_OPERATION,"operation not supported for this geometry"); 
    }

    virtual void setVertexAttributeTopology(unsigned int vertexBufferSlot, unsigned int indexBufferSlot) {
      throw_RTCError(RTC_ERROR_INVALID_OPERATION,"operation not supported for this geometry"); 
    }

    /*! for triangle meshes and bezier curves only */
  public:


    /*! Sets ray mask. */
    virtual void setMask(unsigned mask) { 
      throw_RTCError(RTC_ERROR_INVALID_OPERATION,"operation not supported for this geometry"); 
    }
    
    /*! Sets specified buffer. */
    virtual void setBuffer(RTCBufferType type, unsigned int slot, RTCFormat format, const Ref<Buffer>& buffer, size_t offset, size_t stride, unsigned int num) {
      throw_RTCError(RTC_ERROR_INVALID_OPERATION,"operation not supported for this geometry"); 
    }

    /*! Gets specified buffer. */
    virtual void* getBuffer(RTCBufferType type, unsigned int slot) {
      throw_RTCError(RTC_ERROR_INVALID_OPERATION,"operation not supported for this geometry");
    }

    /*! Set displacement function. */
    virtual void setDisplacementFunction (RTCDisplacementFunctionN filter) {
      throw_RTCError(RTC_ERROR_INVALID_OPERATION,"operation not supported for this geometry"); 
    }

    /*! Set intersection filter function for ray packets of size N. */
    virtual void setIntersectionFilterFunctionN (RTCFilterFunctionN filterN);

    /*! Set occlusion filter function for ray packets of size N. */
    virtual void setOcclusionFilterFunctionN (RTCFilterFunctionN filterN);

    /*! for instances only */
  public:

    /*! Sets the instanced scene */
    virtual void setInstancedScene(const Ref<Scene>& scene) {
      throw_RTCError(RTC_ERROR_INVALID_OPERATION,"operation not supported for this geometry"); 
    }
    
    /*! Sets transformation of the instance */
    virtual void setTransform(const AffineSpace3fa& transform, unsigned int timeStep) {
      throw_RTCError(RTC_ERROR_INVALID_OPERATION,"operation not supported for this geometry"); 
    }

    /*! Returns the transformation of the instance */
    virtual AffineSpace3fa getTransform(float time) {
      throw_RTCError(RTC_ERROR_INVALID_OPERATION,"operation not supported for this geometry"); 
    }

    /*! for user geometries only */
  public:

    /*! Set bounds function. */
    virtual void setBoundsFunction (RTCBoundsFunction bounds, void* userPtr) { 
      throw_RTCError(RTC_ERROR_INVALID_OPERATION,"operation not supported for this geometry"); 
    }

    /*! Set intersect function for ray packets of size N. */
    virtual void setIntersectFunctionN (RTCIntersectFunctionN intersect) { 
      throw_RTCError(RTC_ERROR_INVALID_OPERATION,"operation not supported for this geometry"); 
    }
    
    /*! Set occlusion function for ray packets of size N. */
    virtual void setOccludedFunctionN (RTCOccludedFunctionN occluded) { 
      throw_RTCError(RTC_ERROR_INVALID_OPERATION,"operation not supported for this geometry"); 
    }

    /*! returns number of time segments */
    __forceinline unsigned numTimeSegments () const {
      return numTimeSteps-1;
    }

  public:

    virtual PrimInfo createPrimRefArray(mvector<PrimRef>& prims, const range<size_t>& r, size_t k) const {
      throw_RTCError(RTC_ERROR_INVALID_OPERATION,"createPrimRefArray not implemented for this geometry"); 
    }

    virtual PrimInfoMB createPrimRefMBArray(mvector<PrimRefMB>& prims, const BBox1f& t0t1, const range<size_t>& r, size_t k) const {
      throw_RTCError(RTC_ERROR_INVALID_OPERATION,"createPrimRefMBArray not implemented for this geometry"); 
    }

    virtual LinearSpace3fa computeAlignedSpace(const size_t primID) const {
      throw_RTCError(RTC_ERROR_INVALID_OPERATION,"computeAlignedSpace not implemented for this geometry"); 
    }

    virtual LinearSpace3fa computeAlignedSpaceMB(const size_t primID, const BBox1f time_range) const {
      throw_RTCError(RTC_ERROR_INVALID_OPERATION,"computeAlignedSpace not implemented for this geometry"); 
    }
    
    virtual Vec3fa computeDirection(unsigned int primID) const {
      throw_RTCError(RTC_ERROR_INVALID_OPERATION,"computeDirection not implemented for this geometry"); 
    }

    virtual Vec3fa computeDirection(unsigned int primID, size_t time) const {
      throw_RTCError(RTC_ERROR_INVALID_OPERATION,"computeDirection not implemented for this geometry"); 
    }

    virtual BBox3fa vbounds(size_t primID) const {
      throw_RTCError(RTC_ERROR_INVALID_OPERATION,"vbounds not implemented for this geometry"); 
    }
    
    virtual BBox3fa vbounds(const AffineSpace3fa& space, size_t primID) const {
      throw_RTCError(RTC_ERROR_INVALID_OPERATION,"vbounds not implemented for this geometry"); 
    }

    virtual BBox3fa vbounds(const Vec3fa& ofs, const float scale, const float r_scale0, const LinearSpace3fa& space, size_t i, size_t itime = 0) const {
      throw_RTCError(RTC_ERROR_INVALID_OPERATION,"vbounds not implemented for this geometry"); 
    }

    virtual LBBox3fa vlinearBounds(size_t primID, const BBox1f& time_range) const {
      throw_RTCError(RTC_ERROR_INVALID_OPERATION,"vlinearBounds not implemented for this geometry"); 
    }
    
    virtual LBBox3fa vlinearBounds(const AffineSpace3fa& space, size_t primID, const BBox1f& time_range) const {
      throw_RTCError(RTC_ERROR_INVALID_OPERATION,"vlinearBounds not implemented for this geometry"); 
    }

    virtual LBBox3fa vlinearBounds(const Vec3fa& ofs, const float scale, const float r_scale0, const LinearSpace3fa& space, size_t primID, const BBox1f& time_range) const {
      throw_RTCError(RTC_ERROR_INVALID_OPERATION,"vlinearBounds not implemented for this geometry"); 
    }
    
  public:
    __forceinline bool hasIntersectionFilter() const { return intersectionFilterN != nullptr; }
    __forceinline bool hasOcclusionFilter() const { return occlusionFilterN != nullptr; }

  public:
    Device* device;            //!< device this geometry belongs to
    Scene* scene;              //!< pointer to scene this mesh belongs to
    unsigned geomID;           //!< internal geometry ID
    GType gtype;                 //!< geometry type
    unsigned int numPrimitives;      //!< number of primitives of this geometry
    bool numPrimitivesChanged; //!< true if number of primitives changed
    unsigned int numTimeSteps;     //!< number of time steps
    float fnumTimeSegments;    //!< number of time segments (precalculation)
    RTCBuildQuality quality;    //!< build quality for geometry
    bool enabled;              //!< true if geometry is enabled
    State state;
    void* userPtr;             //!< user pointer
    unsigned mask;             //!< for masking out geometry
    std::atomic<size_t> used;  //!< counts by how many enabled instances this geometry is used
    
  public:
    RTCFilterFunctionN intersectionFilterN;
    RTCFilterFunctionN occlusionFilterN;
  };
}<|MERGE_RESOLUTION|>--- conflicted
+++ resolved
@@ -58,10 +58,6 @@
   public:
 
     /*! type of geometry */
-<<<<<<< HEAD
-    enum Type { TRIANGLE_MESH = 1, QUAD_MESH = 2, BEZIER_CURVES = 4, LINE_SEGMENTS = 8, SUBDIV_MESH = 16, USER_GEOMETRY = 32, INSTANCE = 64, GROUP = 128, GRID_MESH = 256 };
-    static const int NUM_TYPES = 9;
-=======
     enum GType
     {
       GTY_TRIANGLE_MESH = 0,
@@ -83,7 +79,8 @@
       
       GTY_INSTANCE = 15,
       GTY_GROUP = 16,
-      GTY_END = 17,
+      GTY_GRID_MESH = 17,
+      GTY_END = 18,
 
       GTY_SUBTYPE_FLAT_CURVE = 0,
       GTY_SUBTYPE_ROUND_CURVE = 1,
@@ -117,10 +114,10 @@
       
       MTY_INSTANCE = 1 << GTY_INSTANCE,
       MTY_GROUP = 1 << GTY_GROUP,
+      MTY_GRID_MESH = 1 << GTY_GRID_MESH,
     };
 
     static const char* gtype_names[GTY_END];
->>>>>>> 8b6a4c76
 
     enum State {
       MODIFIED = 0,
