--- conflicted
+++ resolved
@@ -345,9 +345,6 @@
     RTCORE_CATCH_END(scene->device);
   }
   
-<<<<<<< HEAD
-  extern "C" void ispcSetIntersectFunction1N (RTCScene hscene, unsigned geomID, RTCIntersectFunc1N intersect) 
-=======
   extern "C" void ispcSetIntersectFunction1N (RTCScene hscene, unsigned geomID, RTCIntersectFunc1M intersect) 
   {
     Scene* scene = (Scene*) hscene;
@@ -360,18 +357,13 @@
   }
 
   extern "C" void ispcSetIntersectFunctionN (RTCScene hscene, unsigned geomID, RTCIntersectFuncN intersect) 
->>>>>>> 84c138a6
-  {
-    Scene* scene = (Scene*) hscene;
-    RTCORE_CATCH_BEGIN;
-    RTCORE_TRACE(rtcSetIntersectFunction1N);
-    RTCORE_VERIFY_HANDLE(scene);
-    RTCORE_VERIFY_GEOMID(geomID);
-<<<<<<< HEAD
-    scene->get_locked(geomID)->setIntersectFunction1N(intersect,true);
-=======
+  {
+    Scene* scene = (Scene*) hscene;
+    RTCORE_CATCH_BEGIN;
+    RTCORE_TRACE(rtcSetIntersectFunctionN);
+    RTCORE_VERIFY_HANDLE(scene);
+    RTCORE_VERIFY_GEOMID(geomID);
     ((Scene*)scene)->get_locked(geomID)->setIntersectFunctionN(intersect);
->>>>>>> 84c138a6
     RTCORE_CATCH_END(scene->device);
   }
 
@@ -419,9 +411,6 @@
     RTCORE_CATCH_END(scene->device);
   }
   
-<<<<<<< HEAD
-  extern "C" void ispcSetOccludedFunction1N (RTCScene hscene, unsigned geomID, RTCOccludedFunc1N occluded) 
-=======
   extern "C" void ispcSetOccludedFunction1N (RTCScene hscene, unsigned geomID, RTCOccludedFunc1M occluded) 
   {
     Scene* scene = (Scene*) hscene;
@@ -434,18 +423,13 @@
   }
 
   extern "C" void ispcSetOccludedFunctionN (RTCScene hscene, unsigned geomID, RTCOccludedFuncN occluded) 
->>>>>>> 84c138a6
-  {
-    Scene* scene = (Scene*) hscene;
-    RTCORE_CATCH_BEGIN;
-    RTCORE_TRACE(rtcSetOccludedFunction1N);
-    RTCORE_VERIFY_HANDLE(scene);
-    RTCORE_VERIFY_GEOMID(geomID);
-<<<<<<< HEAD
-    ((Scene*)scene)->get_locked(geomID)->setOccludedFunction1N(occluded,true);
-=======
+  {
+    Scene* scene = (Scene*) hscene;
+    RTCORE_CATCH_BEGIN;
+    RTCORE_TRACE(rtcSetOccludedFunctionN);
+    RTCORE_VERIFY_HANDLE(scene);
+    RTCORE_VERIFY_GEOMID(geomID);
     ((Scene*)scene)->get_locked(geomID)->setOccludedFunctionN(occluded);
->>>>>>> 84c138a6
     RTCORE_CATCH_END(scene->device);
   }
 
