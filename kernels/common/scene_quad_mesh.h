--- conflicted
+++ resolved
@@ -220,11 +220,7 @@
       return areaProjectedTriangle(v0,v1,v3) +
 	areaProjectedTriangle(v1,v2,v3);
     }
-<<<<<<< HEAD
-    
-=======
-
->>>>>>> 6bae83cf
+
   public:
     BufferView<Quad> quads;                 //!< array of quads
     BufferView<Vec3fa> vertices0;           //!< fast access to first vertex buffer
