--- conflicted
+++ resolved
@@ -293,9 +293,6 @@
       return res;
     }
 
-<<<<<<< HEAD
-    
-=======
     __forceinline Vertex eval(const float uu, const float vv) const {
       return eval(v,f,uu,vv);
     }
@@ -370,7 +367,6 @@
       return tangentV(v,f,uu,vv);
     }
 
->>>>>>> ee08d9f1
     template<class M, class T>
       static __forceinline Vec3<T> eval_t(const Vertex matrix[4][4], const Vec3<T> f[2][2], const T& uu, const T& vv) 
     {
