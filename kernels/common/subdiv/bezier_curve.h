// ======================================================================== //
// Copyright 2009-2015 Intel Corporation                                    //
//                                                                          //
// Licensed under the Apache License, Version 2.0 (the "License");          //
// you may not use this file except in compliance with the License.         //
// You may obtain a copy of the License at                                  //
//                                                                          //
//     http://www.apache.org/licenses/LICENSE-2.0                           //
//                                                                          //
// Unless required by applicable law or agreed to in writing, software      //
// distributed under the License is distributed on an "AS IS" BASIS,        //
// WITHOUT WARRANTIES OR CONDITIONS OF ANY KIND, either express or implied. //
// See the License for the specific language governing permissions and      //
// limitations under the License.                                           //
// ======================================================================== //

#pragma once

#include "../default.h"
#include "../globals.h"

namespace embree
{
  template<typename Vertex>
    struct BezierCurveT
  {
    Vertex v0,v1,v2,v3;
    float t0,t1;
    int depth;

    __forceinline BezierCurveT() {}

    __forceinline BezierCurveT(const Vertex& v0, 
                               const Vertex& v1, 
                               const Vertex& v2, 
                               const Vertex& v3,
                               const float t0 = 0.0f,
                               const float t1 = 1.0f,
                               const int depth = 0)
      : v0(v0), v1(v1), v2(v2), v3(v3), t0(t0), t1(t1), depth(depth) {}

    __forceinline const BBox3fa bounds() const {
      BBox3fa b = merge(BBox3fa(v0),BBox3fa(v1),BBox3fa(v2),BBox3fa(v3));
      return enlarge(b,Vertex(b.upper.w));
    }

    __forceinline void subdivide(BezierCurveT& left, BezierCurveT& right) const
    {
      const Vertex p00 = v0;
      const Vertex p01 = v1;
      const Vertex p02 = v2;
      const Vertex p03 = v3;

      const Vertex p10 = (p00 + p01) * 0.5f;
      const Vertex p11 = (p01 + p02) * 0.5f;
      const Vertex p12 = (p02 + p03) * 0.5f;
      const Vertex p20 = (p10 + p11) * 0.5f;
      const Vertex p21 = (p11 + p12) * 0.5f;
      const Vertex p30 = (p20 + p21) * 0.5f;

      const float t01 = (t0 + t1) * 0.5f;

      left.v0 = p00;
      left.v1 = p10;
      left.v2 = p20;
      left.v3 = p30;
      left.t0 = t0;
      left.t1 = t01;
      left.depth = depth-1;
        
      right.v0 = p30;
      right.v1 = p21;
      right.v2 = p12;
      right.v3 = p03;
      right.t0 = t01;
      right.t1 = t1;
      right.depth = depth-1;
    }

<<<<<<< HEAD
    __forceinline void eval(const float t, Vertex& p, Vertex& dp) const
=======
    __forceinline Vertex eval(const float t) const
>>>>>>> 4dba71f9
    {
      const float t0 = 1.0f - t, t1 = t;

      const Vertex p00 = v0;
      const Vertex p01 = v1;
      const Vertex p02 = v2;
      const Vertex p03 = v3;

      const Vertex p10 = p00 * t0 + p01 * t1;
      const Vertex p11 = p01 * t0 + p02 * t1;
      const Vertex p12 = p02 * t0 + p03 * t1;
      const Vertex p20 = p10 * t0 + p11 * t1;
      const Vertex p21 = p11 * t0 + p12 * t1;
      const Vertex p30 = p20 * t0 + p21 * t1;
      return p30;
    }
    
    __forceinline Vertex eval_du(const float t) const
    {
      const float t0 = 1.0f - t, t1 = t;
      float B0 = -3.0f*(t0*t0);
      float B1 = -6.0f*(t0*t1) + 3.0f*(t0*t0);
      float B2 = +6.0f*(t0*t1) - 3.0f*(t1*t1);
      float B3 = +3.0f*(t1*t1);
      return B0*v0 + B1*v1 + B2*v2 + B3*v3;
    }

<<<<<<< HEAD
      p = p30;
      dp = 3.0f*(p21-p30);
    }

    __forceinline void eval(const float t, Vertex& p, Vertex& dp, Vertex& ddp) const
    {
      const float t0 = 1.0f - t, t1 = t;

      /*const Vertex p00 = v0;
      const Vertex p01 = v1;
      const Vertex p02 = v2;
      const Vertex p03 = v3;

      const Vertex p10 = p00 * t0 + p01 * t1;
      const Vertex p11 = p01 * t0 + p02 * t1;
      const Vertex p12 = p02 * t0 + p03 * t1;
      const Vertex p20 = p10 * t0 + p11 * t1;
      const Vertex p21 = p11 * t0 + p12 * t1;
      const Vertex p30 = p20 * t0 + p21 * t1;

      p = p30;
      dp = 3.0f*(p21-p30);
      ddp = 6.0f*(p12 - 2.0f*p21 + p30);*/

      float A0 = t0 * t0 * t0;
      float A1 = 3.0f * t1 * t0 * t0;
      float A2 = 3.0f * t1 * t1 * t0;
      float A3 = t1 * t1 * t1;

      float B0 = -3.0f*(t0*t0);
      float B1 = -6.0f*(t0*t1) + 3.0f*(t0*t0);
      float B2 = +6.0f*(t0*t1) - 3.0f*(t1*t1);
      float B3 = +3.0f*(t1*t1);

=======
    __forceinline Vertex eval_dudu(const float t) const
    {
      const float t0 = 1.0f - t, t1 = t;
>>>>>>> 4dba71f9
      float C0 = 6.0f*t0;
      float C1 = 6.0f*t1 - 12.0f*t0;
      float C2 = 6.0f*t0 - 12.0f*t1;
      float C3 = 6.0f*t1;
<<<<<<< HEAD

      p   = A0*v0 + A1*v1 + A2*v2 + A3*v3;
      dp  = B0*v0 + B1*v1 + B2*v2 + B3*v3;
      ddp = C0*v0 + C1*v1 + C2*v2 + C3*v3;
=======
      return C0*v0 + C1*v1 + C2*v2 + C3*v3;
>>>>>>> 4dba71f9
    }

    friend inline std::ostream& operator<<(std::ostream& cout, const BezierCurveT& curve) {
      return cout << "{ v0 = " << curve.v0 << ", v1 = " << curve.v1 << ", v2 = " << curve.v2 << ", v3 = " << curve.v3 << ", depth = " << curve.depth << " }";
    }
  };

  struct BezierCoefficients
  {
    enum { N = 16 };
  public:
    BezierCoefficients(int shift);

    /* coefficients for function evaluation */
  public:
    float c0[N+1][N+1];
    float c1[N+1][N+1];
    float c2[N+1][N+1];
    float c3[N+1][N+1];

    /* coefficients for derivative evaluation */
  public:
    float d0[N+1][N+1];
    float d1[N+1][N+1];
    float d2[N+1][N+1];
    float d3[N+1][N+1];
  };
  extern BezierCoefficients bezier_coeff0;
  extern BezierCoefficients bezier_coeff1;

  struct BezierCurve3fa : public BezierCurveT<Vec3fa>
  {
    //using BezierCurveT<Vec3fa>::BezierCurveT; // FIXME: not supported by VS2010

	__forceinline BezierCurve3fa() {}
	__forceinline BezierCurve3fa(const Vec3fa& v0, const Vec3fa& v1, const Vec3fa& v2, const Vec3fa& v3, const float t0 = 0.0f, const float t1 = 1.0f, const int depth = 0)
      : BezierCurveT<Vec3fa>(v0,v1,v2,v3,t0,t1,depth) {}

    __forceinline void evalN(const vfloatx& t, Vec4vfx& p, Vec4vfx& dp) const
    {
      /*const vfloatx t0 = vfloatx(1.0f) - t, t1 = t;

      const Vec4vfx p00 = v0;
      const Vec4vfx p01 = v1;
      const Vec4vfx p02 = v2;
      const Vec4vfx p03 = v3;

      const Vec4vfx p10 = p00 * t0 + p01 * t1;
      const Vec4vfx p11 = p01 * t0 + p02 * t1;
      const Vec4vfx p12 = p02 * t0 + p03 * t1;
      const Vec4vfx p20 = p10 * t0 + p11 * t1;
      const Vec4vfx p21 = p11 * t0 + p12 * t1;
      const Vec4vfx p30 = p20 * t0 + p21 * t1;

      p = p30;
      dp = vfloatx(0.5f*3.0f)*(p21-p20);*/
      
      const vfloatx t0 = 1.0f - t, t1 = t;

      vfloatx A0 = t0 * t0 * t0;
      vfloatx A1 = 3.0f * t1 * t0 * t0;
      vfloatx A2 = 3.0f * t1 * t1 * t0;
      vfloatx A3 = t1 * t1 * t1;

      vfloatx B0 = -3.0f*(t0*t0);
      vfloatx B1 = -6.0f*(t0*t1) + 3.0f*(t0*t0);
      vfloatx B2 = +6.0f*(t0*t1) - 3.0f*(t1*t1);
      vfloatx B3 = +3.0f*(t1*t1);

      p   = A0*Vec4vfx(v0) + A1*Vec4vfx(v1) + A2*Vec4vfx(v2) + A3*Vec4vfx(v3);
      dp  = B0*Vec4vfx(v0) + B1*Vec4vfx(v1) + B2*Vec4vfx(v2) + B3*Vec4vfx(v3);
    }


#if defined(__SSE__)
    template<int M>
      __forceinline Vec4<vfloat<M>> eval0(const vbool<M>& valid, const int ofs, const int size) const
    {
      assert(size <= BezierCoefficients::N);
      assert(ofs <= size);
      Vec4<vfloat<M>> r;
      r  = Vec4<vfloat<M>>(v0) * vfloat<M>::loadu(&bezier_coeff0.c0[size][ofs]);
      r += Vec4<vfloat<M>>(v1) * vfloat<M>::loadu(&bezier_coeff0.c1[size][ofs]); // FIXME: use fmadd
      r += Vec4<vfloat<M>>(v2) * vfloat<M>::loadu(&bezier_coeff0.c2[size][ofs]);
      r += Vec4<vfloat<M>>(v3) * vfloat<M>::loadu(&bezier_coeff0.c3[size][ofs]);
      return r;
    }
#endif

#if defined(__SSE__)
    template<int M>
      __forceinline Vec4<vfloat<M>> derivative(const vbool<M>& valid, const int ofs, const int size) const
    {
      assert(size <= BezierCoefficients::N);
      assert(ofs <= size);
      Vec4<vfloat<M>> r;
      r  = Vec4<vfloat<M>>(v0) * vfloat<M>::loadu(&bezier_coeff0.d0[size][ofs]);
      r += Vec4<vfloat<M>>(v1) * vfloat<M>::loadu(&bezier_coeff0.d1[size][ofs]); // FIXME: use fmadd
      r += Vec4<vfloat<M>>(v2) * vfloat<M>::loadu(&bezier_coeff0.d2[size][ofs]);
      r += Vec4<vfloat<M>>(v3) * vfloat<M>::loadu(&bezier_coeff0.d3[size][ofs]);
      return r;
    }
#endif

#if defined(__SSE__)
    template<int M>
      __forceinline Vec4<vfloat<M>> eval1(const vbool<M>& valid, const int ofs, const int size) const
    {
      assert(size <= BezierCoefficients::N);
      assert(ofs <= size);
      Vec4<vfloat<M>> r;
      r  = Vec4<vfloat<M>>(v0) * vfloat<M>::loadu(&bezier_coeff1.c0[size][ofs]);
      r += Vec4<vfloat<M>>(v1) * vfloat<M>::loadu(&bezier_coeff1.c1[size][ofs]); // FIXME: use fmadd
      r += Vec4<vfloat<M>>(v2) * vfloat<M>::loadu(&bezier_coeff1.c2[size][ofs]);
      r += Vec4<vfloat<M>>(v3) * vfloat<M>::loadu(&bezier_coeff1.c3[size][ofs]);
      return r;
    }
#endif

#if 1
#if defined(__SSE__)
    __forceinline BBox3fa bounds(int N) const
    {
      Vec4vfx pl(pos_inf), pu(neg_inf);
      for (int i=0; i<=N; i+=VSIZEX)
      {
        vboolx valid = vintx(i)+vintx(step) <= vintx(N);
        const Vec4vfx p  = eval0(valid,i,N);
        const Vec4vfx dp = derivative(valid,i,N);

        const Vec4vfx pm = p-Vec4vfx(1.0f/3.0f)*dp;
        const Vec4vfx pp = p+Vec4vfx(1.0f/3.0f)*dp;

        Vec4vfx l = p;
        Vec4vfx u = p;
        if (i != 0) { l = min(l,pm); u = max(u,pm); }
        if (i != N) { l = min(l,pp); u = max(u,pp); }

        pl.x = select(valid,min(pl.x,l.x),pl.x); // FIXME: use masked min
        pl.y = select(valid,min(pl.y,l.y),pl.y); 
        pl.z = select(valid,min(pl.z,l.z),pl.z); 
        pl.w = select(valid,min(pl.w,l.w),pl.w); 
        
        pu.x = select(valid,max(pu.x,u.x),pu.x); // FIXME: use masked min
        pu.y = select(valid,max(pu.y,u.y),pu.y); 
        pu.z = select(valid,max(pu.z,u.z),pu.z); 
        pu.w = select(valid,max(pu.w,u.w),pu.w); 
      }
      const Vec3fa lower(reduce_min(pl.x),reduce_min(pl.y),reduce_min(pl.z));
      const Vec3fa upper(reduce_max(pu.x),reduce_max(pu.y),reduce_max(pu.z));
      const Vec3fa upper_r = Vec3fa(reduce_max(max(-pl.w,pu.w)));
      return enlarge(BBox3fa(lower,upper),upper_r);
    }
#endif
#else
#if defined(__SSE__)
    __forceinline BBox3fa bounds(int N) const
    {
      if (likely(N == 4))
      {
        const Vec4vf4 pi = eval0(vbool4(true),0,4);
        const Vec3fa lower(reduce_min(pi.x),reduce_min(pi.y),reduce_min(pi.z));
        const Vec3fa upper(reduce_max(pi.x),reduce_max(pi.y),reduce_max(pi.z));
        const Vec3fa upper_r = Vec3fa(reduce_max(abs(pi.w)));
        return enlarge(BBox3fa(min(lower,v3),max(upper,v3)),max(upper_r,Vec3fa(v3.w)));
      } 
      else
      {
        Vec4vfx pl(pos_inf), pu(neg_inf);
        for (int i=0; i<N; i+=VSIZEX)
        {
          vboolx valid = vintx(i)+vintx(step) < vintx(N);
          const Vec4vfx pi = eval0(valid,i,N);
          
          pl.x = select(valid,min(pl.x,pi.x),pl.x); // FIXME: use masked min
          pl.y = select(valid,min(pl.y,pi.y),pl.y); 
          pl.z = select(valid,min(pl.z,pi.z),pl.z); 
          pl.w = select(valid,min(pl.w,pi.w),pl.w); 
          
          pu.x = select(valid,max(pu.x,pi.x),pu.x); // FIXME: use masked min
          pu.y = select(valid,max(pu.y,pi.y),pu.y); 
          pu.z = select(valid,max(pu.z,pi.z),pu.z); 
          pu.w = select(valid,max(pu.w,pi.w),pu.w); 
        }
        const Vec3fa lower(reduce_min(pl.x),reduce_min(pl.y),reduce_min(pl.z));
        const Vec3fa upper(reduce_max(pu.x),reduce_max(pu.y),reduce_max(pu.z));
        const Vec3fa upper_r = Vec3fa(reduce_max(max(-pl.w,pu.w)));
        return enlarge(BBox3fa(min(lower,v3),max(upper,v3)),max(upper_r,Vec3fa(abs(v3.w))));
      }
    }
#endif
#endif
  };
}<|MERGE_RESOLUTION|>--- conflicted
+++ resolved
@@ -77,11 +77,7 @@
       right.depth = depth-1;
     }
 
-<<<<<<< HEAD
-    __forceinline void eval(const float t, Vertex& p, Vertex& dp) const
-=======
     __forceinline Vertex eval(const float t) const
->>>>>>> 4dba71f9
     {
       const float t0 = 1.0f - t, t1 = t;
 
@@ -109,16 +105,21 @@
       return B0*v0 + B1*v1 + B2*v2 + B3*v3;
     }
 
-<<<<<<< HEAD
-      p = p30;
-      dp = 3.0f*(p21-p30);
-    }
-
-    __forceinline void eval(const float t, Vertex& p, Vertex& dp, Vertex& ddp) const
-    {
-      const float t0 = 1.0f - t, t1 = t;
-
-      /*const Vertex p00 = v0;
+    __forceinline Vertex eval_dudu(const float t) const
+    {
+      const float t0 = 1.0f - t, t1 = t;
+      float C0 = 6.0f*t0;
+      float C1 = 6.0f*t1 - 12.0f*t0;
+      float C2 = 6.0f*t0 - 12.0f*t1;
+      float C3 = 6.0f*t1;
+      return C0*v0 + C1*v1 + C2*v2 + C3*v3;
+    }
+
+    __forceinline void eval(const float t, Vertex& p, Vertex& dp) const
+    {
+      const float t0 = 1.0f - t, t1 = t;
+
+      const Vertex p00 = v0;
       const Vertex p01 = v1;
       const Vertex p02 = v2;
       const Vertex p03 = v3;
@@ -132,6 +133,26 @@
 
       p = p30;
       dp = 3.0f*(p21-p30);
+    }
+
+    __forceinline void eval(const float t, Vertex& p, Vertex& dp, Vertex& ddp) const
+    {
+      const float t0 = 1.0f - t, t1 = t;
+
+      /*const Vertex p00 = v0;
+      const Vertex p01 = v1;
+      const Vertex p02 = v2;
+      const Vertex p03 = v3;
+
+      const Vertex p10 = p00 * t0 + p01 * t1;
+      const Vertex p11 = p01 * t0 + p02 * t1;
+      const Vertex p12 = p02 * t0 + p03 * t1;
+      const Vertex p20 = p10 * t0 + p11 * t1;
+      const Vertex p21 = p11 * t0 + p12 * t1;
+      const Vertex p30 = p20 * t0 + p21 * t1;
+
+      p = p30;
+      dp = 3.0f*(p21-p30);
       ddp = 6.0f*(p12 - 2.0f*p21 + p30);*/
 
       float A0 = t0 * t0 * t0;
@@ -144,23 +165,14 @@
       float B2 = +6.0f*(t0*t1) - 3.0f*(t1*t1);
       float B3 = +3.0f*(t1*t1);
 
-=======
-    __forceinline Vertex eval_dudu(const float t) const
-    {
-      const float t0 = 1.0f - t, t1 = t;
->>>>>>> 4dba71f9
       float C0 = 6.0f*t0;
       float C1 = 6.0f*t1 - 12.0f*t0;
       float C2 = 6.0f*t0 - 12.0f*t1;
       float C3 = 6.0f*t1;
-<<<<<<< HEAD
 
       p   = A0*v0 + A1*v1 + A2*v2 + A3*v3;
       dp  = B0*v0 + B1*v1 + B2*v2 + B3*v3;
       ddp = C0*v0 + C1*v1 + C2*v2 + C3*v3;
-=======
-      return C0*v0 + C1*v1 + C2*v2 + C3*v3;
->>>>>>> 4dba71f9
     }
 
     friend inline std::ostream& operator<<(std::ostream& cout, const BezierCurveT& curve) {
