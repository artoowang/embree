--- conflicted
+++ resolved
@@ -54,53 +54,13 @@
   void NativeCurves::setBuffer(RTCBufferType type, unsigned int slot, RTCFormat format, const Ref<Buffer>& buffer, size_t offset, size_t stride, unsigned int num)
   { 
     /* verify that all accesses are 4 bytes aligned */
-<<<<<<< HEAD
-    if (((size_t(buffer->getPtr()) + offset) & 0x3) || (stride & 0x3))
+    if ((type != RTC_BUFFER_TYPE_CURVE_FLAGS) && (((size_t(buffer->getPtr()) + offset) & 0x3) || (stride & 0x3)))
       throw_RTCError(RTC_ERROR_INVALID_OPERATION, "data must be 4 bytes aligned");
-=======
-    if ((type != RTC_CURVE_FLAGS_BUFFER) && (stride & 0x3)) 
-      throw_RTCError(RTC_ERROR_INVALID_OPERATION,"data must be 4 bytes aligned");
->>>>>>> 760a1287
 
     if (type == RTC_BUFFER_TYPE_VERTEX)
     {
-<<<<<<< HEAD
       if (format != RTC_FORMAT_FLOAT4)
         throw_RTCError(RTC_ERROR_INVALID_OPERATION, "invalid vertex buffer format");
-=======
-      if (bid >= vertices.size()) vertices.resize(bid+1);
-      vertices[bid].newBuffer(device,size,stride);
-      setNumTimeSteps((unsigned int)vertices.size());
-      return vertices[bid].get();
-    }
-    else if (type >= RTC_USER_VERTEX_BUFFER0 && type < RTC_USER_VERTEX_BUFFER_(RTC_MAX_USER_VERTEX_BUFFERS))
-    {
-      if (bid >= userbuffers.size()) userbuffers.resize(bid+1);
-      userbuffers[bid] = Buffer<char>(device,size,stride,true);
-      return userbuffers[bid].get();
-    }
-    else if (type == RTC_INDEX_BUFFER) 
-    {
-      curves.newBuffer(device,size,stride); 
-      setNumPrimitives(size);
-      return curves.get();
-    }
-    else if (type == RTC_CURVE_FLAGS_BUFFER) 
-    {
-      flags.newBuffer(device,stride,size);
-    }
-    else 
-        throw_RTCError(RTC_ERROR_INVALID_ARGUMENT,"unknown buffer type");
-
-    return nullptr;
-  }
-  
-  void NativeCurves::setBuffer(RTCBufferType type, void* ptr, size_t offset, size_t stride, unsigned int size) 
-  { 
-    /* verify that all accesses are 4 bytes aligned */
-    if ((type != RTC_CURVE_FLAGS_BUFFER) && (((size_t(ptr) + offset) & 0x3) || (stride & 0x3))) 
-      throw_RTCError(RTC_ERROR_INVALID_OPERATION,"data must be 4 bytes aligned");
->>>>>>> 760a1287
 
       if (slot >= vertices.size())
         vertices.resize(slot+1);
@@ -122,18 +82,25 @@
     }
     else if (type == RTC_BUFFER_TYPE_INDEX)
     {
+      if (slot != 0)
+        throw_RTCError(RTC_ERROR_INVALID_ARGUMENT, "invalid buffer slot");
       if (format != RTC_FORMAT_UINT)
         throw_RTCError(RTC_ERROR_INVALID_OPERATION, "invalid index buffer format");
 
       curves.set(buffer, offset, stride, num, format);
       setNumPrimitives(num);
     }
-    else if (type == RTC_CURVE_FLAGS_BUFFER) 
-    {
-      flags.set(device,ptr,offset,stride,size);
+    else if (type == RTC_BUFFER_TYPE_CURVE_FLAGS)
+    {
+      if (slot != 0)
+        throw_RTCError(RTC_ERROR_INVALID_ARGUMENT, "invalid buffer slot");
+      if (format != RTC_FORMAT_UCHAR)
+        throw_RTCError(RTC_ERROR_INVALID_OPERATION, "invalid curve flag buffer format");
+
+      flags.set(buffer, offset, stride, num, format);
     }
     else 
-      throw_RTCError(RTC_ERROR_INVALID_ARGUMENT,"unknown buffer type");
+      throw_RTCError(RTC_ERROR_INVALID_ARGUMENT, "unknown buffer type");
   }
 
   void* NativeCurves::getBuffer(RTCBufferType type, unsigned int slot)
@@ -155,6 +122,12 @@
       if (slot >= vertexAttribs.size())
         throw_RTCError(RTC_ERROR_INVALID_ARGUMENT, "invalid buffer slot");
       return vertexAttribs[slot].getPtr();
+    }
+    else if (type == RTC_BUFFER_TYPE_CURVE_FLAGS)
+    {
+      if (slot != 0)
+        throw_RTCError(RTC_ERROR_INVALID_ARGUMENT, "invalid buffer slot");
+      return flags.getPtr();
     }
     else
     {
@@ -223,13 +196,8 @@
       unsigned int numFloats = args->numFloats;
     
       /* calculate base pointer and stride */
-<<<<<<< HEAD
       assert((bufferType == RTC_BUFFER_TYPE_VERTEX && bufferSlot < numTimeSteps) ||
              (bufferType == RTC_BUFFER_TYPE_VERTEX_ATTRIBUTE && bufferSlot <= vertexAttribs.size()));
-=======
-      assert((buffer >= RTC_VERTEX_BUFFER0 && buffer < RTCBufferType(RTC_VERTEX_BUFFER0 + numTimeSteps)) ||
-             (buffer >= RTC_USER_VERTEX_BUFFER0 && buffer <= RTC_USER_VERTEX_BUFFER_(RTC_MAX_USER_VERTEX_BUFFERS)));
->>>>>>> 760a1287
       const char* src = nullptr; 
       size_t stride = 0;
       if (bufferType == RTC_BUFFER_TYPE_VERTEX_ATTRIBUTE) {
