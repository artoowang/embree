// ======================================================================== //
// Copyright 2009-2017 Intel Corporation                                    //
//                                                                          //
// Licensed under the Apache License, Version 2.0 (the "License");          //
// you may not use this file except in compliance with the License.         //
// You may obtain a copy of the License at                                  //
//                                                                          //
//     http://www.apache.org/licenses/LICENSE-2.0                           //
//                                                                          //
// Unless required by applicable law or agreed to in writing, software      //
// distributed under the License is distributed on an "AS IS" BASIS,        //
// WITHOUT WARRANTIES OR CONDITIONS OF ANY KIND, either express or implied. //
// See the License for the specific language governing permissions and      //
// limitations under the License.                                           //
// ======================================================================== //

#include "scene_bezier_curves.h"
#include "scene.h"

namespace embree
{
#if defined(EMBREE_LOWEST_ISA)

  NativeCurves::NativeCurves (Device* device, RTCCurveType subtype, RTCCurveBasis basis, RTCGeometryFlags flags, unsigned int numTimeSteps) 
    : Geometry(device,BEZIER_CURVES,0,numTimeSteps,flags), subtype(subtype), basis(basis), tessellationRate(4)
  {
    vertices.resize(numTimeSteps);
  }

  void NativeCurves::enabling() 
  { 
    if (numTimeSteps == 1) scene->world.numBezierCurves += numPrimitives; 
    else                   scene->worldMB.numBezierCurves += numPrimitives; 
  }
  
  void NativeCurves::disabling() 
  { 
    if (numTimeSteps == 1) scene->world.numBezierCurves -= numPrimitives; 
    else                   scene->worldMB.numBezierCurves -= numPrimitives;
  }
  
  void NativeCurves::setMask (unsigned mask) 
  {
    this->mask = mask; 
    Geometry::update();
  }

  void* NativeCurves::newBuffer(RTCBufferType type, size_t stride, unsigned int size) 
  { 
    /* verify that all accesses are 4 bytes aligned */
    if (stride & 0x3) 
      throw_RTCError(RTC_INVALID_OPERATION,"data must be 4 bytes aligned");

    unsigned bid = type & 0xFFFF;
    if (type >= RTC_VERTEX_BUFFER0 && type < RTCBufferType(RTC_VERTEX_BUFFER0 + numTimeSteps)) 
    {
      size_t t = type - RTC_VERTEX_BUFFER0;
      vertices[t].newBuffer(device,size,stride);
      return vertices[t].get();
    } 
    else if (type >= RTC_USER_VERTEX_BUFFER0 && type < RTC_USER_VERTEX_BUFFER0+RTC_MAX_USER_VERTEX_BUFFERS)
    {
      if (bid >= userbuffers.size()) userbuffers.resize(bid+1);
      userbuffers[bid] = APIBuffer<char>(device,size,stride,true);
      return userbuffers[bid].get();
    }
    else if (type == RTC_INDEX_BUFFER) 
    {
      if (scene && size != (unsigned)-1) disabling();
      curves.newBuffer(device,size,stride); 
      setNumPrimitives(size);
      if (scene && size != (unsigned)-1) enabling();
      return curves.get();
    }
    else 
        throw_RTCError(RTC_INVALID_ARGUMENT,"unknown buffer type");

    return nullptr;
  }
  
  void NativeCurves::setBuffer(RTCBufferType type, void* ptr, size_t offset, size_t stride, unsigned int size) 
  { 
    /* verify that all accesses are 4 bytes aligned */
    if (((size_t(ptr) + offset) & 0x3) || (stride & 0x3)) 
      throw_RTCError(RTC_INVALID_OPERATION,"data must be 4 bytes aligned");

    unsigned bid = type & 0xFFFF;
    if (type >= RTC_VERTEX_BUFFER0 && type < RTCBufferType(RTC_VERTEX_BUFFER0 + numTimeSteps)) 
    {
      size_t t = type - RTC_VERTEX_BUFFER0;
      vertices[t].set(device,ptr,offset,stride,size); 
      vertices[t].checkPadding16();
    } 
    else if (type >= RTC_USER_VERTEX_BUFFER0 && type < RTC_USER_VERTEX_BUFFER0+RTC_MAX_USER_VERTEX_BUFFERS)
    {
      if (bid >= userbuffers.size()) userbuffers.resize(bid+1);
      userbuffers[bid] = APIBuffer<char>(device,size,stride);
      userbuffers[bid].set(device,ptr,offset,stride,size);  
      userbuffers[bid].checkPadding16();
    }
    else if (type == RTC_INDEX_BUFFER) 
    {
<<<<<<< HEAD
      if (scene && size != (unsigned)-1) disabling();
      curves.set(device,ptr,offset,stride,size); 
      setNumPrimitives(size);
      if (scene && size != (unsigned)-1) enabling();
=======
      if (isEnabled() && size != (size_t)-1) disabling();
      curves.set(ptr,offset,stride,size); 
      setNumPrimitives(size);
      if (isEnabled() && size != (size_t)-1) enabling();
>>>>>>> 4ae2234b
    }
    else 
        throw_RTCError(RTC_INVALID_ARGUMENT,"unknown buffer type"); 
  }

  void* NativeCurves::getBuffer(RTCBufferType type) 
  {
    if (type == RTC_INDEX_BUFFER) {
      return curves.get();
    }
    else if (type >= RTC_VERTEX_BUFFER0 && type < RTCBufferType(RTC_VERTEX_BUFFER0 + numTimeSteps)) {
      return vertices[type - RTC_VERTEX_BUFFER0].get();
    }
    else {
      throw_RTCError(RTC_INVALID_ARGUMENT,"unknown buffer type"); 
      return nullptr;
    }
  }

  void NativeCurves::setTessellationRate(float N)
  {
    tessellationRate = clamp((int)N,1,16);
  }

  bool NativeCurves::verify () 
  {
    /*! verify consistent size of vertex arrays */
    if (vertices.size() == 0) return false;
    for (const auto& buffer : vertices)
      if (vertices[0].size() != buffer.size())
        return false;

    /*! verify indices */
    for (unsigned int i=0; i<numPrimitives; i++) {
      if (curves[i]+3 >= numVertices()) return false;
    }
    
    /*! verify vertices */
    for (const auto& buffer : vertices) {
      for (size_t i=0; i<buffer.size(); i++) {
	if (!isvalid(buffer[i].x)) return false;
        if (!isvalid(buffer[i].y)) return false;
        if (!isvalid(buffer[i].z)) return false;
        if (!isvalid(buffer[i].w)) return false;
      }
    }
    return true;
  }

  void NativeCurves::preCommit()
  {
    if (!isEnabled()) return;

    native_curves = (BufferRefT<unsigned>) curves;
    if (native_vertices.size() != vertices.size())
      native_vertices.resize(vertices.size());

    native_vertices0 = vertices[0];
    for (size_t i=0; i<vertices.size(); i++)
      native_vertices[i] = (BufferRefT<Vec3fa>) vertices[i];
  }

#endif

  namespace isa
  {
    template<typename Curve>
    __forceinline void NativeCurvesISA::interpolate_helper(unsigned primID, float u, float v, RTCBufferType buffer, 
                                                           float* P, float* dPdu, float* dPdv, float* ddPdudu, float* ddPdvdv, float* ddPdudv, unsigned int numFloats) 
    {
      /* calculate base pointer and stride */
      assert((buffer >= RTC_VERTEX_BUFFER0 && buffer < RTCBufferType(RTC_VERTEX_BUFFER0 + numTimeSteps)) ||
             (buffer >= RTC_USER_VERTEX_BUFFER0 && buffer <= RTC_USER_VERTEX_BUFFER1));
      const char* src = nullptr; 
      size_t stride = 0;
      if (buffer >= RTC_USER_VERTEX_BUFFER0) {
        src    = userbuffers[buffer&0xFFFF].getPtr();
        stride = userbuffers[buffer&0xFFFF].getStride();
      } else {
        src    = vertices[buffer&0xFFFF].getPtr();
        stride = vertices[buffer&0xFFFF].getStride();
      }
      
      for (unsigned int i=0; i<numFloats; i+=VSIZEX)
      {
        size_t ofs = i*sizeof(float);
        const size_t curve = curves[primID];
        const vboolx valid = vintx((int)i)+vintx(step) < vintx((int)numFloats);
        const vfloatx p0 = vfloatx::loadu(valid,(float*)&src[(curve+0)*stride+ofs]);
        const vfloatx p1 = vfloatx::loadu(valid,(float*)&src[(curve+1)*stride+ofs]);
        const vfloatx p2 = vfloatx::loadu(valid,(float*)&src[(curve+2)*stride+ofs]);
        const vfloatx p3 = vfloatx::loadu(valid,(float*)&src[(curve+3)*stride+ofs]);
        
        const Curve bezier(p0,p1,p2,p3);
        if (P      ) vfloatx::storeu(valid,P+i,      bezier.eval(u));
        if (dPdu   ) vfloatx::storeu(valid,dPdu+i,   bezier.eval_du(u));
        if (ddPdudu) vfloatx::storeu(valid,ddPdudu+i,bezier.eval_dudu(u));
      }
    }
    
    template<typename InputCurve3fa, typename OutputCurve3fa>
    void NativeCurvesISA::commit_helper()
    {
      if (native_curves.size() != curves.size()) 
      {
        native_curves = APIBuffer<unsigned>(device,curves.size(),sizeof(unsigned int),true);
        parallel_for(size_t(0), curves.size(), size_t(1024), [&] ( const range<size_t> r) {
            for (size_t i=r.begin(); i<r.end(); i++) {
              if (curves[i]+3 >= numVertices()) native_curves[i] = 0xFFFFFFF0; // invalid curves stay invalid this way
              else                              native_curves[i] = unsigned(4*i);
            }
          });
      }
      
      if (native_vertices.size() != vertices.size())
        native_vertices.resize(vertices.size());
      
      parallel_for(vertices.size(), [&] ( const size_t i ) {
          
          if (native_vertices[i].size() != 4*curves.size())
            native_vertices[i] = APIBuffer<Vec3fa>(device,4*curves.size(),sizeof(Vec3fa),true);
          
          parallel_for(size_t(0), curves.size(), size_t(1024), [&] ( const range<size_t> rj ) {
              
              for (size_t j=rj.begin(); j<rj.end(); j++)
              {
                const unsigned id = curves[j];
                if (id+3 >= numVertices()) continue; // ignore invalid curves
                const Vec3fa v0 = vertices[i][id+0];
                const Vec3fa v1 = vertices[i][id+1];
                const Vec3fa v2 = vertices[i][id+2];
                const Vec3fa v3 = vertices[i][id+3];
                const InputCurve3fa icurve(v0,v1,v2,v3);
                OutputCurve3fa ocurve; convert<Vec3fa>(icurve,ocurve);
                native_vertices[i].store(4*j+0,ocurve.v0);
                native_vertices[i].store(4*j+1,ocurve.v1);
                native_vertices[i].store(4*j+2,ocurve.v2);
                native_vertices[i].store(4*j+3,ocurve.v3);
              }
            });
        });
      native_vertices0 = native_vertices[0];
    }
    
    NativeCurves* createCurvesBezier(Device* device, RTCCurveType subtype, RTCCurveBasis basis, RTCGeometryFlags flags, unsigned int numTimeSteps) {
      return new CurvesBezier(device,subtype,basis,flags,numTimeSteps);
    }
    
    void CurvesBezier::preCommit() {
#if defined(EMBREE_NATIVE_CURVE_BSPLINE)
      if (isEnabled()) commit_helper<BezierCurve3fa,BSplineCurve3fa>();
#else
      NativeCurves::preCommit();
#endif
      Geometry::preCommit();
    }
    
    void CurvesBezier::interpolate(unsigned primID, float u, float v, RTCBufferType buffer, 
                                   float* P, float* dPdu, float* dPdv, float* ddPdudu, float* ddPdvdv, float* ddPdudv, unsigned int numFloats) 
    {
      interpolate_helper<BezierCurveT<vfloatx>>(primID,u,v,buffer,P,dPdu,dPdv,ddPdudu,ddPdvdv,ddPdudv,numFloats);
    }
    
    NativeCurves* createCurvesBSpline(Device* device, RTCCurveType subtype, RTCCurveBasis basis, RTCGeometryFlags flags, unsigned int numTimeSteps) {
      return new CurvesBSpline(device,subtype,basis,flags,numTimeSteps);
    }
    
    void CurvesBSpline::preCommit() {
#if defined(EMBREE_NATIVE_CURVE_BSPLINE)
      NativeCurves::preCommit();
#else
      if (isEnabled()) commit_helper<BSplineCurve3fa,BezierCurve3fa>();
#endif
      Geometry::preCommit();
    }
    
    void CurvesBSpline::interpolate(unsigned primID, float u, float v, RTCBufferType buffer, 
                                    float* P, float* dPdu, float* dPdv, float* ddPdudu, float* ddPdvdv, float* ddPdudv, unsigned int numFloats) 
    {
      interpolate_helper<BSplineCurveT<vfloatx>>(primID,u,v,buffer,P,dPdu,dPdv,ddPdudu,ddPdvdv,ddPdudv,numFloats);
    }
  }
}<|MERGE_RESOLUTION|>--- conflicted
+++ resolved
@@ -100,17 +100,14 @@
     }
     else if (type == RTC_INDEX_BUFFER) 
     {
-<<<<<<< HEAD
       if (scene && size != (unsigned)-1) disabling();
       curves.set(device,ptr,offset,stride,size); 
       setNumPrimitives(size);
       if (scene && size != (unsigned)-1) enabling();
-=======
-      if (isEnabled() && size != (size_t)-1) disabling();
-      curves.set(ptr,offset,stride,size); 
-      setNumPrimitives(size);
-      if (isEnabled() && size != (size_t)-1) enabling();
->>>>>>> 4ae2234b
+      // if (isEnabled() && size != (size_t)-1) disabling();
+      // curves.set(ptr,offset,stride,size); 
+      // setNumPrimitives(size);
+      // if (isEnabled() && size != (size_t)-1) enabling();
     }
     else 
         throw_RTCError(RTC_INVALID_ARGUMENT,"unknown buffer type"); 
