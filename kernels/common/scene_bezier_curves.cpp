// ======================================================================== //
// Copyright 2009-2018 Intel Corporation                                    //
//                                                                          //
// Licensed under the Apache License, Version 2.0 (the "License");          //
// you may not use this file except in compliance with the License.         //
// You may obtain a copy of the License at                                  //
//                                                                          //
//     http://www.apache.org/licenses/LICENSE-2.0                           //
//                                                                          //
// Unless required by applicable law or agreed to in writing, software      //
// distributed under the License is distributed on an "AS IS" BASIS,        //
// WITHOUT WARRANTIES OR CONDITIONS OF ANY KIND, either express or implied. //
// See the License for the specific language governing permissions and      //
// limitations under the License.                                           //
// ======================================================================== //

#include "scene_bezier_curves.h"
#include "scene.h"

namespace embree
{
#if defined(EMBREE_LOWEST_ISA)

  NativeCurves::NativeCurves (Device* device, GType gtype)
    : Geometry(device,gtype,0,1), tessellationRate(4)
  {
    vertices.resize(numTimeSteps);
  }

  void NativeCurves::enabling() 
  {
    if (numTimeSteps == 1) scene->world.numBezierCurves += numPrimitives; 
    else                   scene->worldMB.numBezierCurves += numPrimitives; 
  }
  
  void NativeCurves::disabling() 
  {
    if (numTimeSteps == 1) scene->world.numBezierCurves -= numPrimitives; 
    else                   scene->worldMB.numBezierCurves -= numPrimitives;
  }
  
  void NativeCurves::setMask (unsigned mask) 
  {
    this->mask = mask; 
    Geometry::update();
  }

  void NativeCurves::setNumTimeSteps (unsigned int numTimeSteps)
  {
    vertices.resize(numTimeSteps);
    if (subtype == NORMAL_ORIENTED_CURVE)
      normals.resize(numTimeSteps);
    Geometry::setNumTimeSteps(numTimeSteps);
  }
  
  void NativeCurves::setVertexAttributeCount (unsigned int N)
  {
    vertexAttribs.resize(N);
    Geometry::update();
  }

  void NativeCurves::setBuffer(RTCBufferType type, unsigned int slot, RTCFormat format, const Ref<Buffer>& buffer, size_t offset, size_t stride, unsigned int num)
  { 
    /* verify that all accesses are 4 bytes aligned */
    if ((type != RTC_BUFFER_TYPE_FLAGS) && (((size_t(buffer->getPtr()) + offset) & 0x3) || (stride & 0x3)))
      throw_RTCError(RTC_ERROR_INVALID_OPERATION, "data must be 4 bytes aligned");

    if (type == RTC_BUFFER_TYPE_VERTEX)
    {
      if (format != RTC_FORMAT_FLOAT4)
        throw_RTCError(RTC_ERROR_INVALID_OPERATION, "invalid vertex buffer format");

      if (slot >= vertices.size())
        throw_RTCError(RTC_ERROR_INVALID_OPERATION, "invalid vertex buffer slot");
      
      vertices[slot].set(buffer, offset, stride, num, format);
      vertices[slot].checkPadding16();
    }
    else if (type == RTC_BUFFER_TYPE_NORMAL)
    {
      if (subtype != NORMAL_ORIENTED_CURVE)
        throw_RTCError(RTC_ERROR_INVALID_ARGUMENT, "unknown buffer type");
        
      if (format != RTC_FORMAT_FLOAT3)
        throw_RTCError(RTC_ERROR_INVALID_OPERATION, "invalid normal buffer format");

      if (slot >= normals.size())
        throw_RTCError(RTC_ERROR_INVALID_OPERATION, "invalid normal buffer slot");
      
      normals[slot].set(buffer, offset, stride, num, format);
      normals[slot].checkPadding16();
    }
    else if (type == RTC_BUFFER_TYPE_VERTEX_ATTRIBUTE)
    {
      if (format < RTC_FORMAT_FLOAT || format > RTC_FORMAT_FLOAT16)
        throw_RTCError(RTC_ERROR_INVALID_OPERATION, "invalid vertex attribute buffer format");

      if (slot >= vertexAttribs.size())
        throw_RTCError(RTC_ERROR_INVALID_OPERATION, "invalid vertex attribute buffer slot");
      
      vertexAttribs[slot].set(buffer, offset, stride, num, format);
      vertexAttribs[slot].checkPadding16();
    }
    else if (type == RTC_BUFFER_TYPE_INDEX)
    {
      if (slot != 0)
        throw_RTCError(RTC_ERROR_INVALID_ARGUMENT, "invalid buffer slot");
      if (format != RTC_FORMAT_UINT)
        throw_RTCError(RTC_ERROR_INVALID_OPERATION, "invalid index buffer format");

      curves.set(buffer, offset, stride, num, format);
      setNumPrimitives(num);
    }
    else if (type == RTC_BUFFER_TYPE_FLAGS)
    {
      if (slot != 0)
        throw_RTCError(RTC_ERROR_INVALID_ARGUMENT, "invalid buffer slot");
      if (format != RTC_FORMAT_UCHAR)
        throw_RTCError(RTC_ERROR_INVALID_OPERATION, "invalid flag buffer format");

      flags.set(buffer, offset, stride, num, format);
    }
    else 
      throw_RTCError(RTC_ERROR_INVALID_ARGUMENT, "unknown buffer type");
  }

  void* NativeCurves::getBuffer(RTCBufferType type, unsigned int slot)
  {
    if (type == RTC_BUFFER_TYPE_INDEX)
    {
      if (slot != 0)
        throw_RTCError(RTC_ERROR_INVALID_ARGUMENT, "invalid buffer slot");
      return curves.getPtr();
    }
    else if (type == RTC_BUFFER_TYPE_VERTEX)
    {
      if (slot >= vertices.size())
        throw_RTCError(RTC_ERROR_INVALID_ARGUMENT, "invalid buffer slot");
      return vertices[slot].getPtr();
    }
    else if (type == RTC_BUFFER_TYPE_VERTEX_ATTRIBUTE)
    {
      if (slot >= vertexAttribs.size())
        throw_RTCError(RTC_ERROR_INVALID_ARGUMENT, "invalid buffer slot");
      return vertexAttribs[slot].getPtr();
    }
    else if (type == RTC_BUFFER_TYPE_FLAGS)
    {
      if (slot != 0)
        throw_RTCError(RTC_ERROR_INVALID_ARGUMENT, "invalid buffer slot");
      return flags.getPtr();
    }
    else
    {
      throw_RTCError(RTC_ERROR_INVALID_ARGUMENT, "unknown buffer type");
      return nullptr;
    }
  }

  void NativeCurves::updateBuffer(RTCBufferType type, unsigned int slot)
  {
    if (type == RTC_BUFFER_TYPE_INDEX)
    {
      if (slot != 0)
        throw_RTCError(RTC_ERROR_INVALID_ARGUMENT, "invalid buffer slot");
      curves.setModified(true);
    }
    else if (type == RTC_BUFFER_TYPE_VERTEX)
    {
      if (slot >= vertices.size())
        throw_RTCError(RTC_ERROR_INVALID_ARGUMENT, "invalid buffer slot");
      vertices[slot].setModified(true);
    }
    else if (type == RTC_BUFFER_TYPE_NORMAL)
    {
      if (slot >= normals.size())
        throw_RTCError(RTC_ERROR_INVALID_ARGUMENT, "invalid buffer slot");
      normals[slot].setModified(true);
    }
    else if (type == RTC_BUFFER_TYPE_VERTEX_ATTRIBUTE)
    {
      if (slot >= vertexAttribs.size())
        throw_RTCError(RTC_ERROR_INVALID_ARGUMENT, "invalid buffer slot");
      vertexAttribs[slot].setModified(true);
    }
    else if (type == RTC_BUFFER_TYPE_FLAGS) 
    {
      if (slot != 0)
        throw_RTCError(RTC_ERROR_INVALID_ARGUMENT, "invalid buffer slot");
      flags.setModified(true);
    }
    else
    {
      throw_RTCError(RTC_ERROR_INVALID_ARGUMENT, "unknown buffer type");
    }

    Geometry::update();
  }

  void NativeCurves::setTessellationRate(float N)
  {
    tessellationRate = clamp((int)N,1,16);
  }

  bool NativeCurves::verify () 
  {
    /*! verify consistent size of vertex arrays */
    if (vertices.size() == 0)
      return false;
    
    for (const auto& buffer : vertices)
      if (vertices[0].size() != buffer.size())
        return false;

    for (const auto& buffer : normals)
      if (vertices[0].size() != buffer.size())
        return false;

    /*! verify indices */
    for (unsigned int i=0; i<numPrimitives; i++) {
      if (curves[i]+3 >= numVertices()) return false;
    }
    
    /*! verify vertices */
    for (const auto& buffer : vertices) {
      for (size_t i=0; i<buffer.size(); i++) {
	if (!isvalid(buffer[i].x)) return false;
        if (!isvalid(buffer[i].y)) return false;
        if (!isvalid(buffer[i].z)) return false;
        if (!isvalid(buffer[i].w)) return false;
      }
    }
    return true;
  }

  void NativeCurves::preCommit()
  {
    /* verify that stride of all time steps are identical */
    for (unsigned int t=0; t<numTimeSteps; t++)
      if (vertices[t].getStride() != vertices[0].getStride())
        throw_RTCError(RTC_ERROR_INVALID_OPERATION,"stride of vertex buffers have to be identical for each time step");

<<<<<<< HEAD
    native_curves = (BufferView<unsigned>) curves;
    
    if (native_vertices.size() != vertices.size())
      native_vertices.resize(vertices.size());

    native_vertices0 = vertices[0];
    for (size_t i=0; i<vertices.size(); i++)
      native_vertices[i] = (BufferView<Vec3fa>) vertices[i];

    if (normals.size())
    {
      if (native_normals.size() != normals.size())
        native_normals.resize(normals.size());
      
      native_normals0 = normals[0];
      for (size_t i=0; i<normals.size(); i++)
        native_normals[i] = (BufferView<Vec3fa>) normals[i];
    }
=======
    vertices0 = vertices[0];
>>>>>>> 8f53a4a4
  }

  void NativeCurves::postCommit() 
  {
    curves.setModified(false);
    for (auto& buf : vertices) buf.setModified(false);
    for (auto& buf : normals)  buf.setModified(false);
    for (auto& attrib : vertexAttribs) attrib.setModified(false);
    flags.setModified(false);

    Geometry::postCommit();
  }

#endif

  namespace isa
  {
    template<typename Curve3fa, typename Curve4f>
    void NativeCurvesISA<Curve3fa,Curve4f>::interpolate(const RTCInterpolateArguments* const args)
    {
      unsigned int primID = args->primID;
      float u = args->u;
      RTCBufferType bufferType = args->bufferType;
      unsigned int bufferSlot = args->bufferSlot;
      float* P = args->P;
      float* dPdu = args->dPdu;
      float* ddPdudu = args->ddPdudu;
      unsigned int valueCount = args->valueCount;
    
      /* calculate base pointer and stride */
      assert((bufferType == RTC_BUFFER_TYPE_VERTEX && bufferSlot < numTimeSteps) ||
             (bufferType == RTC_BUFFER_TYPE_VERTEX_ATTRIBUTE && bufferSlot <= vertexAttribs.size()));
      const char* src = nullptr; 
      size_t stride = 0;
      if (bufferType == RTC_BUFFER_TYPE_VERTEX_ATTRIBUTE) {
        src    = vertexAttribs[bufferSlot].getPtr();
        stride = vertexAttribs[bufferSlot].getStride();
      } else {
        src    = vertices[bufferSlot].getPtr();
        stride = vertices[bufferSlot].getStride();
      }
      
      for (unsigned int i=0; i<valueCount; i+=4)
      {
        size_t ofs = i*sizeof(float);
        const size_t curve = curves[primID];
        const vbool4 valid = vint4((int)i)+vint4(step) < vint4((int)valueCount);
        const vfloat4 p0 = vfloat4::loadu(valid,(float*)&src[(curve+0)*stride+ofs]);
        const vfloat4 p1 = vfloat4::loadu(valid,(float*)&src[(curve+1)*stride+ofs]);
        const vfloat4 p2 = vfloat4::loadu(valid,(float*)&src[(curve+2)*stride+ofs]);
        const vfloat4 p3 = vfloat4::loadu(valid,(float*)&src[(curve+3)*stride+ofs]);
        
        const Curve4f bezier(p0,p1,p2,p3);
        if (P      ) vfloat4::storeu(valid,P+i,      bezier.eval(u));
        if (dPdu   ) vfloat4::storeu(valid,dPdu+i,   bezier.eval_du(u));
        if (ddPdudu) vfloat4::storeu(valid,ddPdudu+i,bezier.eval_dudu(u));
      }
    }
    
    NativeCurves* createCurves(Device* device, Geometry::GType gtype)
    {
      switch (gtype) {
      case Geometry::GTY_ROUND_BEZIER_CURVE: return new NativeCurvesISA<BezierCurve3fa,BezierCurveT<vfloat4>>(device,gtype);
      case Geometry::GTY_FLAT_BEZIER_CURVE : return new NativeCurvesISA<BezierCurve3fa,BezierCurveT<vfloat4>>(device,gtype);
      case Geometry::GTY_ROUND_BSPLINE_CURVE: return new NativeCurvesISA<BSplineCurve3fa,BSplineCurveT<vfloat4>>(device,gtype);
      case Geometry::GTY_FLAT_BSPLINE_CURVE : return new NativeCurvesISA<BSplineCurve3fa,BSplineCurveT<vfloat4>>(device,gtype);
      default: throw_RTCError(RTC_ERROR_INVALID_OPERATION,"invalid geometry type");
      }
<<<<<<< HEAD
      
      if (native_vertices.size() != vertices.size())
        native_vertices.resize(vertices.size());
      
      parallel_for(vertices.size(), [&] (const size_t i) {
          
          if (native_vertices[i].size() != 4*size())
            native_vertices[i].set(new Buffer(device, 4*size()*sizeof(Vec3fa)), 0, sizeof(Vec3fa), 4*size(), RTC_FORMAT_FLOAT4);
          
          parallel_for(size_t(0), size(), size_t(1024), [&] ( const range<size_t> rj ) {
              
              for (size_t j=rj.begin(); j<rj.end(); j++)
              {
                const unsigned id = curves[j];
                if (id+3 >= numVertices()) continue; // ignore invalid curves
                const Vec3fa v0 = vertices[i][id+0];
                const Vec3fa v1 = vertices[i][id+1];
                const Vec3fa v2 = vertices[i][id+2];
                const Vec3fa v3 = vertices[i][id+3];
                const InputCurve3fa icurve(v0,v1,v2,v3);
                OutputCurve3fa ocurve; convert<Vec3fa>(icurve,ocurve);
                native_vertices[i].store(4*j+0,ocurve.v0);
                native_vertices[i].store(4*j+1,ocurve.v1);
                native_vertices[i].store(4*j+2,ocurve.v2);
                native_vertices[i].store(4*j+3,ocurve.v3);
              }
            });
        });
      native_vertices0 = native_vertices[0];

      if (subtype == NORMAL_ORIENTED_CURVE)
      {
        if (native_normals.size() != normals.size())
          native_normals.resize(normals.size());
        
        parallel_for(normals.size(), [&] (const size_t i) {
            
            if (native_normals[i].size() != 4*size())
              native_normals[i].set(new Buffer(device, 4*size()*sizeof(Vec3fa)), 0, sizeof(Vec3fa), 4*size(), RTC_FORMAT_FLOAT3);
            
            parallel_for(size_t(0), size(), size_t(1024), [&] ( const range<size_t> rj ) {
                
                for (size_t j=rj.begin(); j<rj.end(); j++)
                {
                  const unsigned id = curves[j];
                  if (id+3 >= numVertices()) continue; // ignore invalid curves
                  const Vec3fa v0 = normals[i][id+0];
                  const Vec3fa v1 = normals[i][id+1];
                  const Vec3fa v2 = normals[i][id+2];
                  const Vec3fa v3 = normals[i][id+3];
                  const InputCurve3fa icurve(v0,v1,v2,v3);
                  OutputCurve3fa ocurve; convert<Vec3fa>(icurve,ocurve);
                  native_normals[i].store(4*j+0,ocurve.v0);
                  native_normals[i].store(4*j+1,ocurve.v1);
                  native_normals[i].store(4*j+2,ocurve.v2);
                  native_normals[i].store(4*j+3,ocurve.v3);
                }
              });
          });
        if (native_normals.size())
          native_normals0 = native_normals[0];
      }
    }
    
    NativeCurves* createCurvesBezier(Device* device, CurveSubtype subtype) {
      return new CurvesBezier(device,BEZIER_CURVE,subtype);
    }
    
    void CurvesBezier::preCommit() {
#if defined(EMBREE_NATIVE_CURVE_BSPLINE)
      if (isEnabled()) commit_helper<BezierCurve3fa,BSplineCurve3fa>();
#else
      NativeCurves::preCommit();
#endif
      Geometry::preCommit();
    }
    
    void CurvesBezier::interpolate(const RTCInterpolateArguments* const args) {
      interpolate_helper<BezierCurveT<vfloat4>>(args);
    }
    
    NativeCurves* createCurvesBSpline(Device* device, CurveSubtype subtype) {
      return new CurvesBSpline(device,BSPLINE_CURVE,subtype);
    }
    
    void CurvesBSpline::preCommit() {
#if defined(EMBREE_NATIVE_CURVE_BSPLINE)
      NativeCurves::preCommit();
#else
      if (isEnabled()) commit_helper<BSplineCurve3fa,BezierCurve3fa>();
#endif
      Geometry::preCommit();
    }
    
    void CurvesBSpline::interpolate(const RTCInterpolateArguments* const args) {
      interpolate_helper<BSplineCurveT<vfloat4>>(args);
=======
>>>>>>> 8f53a4a4
    }
  }
}<|MERGE_RESOLUTION|>--- conflicted
+++ resolved
@@ -48,7 +48,7 @@
   void NativeCurves::setNumTimeSteps (unsigned int numTimeSteps)
   {
     vertices.resize(numTimeSteps);
-    if (subtype == NORMAL_ORIENTED_CURVE)
+    if ((getType() & GTY_SUBTYPE_MASK) == GTY_SUBTYPE_ORIENTED_CURVE)
       normals.resize(numTimeSteps);
     Geometry::setNumTimeSteps(numTimeSteps);
   }
@@ -78,7 +78,7 @@
     }
     else if (type == RTC_BUFFER_TYPE_NORMAL)
     {
-      if (subtype != NORMAL_ORIENTED_CURVE)
+      if ((getType() & GTY_SUBTYPE_MASK) != GTY_SUBTYPE_ORIENTED_CURVE)
         throw_RTCError(RTC_ERROR_INVALID_ARGUMENT, "unknown buffer type");
         
       if (format != RTC_FORMAT_FLOAT3)
@@ -240,28 +240,8 @@
       if (vertices[t].getStride() != vertices[0].getStride())
         throw_RTCError(RTC_ERROR_INVALID_OPERATION,"stride of vertex buffers have to be identical for each time step");
 
-<<<<<<< HEAD
-    native_curves = (BufferView<unsigned>) curves;
-    
-    if (native_vertices.size() != vertices.size())
-      native_vertices.resize(vertices.size());
-
-    native_vertices0 = vertices[0];
-    for (size_t i=0; i<vertices.size(); i++)
-      native_vertices[i] = (BufferView<Vec3fa>) vertices[i];
-
-    if (normals.size())
-    {
-      if (native_normals.size() != normals.size())
-        native_normals.resize(normals.size());
-      
-      native_normals0 = normals[0];
-      for (size_t i=0; i<normals.size(); i++)
-        native_normals[i] = (BufferView<Vec3fa>) normals[i];
-    }
-=======
     vertices0 = vertices[0];
->>>>>>> 8f53a4a4
+    normals0 = normals[0];
   }
 
   void NativeCurves::postCommit() 
@@ -326,109 +306,12 @@
       switch (gtype) {
       case Geometry::GTY_ROUND_BEZIER_CURVE: return new NativeCurvesISA<BezierCurve3fa,BezierCurveT<vfloat4>>(device,gtype);
       case Geometry::GTY_FLAT_BEZIER_CURVE : return new NativeCurvesISA<BezierCurve3fa,BezierCurveT<vfloat4>>(device,gtype);
+      case Geometry::GTY_ORIENTED_BEZIER_CURVE : return new NativeCurvesISA<BezierCurve3fa,BezierCurveT<vfloat4>>(device,gtype);
       case Geometry::GTY_ROUND_BSPLINE_CURVE: return new NativeCurvesISA<BSplineCurve3fa,BSplineCurveT<vfloat4>>(device,gtype);
       case Geometry::GTY_FLAT_BSPLINE_CURVE : return new NativeCurvesISA<BSplineCurve3fa,BSplineCurveT<vfloat4>>(device,gtype);
+      case Geometry::GTY_ORIENTED_BSPLINE_CURVE : return new NativeCurvesISA<BSplineCurve3fa,BSplineCurveT<vfloat4>>(device,gtype);
       default: throw_RTCError(RTC_ERROR_INVALID_OPERATION,"invalid geometry type");
       }
-<<<<<<< HEAD
-      
-      if (native_vertices.size() != vertices.size())
-        native_vertices.resize(vertices.size());
-      
-      parallel_for(vertices.size(), [&] (const size_t i) {
-          
-          if (native_vertices[i].size() != 4*size())
-            native_vertices[i].set(new Buffer(device, 4*size()*sizeof(Vec3fa)), 0, sizeof(Vec3fa), 4*size(), RTC_FORMAT_FLOAT4);
-          
-          parallel_for(size_t(0), size(), size_t(1024), [&] ( const range<size_t> rj ) {
-              
-              for (size_t j=rj.begin(); j<rj.end(); j++)
-              {
-                const unsigned id = curves[j];
-                if (id+3 >= numVertices()) continue; // ignore invalid curves
-                const Vec3fa v0 = vertices[i][id+0];
-                const Vec3fa v1 = vertices[i][id+1];
-                const Vec3fa v2 = vertices[i][id+2];
-                const Vec3fa v3 = vertices[i][id+3];
-                const InputCurve3fa icurve(v0,v1,v2,v3);
-                OutputCurve3fa ocurve; convert<Vec3fa>(icurve,ocurve);
-                native_vertices[i].store(4*j+0,ocurve.v0);
-                native_vertices[i].store(4*j+1,ocurve.v1);
-                native_vertices[i].store(4*j+2,ocurve.v2);
-                native_vertices[i].store(4*j+3,ocurve.v3);
-              }
-            });
-        });
-      native_vertices0 = native_vertices[0];
-
-      if (subtype == NORMAL_ORIENTED_CURVE)
-      {
-        if (native_normals.size() != normals.size())
-          native_normals.resize(normals.size());
-        
-        parallel_for(normals.size(), [&] (const size_t i) {
-            
-            if (native_normals[i].size() != 4*size())
-              native_normals[i].set(new Buffer(device, 4*size()*sizeof(Vec3fa)), 0, sizeof(Vec3fa), 4*size(), RTC_FORMAT_FLOAT3);
-            
-            parallel_for(size_t(0), size(), size_t(1024), [&] ( const range<size_t> rj ) {
-                
-                for (size_t j=rj.begin(); j<rj.end(); j++)
-                {
-                  const unsigned id = curves[j];
-                  if (id+3 >= numVertices()) continue; // ignore invalid curves
-                  const Vec3fa v0 = normals[i][id+0];
-                  const Vec3fa v1 = normals[i][id+1];
-                  const Vec3fa v2 = normals[i][id+2];
-                  const Vec3fa v3 = normals[i][id+3];
-                  const InputCurve3fa icurve(v0,v1,v2,v3);
-                  OutputCurve3fa ocurve; convert<Vec3fa>(icurve,ocurve);
-                  native_normals[i].store(4*j+0,ocurve.v0);
-                  native_normals[i].store(4*j+1,ocurve.v1);
-                  native_normals[i].store(4*j+2,ocurve.v2);
-                  native_normals[i].store(4*j+3,ocurve.v3);
-                }
-              });
-          });
-        if (native_normals.size())
-          native_normals0 = native_normals[0];
-      }
-    }
-    
-    NativeCurves* createCurvesBezier(Device* device, CurveSubtype subtype) {
-      return new CurvesBezier(device,BEZIER_CURVE,subtype);
-    }
-    
-    void CurvesBezier::preCommit() {
-#if defined(EMBREE_NATIVE_CURVE_BSPLINE)
-      if (isEnabled()) commit_helper<BezierCurve3fa,BSplineCurve3fa>();
-#else
-      NativeCurves::preCommit();
-#endif
-      Geometry::preCommit();
-    }
-    
-    void CurvesBezier::interpolate(const RTCInterpolateArguments* const args) {
-      interpolate_helper<BezierCurveT<vfloat4>>(args);
-    }
-    
-    NativeCurves* createCurvesBSpline(Device* device, CurveSubtype subtype) {
-      return new CurvesBSpline(device,BSPLINE_CURVE,subtype);
-    }
-    
-    void CurvesBSpline::preCommit() {
-#if defined(EMBREE_NATIVE_CURVE_BSPLINE)
-      NativeCurves::preCommit();
-#else
-      if (isEnabled()) commit_helper<BSplineCurve3fa,BezierCurve3fa>();
-#endif
-      Geometry::preCommit();
-    }
-    
-    void CurvesBSpline::interpolate(const RTCInterpolateArguments* const args) {
-      interpolate_helper<BSplineCurveT<vfloat4>>(args);
-=======
->>>>>>> 8f53a4a4
     }
   }
 }