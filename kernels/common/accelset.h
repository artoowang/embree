--- conflicted
+++ resolved
@@ -35,23 +35,15 @@
     typedef RTCIntersectFunc4 IntersectFunc4;
     typedef RTCIntersectFunc8 IntersectFunc8;
     typedef RTCIntersectFunc16 IntersectFunc16;
-<<<<<<< HEAD
-    typedef RTCIntersectFunc1N IntersectFuncN;
-=======
     typedef RTCIntersectFunc1M IntersectFunc1M;
     typedef RTCIntersectFuncN IntersectFuncN;
->>>>>>> 84c138a6
     
     typedef RTCOccludedFunc OccludedFunc;
     typedef RTCOccludedFunc4 OccludedFunc4;
     typedef RTCOccludedFunc8 OccludedFunc8;
     typedef RTCOccludedFunc16 OccludedFunc16;
-<<<<<<< HEAD
-    typedef RTCOccludedFunc1N OccludedFuncN;
-=======
     typedef RTCOccludedFunc1M OccludedFunc1M;
     typedef RTCOccludedFuncN OccludedFuncN;
->>>>>>> 84c138a6
 
 #if defined(__SSE__)
     typedef void (*ISPCIntersectFunc4)(void* ptr, RTCRay4& ray, size_t item, __m128 valid);
