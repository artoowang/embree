// ======================================================================== //
// Copyright 2009-2017 Intel Corporation                                    //
//                                                                          //
// Licensed under the Apache License, Version 2.0 (the "License");          //
// you may not use this file except in compliance with the License.         //
// You may obtain a copy of the License at                                  //
//                                                                          //
//     http://www.apache.org/licenses/LICENSE-2.0                           //
//                                                                          //
// Unless required by applicable law or agreed to in writing, software      //
// distributed under the License is distributed on an "AS IS" BASIS,        //
// WITHOUT WARRANTIES OR CONDITIONS OF ANY KIND, either express or implied. //
// See the License for the specific language governing permissions and      //
// limitations under the License.                                           //
// ======================================================================== //

#include "scene_line_segments.h"
#include "scene.h"

namespace embree
{
#if defined(EMBREE_LOWEST_ISA)

  LineSegments::LineSegments (Device* device, RTCGeometryFlags flags, unsigned int numTimeSteps)
    : Geometry(device,LINE_SEGMENTS,0,numTimeSteps,flags)
  {
    vertices.resize(numTimeSteps);
  }

  void LineSegments::enabling()
  {
    if (numTimeSteps == 1) scene->world.numLineSegments += numPrimitives;
    else                   scene->worldMB.numLineSegments += numPrimitives;
  }

  void LineSegments::disabling()
  {
    if (numTimeSteps == 1) scene->world.numLineSegments -= numPrimitives;
    else                   scene->worldMB.numLineSegments -= numPrimitives;
  }

  void LineSegments::setMask (unsigned mask)
  {
    this->mask = mask;
    Geometry::update();
  }

  void* LineSegments::newBuffer(RTCBufferType type, size_t stride, unsigned int size)
  {
    /* verify that all accesses are 4 bytes aligned */
    if (stride & 0x3) 
      throw_RTCError(RTC_INVALID_OPERATION,"data must be 4 bytes aligned");

    unsigned bid = type & 0xFFFF;
    if (type >= RTC_VERTEX_BUFFER0 && type < RTCBufferType(RTC_VERTEX_BUFFER0 + numTimeSteps)) 
    {
      size_t t = type - RTC_VERTEX_BUFFER0;
      vertices[t].newBuffer(device,size,stride);
      vertices0 = vertices[0];
      return vertices[t].get();
    } 
    else if (type >= RTC_USER_VERTEX_BUFFER0 && type < RTC_USER_VERTEX_BUFFER0+RTC_MAX_USER_VERTEX_BUFFERS)
    {
      if (bid >= userbuffers.size()) userbuffers.resize(bid+1);
      userbuffers[bid] = APIBuffer<char>(device,size,stride,true);
      return userbuffers[bid].get();
    }
    else if (type == RTC_INDEX_BUFFER) 
    {
<<<<<<< HEAD
      if (scene && size != (unsigned)-1) disabling();
      segments.newBuffer(device,size,stride); 
      setNumPrimitives(size);
      if (scene && size != (unsigned)-1) enabling();
      return segments.get();
=======
      if (isEnabled() && size != (size_t)-1) disabling();
      segments.set(ptr,offset,stride,size); 
      setNumPrimitives(size);
      if (isEnabled() && size != (size_t)-1) enabling();
>>>>>>> 4ae2234b
    }
    else
      throw_RTCError(RTC_INVALID_ARGUMENT,"unknown buffer type");

    return nullptr;
  }

  void LineSegments::setBuffer(RTCBufferType type, void* ptr, size_t offset, size_t stride, unsigned int size)
  {
    /* verify that all accesses are 4 bytes aligned */
    if (((size_t(ptr) + offset) & 0x3) || (stride & 0x3))
      throw_RTCError(RTC_INVALID_OPERATION,"data must be 4 bytes aligned");

    unsigned bid = type & 0xFFFF;
    if (type >= RTC_VERTEX_BUFFER0 && type < RTCBufferType(RTC_VERTEX_BUFFER0 + numTimeSteps)) 
    {
      size_t t = type - RTC_VERTEX_BUFFER0;
      vertices[t].set(device,ptr,offset,stride,size);
      vertices[t].checkPadding16();
      vertices0 = vertices[0];
    } 
    else if (type >= RTC_USER_VERTEX_BUFFER0 && type < RTC_USER_VERTEX_BUFFER0+RTC_MAX_USER_VERTEX_BUFFERS)
    {
      if (bid >= userbuffers.size()) userbuffers.resize(bid+1);
      userbuffers[bid] = APIBuffer<char>(device,size,stride);
      userbuffers[bid].set(device,ptr,offset,stride,size);
      userbuffers[bid].checkPadding16();
    }
    else if (type == RTC_INDEX_BUFFER) 
    {
      if (scene && size != (unsigned)-1) disabling();
      segments.set(device,ptr,offset,stride,size); 
      setNumPrimitives(size);
      if (scene && size != (unsigned)-1) enabling();
    }
    else
      throw_RTCError(RTC_INVALID_ARGUMENT,"unknown buffer type");
  }

  void* LineSegments::getBuffer(RTCBufferType type)
  {
    if (type == RTC_INDEX_BUFFER) {
      return segments.get();
    }
    else if (type >= RTC_VERTEX_BUFFER0 && type < RTCBufferType(RTC_VERTEX_BUFFER0 + numTimeSteps)) {
      return vertices[type - RTC_VERTEX_BUFFER0].get();
    }
    else {
      throw_RTCError(RTC_INVALID_ARGUMENT,"unknown buffer type"); 
      return nullptr;
    }
  }

  bool LineSegments::verify ()
  { 
    /*! verify consistent size of vertex arrays */
    if (vertices.size() == 0) return false;
    for (const auto& buffer : vertices)
      if (buffer.size() != numVertices())
        return false;

    /*! verify segment indices */
    for (unsigned int i=0; i<numPrimitives; i++) {
      if (segments[i]+1 >= numVertices()) return false;
    }

    /*! verify vertices */
    for (const auto& buffer : vertices) {
      for (size_t i=0; i<buffer.size(); i++) {
	if (!isvalid(buffer[i].x)) return false;
        if (!isvalid(buffer[i].y)) return false;
        if (!isvalid(buffer[i].z)) return false;
        if (!isvalid(buffer[i].w)) return false;
      }
    }
    return true;
  }

  void LineSegments::interpolate(unsigned primID, float u, float v, RTCBufferType buffer, float* P, float* dPdu, float* dPdv, float* ddPdudu, float* ddPdvdv, float* ddPdudv, unsigned int numFloats)
  {
    /* calculate base pointer and stride */
    assert((buffer >= RTC_VERTEX_BUFFER0 && buffer < RTCBufferType(RTC_VERTEX_BUFFER0 + numTimeSteps)) ||
           (buffer >= RTC_USER_VERTEX_BUFFER0 && buffer <= RTC_USER_VERTEX_BUFFER1));
    const char* src = nullptr;
    size_t stride = 0;
    if (buffer >= RTC_USER_VERTEX_BUFFER0) {
      src    = userbuffers[buffer&0xFFFF].getPtr();
      stride = userbuffers[buffer&0xFFFF].getStride();
    } else {
      src    = vertices[buffer&0xFFFF].getPtr();
      stride = vertices[buffer&0xFFFF].getStride();
    }
    
    for (unsigned int i=0; i<numFloats; i+=VSIZEX)
    {
      const size_t ofs = i*sizeof(float);
      const size_t segment = segments[primID];
      const vboolx valid = vintx((int)i)+vintx(step) < vintx(int(numFloats));
      const vfloatx p0 = vfloatx::loadu(valid,(float*)&src[(segment+0)*stride+ofs]);
      const vfloatx p1 = vfloatx::loadu(valid,(float*)&src[(segment+1)*stride+ofs]);
      if (P      ) vfloatx::storeu(valid,P+i,lerp(p0,p1,u));
      if (dPdu   ) vfloatx::storeu(valid,dPdu+i,p1-p0);
      if (ddPdudu) vfloatx::storeu(valid,dPdu+i,vfloatx(zero));
    }
  }
#endif

  namespace isa
  {
    LineSegments* createLineSegments(Device* device, RTCGeometryFlags flags, unsigned int numTimeSteps) {
      return new LineSegmentsISA(device,flags,numTimeSteps);
    }
  }
}<|MERGE_RESOLUTION|>--- conflicted
+++ resolved
@@ -67,18 +67,15 @@
     }
     else if (type == RTC_INDEX_BUFFER) 
     {
-<<<<<<< HEAD
       if (scene && size != (unsigned)-1) disabling();
       segments.newBuffer(device,size,stride); 
       setNumPrimitives(size);
       if (scene && size != (unsigned)-1) enabling();
       return segments.get();
-=======
-      if (isEnabled() && size != (size_t)-1) disabling();
-      segments.set(ptr,offset,stride,size); 
-      setNumPrimitives(size);
-      if (isEnabled() && size != (size_t)-1) enabling();
->>>>>>> 4ae2234b
+      // if (isEnabled() && size != (size_t)-1) disabling();
+      // segments.set(ptr,offset,stride,size); 
+      // setNumPrimitives(size);
+      // if (isEnabled() && size != (size_t)-1) enabling();
     }
     else
       throw_RTCError(RTC_INVALID_ARGUMENT,"unknown buffer type");
