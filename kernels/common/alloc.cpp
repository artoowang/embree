--- conflicted
+++ resolved
@@ -19,13 +19,11 @@
 
 namespace embree
 {
-<<<<<<< HEAD
-//namespace isa
-//{
-=======
-  __thread FastAllocator::ThreadLocal2* FastAllocator::thread_local_allocator2 = nullptr;
+namespace isa
+{
+  __thread isa::FastAllocator::ThreadLocal2* isa::FastAllocator::thread_local_allocator2 = nullptr;
 
->>>>>>> bea79754
+#if 0
   struct fast_allocator_regression_test : public RegressionTest
   {
     BarrierSys barrier;
@@ -40,11 +38,7 @@
 
     static void thread_alloc(fast_allocator_regression_test* This)
     {
-<<<<<<< HEAD
-      isa::FastAllocator::ThreadLocal2* threadalloc = This->alloc->threadLocal2();
-=======
-      FastAllocator::CachedAllocator threadalloc = This->alloc->getCachedAllocator();
->>>>>>> bea79754
+      isa::FastAllocator::CachedAllocator threadalloc = This->alloc->getCachedAllocator();
 
       size_t* ptrs[1000];
       for (size_t j=0; j<1000; j++)
@@ -94,5 +88,6 @@
   };
 
   fast_allocator_regression_test fast_allocator_regression;
-//}
+#endif
 }
+}
