--- conflicted
+++ resolved
@@ -495,23 +495,14 @@
     if (device->subdiv_accel_mb == "default") 
     {
       if (isIncoherent(flags) && isStatic())
-<<<<<<< HEAD
         accels.add(device->bvh4_factory->BVH4MB4DSubdivPatch1MBlur(this,false));
       else
         accels.add(device->bvh4_factory->BVH4MB4DSubdivPatch1MBlur(this,true));
     }
-    else if (device->subdiv_accel_mb == "bvh4.subdivpatch1"          ) accels.add(device->bvh4_factory->BVH4SubdivPatch1MBlur(this,false));
-    else if (device->subdiv_accel_mb == "bvh4.subdivpatch1cached"    ) accels.add(device->bvh4_factory->BVH4SubdivPatch1MBlur(this,true));
+    else if (device->subdiv_accel_mb == "bvh4.subdivpatch1"          ) accels.add(device->bvh4_factory->BVH4SubdivPatch1MB(this,false));
+    else if (device->subdiv_accel_mb == "bvh4.subdivpatch1cached"    ) accels.add(device->bvh4_factory->BVH4SubdivPatch1MB(this,true));
     else if (device->subdiv_accel_mb == "bvh4mb4d.subdivpatch1"      ) accels.add(device->bvh4_factory->BVH4MB4DSubdivPatch1MBlur(this,false));
     else if (device->subdiv_accel_mb == "bvh4mb4d.subdivpatch1cached") accels.add(device->bvh4_factory->BVH4MB4DSubdivPatch1MBlur(this,true));
-=======
-        accels.add(device->bvh4_factory->BVH4SubdivPatch1MB(this,false));
-      else
-        accels.add(device->bvh4_factory->BVH4SubdivPatch1MB(this,true));
-    }
-    else if (device->subdiv_accel_mb == "bvh4.subdivpatch1"      ) accels.add(device->bvh4_factory->BVH4SubdivPatch1MB(this,false));
-    else if (device->subdiv_accel_mb == "bvh4.subdivpatch1cached") accels.add(device->bvh4_factory->BVH4SubdivPatch1MB(this,true));
->>>>>>> 7c655690
     else throw_RTCError(RTC_INVALID_ARGUMENT,"unknown subdiv mblur accel "+device->subdiv_accel_mb);
 #endif
   }
