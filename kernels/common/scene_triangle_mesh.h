// ======================================================================== //
// Copyright 2009-2019 Intel Corporation                                    //
//                                                                          //
// Licensed under the Apache License, Version 2.0 (the "License");          //
// you may not use this file except in compliance with the License.         //
// You may obtain a copy of the License at                                  //
//                                                                          //
//     http://www.apache.org/licenses/LICENSE-2.0                           //
//                                                                          //
// Unless required by applicable law or agreed to in writing, software      //
// distributed under the License is distributed on an "AS IS" BASIS,        //
// WITHOUT WARRANTIES OR CONDITIONS OF ANY KIND, either express or implied. //
// See the License for the specific language governing permissions and      //
// limitations under the License.                                           //
// ======================================================================== //

#pragma once

#include "geometry.h"
#include "buffer.h"

namespace embree
{
  /*! Triangle Mesh */
  struct TriangleMesh : public Geometry
  {
    /*! type of this geometry */
    static const Geometry::GTypeMask geom_type = Geometry::MTY_TRIANGLE_MESH;

    /*! triangle indices */
    struct Triangle 
    {
      uint32_t v[3];

      /*! outputs triangle indices */
      __forceinline friend std::ostream &operator<<(std::ostream& cout, const Triangle& t) {
        return cout << "Triangle { " << t.v[0] << ", " << t.v[1] << ", " << t.v[2] << " }";
      }
    };

  public:

    /*! triangle mesh construction */
    TriangleMesh (Device* device); 

    /* geometry interface */
  public:
    void enabling();
    void disabling();
    void setMask(unsigned mask);
    void setNumTimeSteps (unsigned int numTimeSteps);
    void setVertexAttributeCount (unsigned int N);
    void setBuffer(RTCBufferType type, unsigned int slot, RTCFormat format, const Ref<Buffer>& buffer, size_t offset, size_t stride, unsigned int num);
    void* getBuffer(RTCBufferType type, unsigned int slot);
    void updateBuffer(RTCBufferType type, unsigned int slot);
    void preCommit();
    void postCommit();
    bool verify();
    void interpolate(const RTCInterpolateArguments* const args);

  public:

    /*! returns number of vertices */
    __forceinline size_t numVertices() const {
      return vertices[0].size();
    }
    
    /*! returns i'th triangle*/
    __forceinline const Triangle& triangle(size_t i) const {
      return triangles[i];
    }

    /*! returns i'th vertex of the first time step  */
    __forceinline const Vec3fa vertex(size_t i) const {
      return vertices0[i];
    }

    /*! returns i'th vertex of the first time step */
    __forceinline const char* vertexPtr(size_t i) const {
      return vertices0.getPtr(i);
    }

    /*! returns i'th vertex of itime'th timestep */
    __forceinline const Vec3fa vertex(size_t i, size_t itime) const {
      return vertices[itime][i];
    }

    /*! returns i'th vertex of itime'th timestep */
    __forceinline const char* vertexPtr(size_t i, size_t itime) const {
      return vertices[itime].getPtr(i);
    }

    /*! calculates the bounds of the i'th triangle */
    __forceinline BBox3fa bounds(size_t i) const 
    {
      const Triangle& tri = triangle(i);
      const Vec3fa v0 = vertex(tri.v[0]);
      const Vec3fa v1 = vertex(tri.v[1]);
      const Vec3fa v2 = vertex(tri.v[2]);
      return BBox3fa(min(v0,v1,v2),max(v0,v1,v2));
    }

    /*! calculates the bounds of the i'th triangle at the itime'th timestep */
    __forceinline BBox3fa bounds(size_t i, size_t itime) const
    {
      const Triangle& tri = triangle(i);
      const Vec3fa v0 = vertex(tri.v[0],itime);
      const Vec3fa v1 = vertex(tri.v[1],itime);
      const Vec3fa v2 = vertex(tri.v[2],itime);
      return BBox3fa(min(v0,v1,v2),max(v0,v1,v2));
    }

    /*! calculates the interpolated bounds of the i'th triangle at the specified time */
    __forceinline BBox3fa bounds(size_t i, float time) const
    {
      float ftime; size_t itime = getTimeSegment(time, fnumTimeSegments, ftime);
      const BBox3fa b0 = bounds(i, itime+0);
      const BBox3fa b1 = bounds(i, itime+1);
      return lerp(b0, b1, ftime);
    }

    /*! check if the i'th primitive is valid at the itime'th timestep */
    __forceinline bool valid(size_t i, size_t itime) const {
      return valid(i, make_range(itime, itime));
    }

    /*! check if the i'th primitive is valid between the specified time range */
    __forceinline bool valid(size_t i, const range<size_t>& itime_range) const
    {
      const Triangle& tri = triangle(i);
      if (unlikely(tri.v[0] >= numVertices())) return false;
      if (unlikely(tri.v[1] >= numVertices())) return false;
      if (unlikely(tri.v[2] >= numVertices())) return false;

      for (size_t itime = itime_range.begin(); itime <= itime_range.end(); itime++)
      {
        if (!isvalid(vertex(tri.v[0],itime))) return false;
        if (!isvalid(vertex(tri.v[1],itime))) return false;
        if (!isvalid(vertex(tri.v[2],itime))) return false;
      }

      return true;
    }

    /*! calculates the linear bounds of the i'th primitive at the itimeGlobal'th time segment */
    __forceinline LBBox3fa linearBounds(size_t i, size_t itime) const {
      return LBBox3fa(bounds(i,itime+0),bounds(i,itime+1));
    }

    /*! calculates the build bounds of the i'th primitive, if it's valid */
    __forceinline bool buildBounds(size_t i, BBox3fa* bbox = nullptr) const
    {
      const Triangle& tri = triangle(i);
      if (unlikely(tri.v[0] >= numVertices())) return false;
      if (unlikely(tri.v[1] >= numVertices())) return false;
      if (unlikely(tri.v[2] >= numVertices())) return false;

      for (size_t t=0; t<numTimeSteps; t++)
      {
        const Vec3fa v0 = vertex(tri.v[0],t);
        const Vec3fa v1 = vertex(tri.v[1],t);
        const Vec3fa v2 = vertex(tri.v[2],t);
        if (unlikely(!isvalid(v0) || !isvalid(v1) || !isvalid(v2)))
          return false;
      }

      if (likely(bbox)) 
        *bbox = bounds(i);

      return true;
    }

    /*! calculates the build bounds of the i'th primitive at the itime'th time segment, if it's valid */
    __forceinline bool buildBounds(size_t i, size_t itime, BBox3fa& bbox) const
    {
      const Triangle& tri = triangle(i);
      if (unlikely(tri.v[0] >= numVertices())) return false;
      if (unlikely(tri.v[1] >= numVertices())) return false;
      if (unlikely(tri.v[2] >= numVertices())) return false;

      assert(itime+1 < numTimeSteps);
      const Vec3fa a0 = vertex(tri.v[0],itime+0); if (unlikely(!isvalid(a0))) return false;
      const Vec3fa a1 = vertex(tri.v[1],itime+0); if (unlikely(!isvalid(a1))) return false;
      const Vec3fa a2 = vertex(tri.v[2],itime+0); if (unlikely(!isvalid(a2))) return false;
      const Vec3fa b0 = vertex(tri.v[0],itime+1); if (unlikely(!isvalid(b0))) return false;
      const Vec3fa b1 = vertex(tri.v[1],itime+1); if (unlikely(!isvalid(b1))) return false;
      const Vec3fa b2 = vertex(tri.v[2],itime+1); if (unlikely(!isvalid(b2))) return false;
      
      /* use bounds of first time step in builder */
      bbox = BBox3fa(min(a0,a1,a2),max(a0,a1,a2));
      return true;
    }

    /*! calculates the linear bounds of the i'th primitive for the specified time range */
    __forceinline LBBox3fa linearBounds(size_t primID, const BBox1f& dt) const {
      return LBBox3fa([&] (size_t itime) { return bounds(primID, itime); }, dt, time_range, fnumTimeSegments);
    }

    /*! calculates the linear bounds of the i'th primitive for the specified time range */
    __forceinline bool linearBounds(size_t i, const BBox1f& dt, LBBox3fa& bbox) const  {
      if (!valid(i, timeSegmentRange(dt))) return false;
      bbox = linearBounds(i, dt);
      return true;
    }

    /* returns true if topology changed */
    bool topologyChanged() const {
      return triangles.isModified() || numPrimitivesChanged;
    }

    /* returns the projected area */
    __forceinline float projectedPrimitiveArea(const size_t i) const {
      const Triangle& tri = triangle(i);
      const Vec3fa v0 = vertex(tri.v[0]);
      const Vec3fa v1 = vertex(tri.v[1]);
      const Vec3fa v2 = vertex(tri.v[2]);      
      return areaProjectedTriangle(v0,v1,v2);
    }
<<<<<<< HEAD
    
=======

>>>>>>> 6bae83cf
  public:
    BufferView<Triangle> triangles;      //!< array of triangles
    BufferView<Vec3fa> vertices0;        //!< fast access to first vertex buffer
    vector<BufferView<Vec3fa>> vertices; //!< vertex array for each timestep
    vector<RawBufferView> vertexAttribs; //!< vertex attributes
  };

  namespace isa
  {
    struct TriangleMeshISA : public TriangleMesh
    {
      TriangleMeshISA (Device* device)
        : TriangleMesh(device) {}

      PrimInfo createPrimRefArray(mvector<PrimRef>& prims, const range<size_t>& r, size_t k) const
      {
        PrimInfo pinfo(empty);
        for (size_t j=r.begin(); j<r.end(); j++)
        {
          BBox3fa bounds = empty;
          if (!buildBounds(j,&bounds)) continue;
          const PrimRef prim(bounds,geomID,unsigned(j));
          pinfo.add_center2(prim);
          prims[k++] = prim;
        }
        return pinfo;
      }

      PrimInfo createPrimRefArrayMB(mvector<PrimRef>& prims, size_t itime, const range<size_t>& r, size_t k) const
      {
        PrimInfo pinfo(empty);
        for (size_t j=r.begin(); j<r.end(); j++)
        {
          BBox3fa bounds = empty;
          if (!buildBounds(j,itime,bounds)) continue;
          const PrimRef prim(bounds,geomID,unsigned(j));
          pinfo.add_center2(prim);
          prims[k++] = prim;
        }
        return pinfo;
      }
      
      PrimInfoMB createPrimRefMBArray(mvector<PrimRefMB>& prims, const BBox1f& t0t1, const range<size_t>& r, size_t k) const
      {
        PrimInfoMB pinfo(empty);
        for (size_t j=r.begin(); j<r.end(); j++)
        {
          if (!valid(j, timeSegmentRange(t0t1))) continue;
          const PrimRefMB prim(linearBounds(j,t0t1),this->numTimeSegments(),this->time_range,this->numTimeSegments(),this->geomID,unsigned(j));
          pinfo.add_primref(prim);
          prims[k++] = prim;
        }
        return pinfo;
      }
    };
  }

  DECLARE_ISA_FUNCTION(TriangleMesh*, createTriangleMesh, Device*);
}<|MERGE_RESOLUTION|>--- conflicted
+++ resolved
@@ -216,11 +216,7 @@
       const Vec3fa v2 = vertex(tri.v[2]);      
       return areaProjectedTriangle(v0,v1,v2);
     }
-<<<<<<< HEAD
-    
-=======
-
->>>>>>> 6bae83cf
+
   public:
     BufferView<Triangle> triangles;      //!< array of triangles
     BufferView<Vec3fa> vertices0;        //!< fast access to first vertex buffer
