// ======================================================================== //
// Copyright 2009-2018 Intel Corporation                                    //
//                                                                          //
// Licensed under the Apache License, Version 2.0 (the "License");          //
// you may not use this file except in compliance with the License.         //
// You may obtain a copy of the License at                                  //
//                                                                          //
//     http://www.apache.org/licenses/LICENSE-2.0                           //
//                                                                          //
// Unless required by applicable law or agreed to in writing, software      //
// distributed under the License is distributed on an "AS IS" BASIS,        //
// WITHOUT WARRANTIES OR CONDITIONS OF ANY KIND, either express or implied. //
// See the License for the specific language governing permissions and      //
// limitations under the License.                                           //
// ======================================================================== //

#ifdef _WIN32
#  define RTC_API extern "C" __declspec(dllexport)
#else
#  define RTC_API extern "C" __attribute__ ((visibility ("default")))
#endif

#include "default.h"
#include "device.h"
#include "scene.h"
#include "context.h"
#include "../../include/embree3/rtcore_ray.h"

namespace embree
{  
  /* mutex to make API thread safe */
  static MutexSys g_mutex;

  RTC_API RTCDevice rtcNewDevice(const char* config)
  {
    RTC_CATCH_BEGIN;
    RTC_TRACE(rtcNewDevice);
    Lock<MutexSys> lock(g_mutex);
    Device* device = new Device(config, false);
    return (RTCDevice) device->refInc();
    RTC_CATCH_END(nullptr);
    return (RTCDevice) nullptr;
  }

  RTC_API void rtcRetainDevice(RTCDevice hdevice) 
  {
    Device* device = (Device*) hdevice;
    RTC_CATCH_BEGIN;
    RTC_TRACE(rtcRetainDevice);
    RTC_VERIFY_HANDLE(hdevice);
    Lock<MutexSys> lock(g_mutex);
    device->refInc();
    RTC_CATCH_END(nullptr);
  }
  
  RTC_API void rtcReleaseDevice(RTCDevice hdevice) 
  {
    Device* device = (Device*) hdevice;
    RTC_CATCH_BEGIN;
    RTC_TRACE(rtcReleaseDevice);
    RTC_VERIFY_HANDLE(hdevice);
    Lock<MutexSys> lock(g_mutex);
    device->refDec();
    RTC_CATCH_END(nullptr);
  }
  
  RTC_API ssize_t rtcGetDeviceProperty(RTCDevice hdevice, RTCDeviceProperty prop)
  {
    Device* device = (Device*) hdevice;
    RTC_CATCH_BEGIN;
    RTC_TRACE(rtcGetDeviceProperty);
    RTC_VERIFY_HANDLE(hdevice);
    Lock<MutexSys> lock(g_mutex);
    return device->getProperty(prop);
    RTC_CATCH_END(device);
    return 0;
  }

  RTC_API void rtcSetDeviceProperty(RTCDevice hdevice, const RTCDeviceProperty prop, ssize_t val)
  {
    Device* device = (Device*) hdevice;
    RTC_CATCH_BEGIN;
    RTC_TRACE(rtcSetDeviceProperty);
    const bool internal_prop = (size_t)prop >= 1000000 && (size_t)prop < 1000004;
    if (!internal_prop) RTC_VERIFY_HANDLE(hdevice); // allow NULL device for special internal settings
    Lock<MutexSys> lock(g_mutex);
    device->setProperty(prop,val);
    RTC_CATCH_END(device);
  }

  RTC_API RTCError rtcGetDeviceError(RTCDevice hdevice)
  {
    Device* device = (Device*) hdevice;
    RTC_CATCH_BEGIN;
    RTC_TRACE(rtcGetDeviceError);
    if (device == nullptr) return Device::getThreadErrorCode();
    else                   return device->getDeviceErrorCode();
    RTC_CATCH_END(device);
    return RTC_ERROR_UNKNOWN;
  }

  RTC_API void rtcSetDeviceErrorFunction(RTCDevice hdevice, RTCErrorFunction error, void* userPtr)
  {
    Device* device = (Device*) hdevice;
    RTC_CATCH_BEGIN;
    RTC_TRACE(rtcSetDeviceErrorFunction);
    RTC_VERIFY_HANDLE(hdevice);
    device->setErrorFunction(error, userPtr);
    RTC_CATCH_END(device);
  }

  RTC_API void rtcSetDeviceMemoryMonitorFunction(RTCDevice hdevice, RTCMemoryMonitorFunction memoryMonitor, void* userPtr)
  {
    Device* device = (Device*) hdevice;
    RTC_CATCH_BEGIN;
    RTC_TRACE(rtcSetDeviceMemoryMonitorFunction);
    device->setMemoryMonitorFunction(memoryMonitor, userPtr);
    RTC_CATCH_END(device);
  }

  RTC_API RTCBuffer rtcNewBuffer(RTCDevice hdevice, size_t byteSize)
  {
    RTC_CATCH_BEGIN;
    RTC_TRACE(rtcNewBuffer);
    RTC_VERIFY_HANDLE(hdevice);
    Buffer* buffer = new Buffer((Device*)hdevice, byteSize);
    return (RTCBuffer)buffer->refInc();
    RTC_CATCH_END((Device*)hdevice);
    return nullptr;
  }

  RTC_API RTCBuffer rtcNewSharedBuffer(RTCDevice hdevice, void* ptr, size_t byteSize)
  {
    RTC_CATCH_BEGIN;
    RTC_TRACE(rtcNewSharedBuffer);
    RTC_VERIFY_HANDLE(hdevice);
    Buffer* buffer = new Buffer((Device*)hdevice, byteSize, ptr);
    return (RTCBuffer)buffer->refInc();
    RTC_CATCH_END((Device*)hdevice);
    return nullptr;
  }

  RTC_API void* rtcGetBufferData(RTCBuffer hbuffer)
  {
    Buffer* buffer = (Buffer*)hbuffer;
    RTC_CATCH_BEGIN;
    RTC_TRACE(rtcGetBufferData);
    RTC_VERIFY_HANDLE(hbuffer);
    return buffer->data();
    RTC_CATCH_END2(buffer);
    return nullptr;
  }

  RTC_API void rtcRetainBuffer(RTCBuffer hbuffer)
  {
    Buffer* buffer = (Buffer*)hbuffer;
    RTC_CATCH_BEGIN;
    RTC_TRACE(rtcRetainBuffer);
    RTC_VERIFY_HANDLE(hbuffer);
    buffer->refInc();
    RTC_CATCH_END2(buffer);
  }
  
  RTC_API void rtcReleaseBuffer(RTCBuffer hbuffer)
  {
    Buffer* buffer = (Buffer*)hbuffer;
    RTC_CATCH_BEGIN;
    RTC_TRACE(rtcReleaseBuffer);
    RTC_VERIFY_HANDLE(hbuffer);
    buffer->refDec();
    RTC_CATCH_END2(buffer);
  }

  RTC_API RTCScene rtcNewScene (RTCDevice hdevice) 
  {
    RTC_CATCH_BEGIN;
    RTC_TRACE(rtcNewScene);
    RTC_VERIFY_HANDLE(hdevice);
    Scene* scene = new Scene((Device*)hdevice);
    return (RTCScene) scene->refInc();
    RTC_CATCH_END((Device*)hdevice);
    return nullptr;
  }

  RTC_API void rtcSetSceneProgressMonitorFunction(RTCScene hscene, RTCProgressMonitorFunction progress, void* ptr) 
  {
    Scene* scene = (Scene*) hscene;
    RTC_CATCH_BEGIN;
    RTC_TRACE(rtcSetSceneProgressMonitorFunction);
    RTC_VERIFY_HANDLE(hscene);
    scene->setProgressMonitorFunction(progress,ptr);
    RTC_CATCH_END2(scene);
  }

  RTC_API void rtcSetSceneBuildQuality (RTCScene hscene, RTCBuildQuality quality) 
  {
    Scene* scene = (Scene*) hscene;
    RTC_CATCH_BEGIN;
    RTC_TRACE(rtcSetSceneBuildQuality);
    RTC_VERIFY_HANDLE(hscene);
    if (quality != RTC_BUILD_QUALITY_LOW &&
        quality != RTC_BUILD_QUALITY_MEDIUM &&
        quality != RTC_BUILD_QUALITY_HIGH)
      throw std::runtime_error("invalid build quality");
    scene->setBuildQuality(quality);
    RTC_CATCH_END2(scene);
  }

  RTC_API void rtcSetSceneFlags (RTCScene hscene, RTCSceneFlags flags) 
  {
    Scene* scene = (Scene*) hscene;
    RTC_CATCH_BEGIN;
    RTC_TRACE(rtcSetSceneFlags);
    RTC_VERIFY_HANDLE(hscene);
    scene->setSceneFlags(flags);
    RTC_CATCH_END2(scene);
  }

  RTC_API RTCSceneFlags rtcGetSceneFlags(RTCScene hscene)
  {
    Scene* scene = (Scene*) hscene;
    RTC_CATCH_BEGIN;
    RTC_TRACE(rtcGetSceneFlags);
    RTC_VERIFY_HANDLE(hscene);
    return scene->getSceneFlags();
    RTC_CATCH_END2(scene);
    return RTC_SCENE_FLAG_NONE;
  }
  
  RTC_API void rtcCommitScene (RTCScene hscene) 
  {
    Scene* scene = (Scene*) hscene;
    RTC_CATCH_BEGIN;
    RTC_TRACE(rtcCommitScene);
    RTC_VERIFY_HANDLE(hscene);
    scene->commit(false);
    RTC_CATCH_END2(scene);
  }

  RTC_API void rtcJoinCommitScene (RTCScene hscene) 
  {
    Scene* scene = (Scene*) hscene;
    RTC_CATCH_BEGIN;
    RTC_TRACE(rtcJoinCommitScene);
    RTC_VERIFY_HANDLE(hscene);
    scene->commit(true);
    RTC_CATCH_END2(scene);
  }

  RTC_API void rtcGetSceneBounds(RTCScene hscene, RTCBounds* bounds_o)
  {
    Scene* scene = (Scene*) hscene;
    RTC_CATCH_BEGIN;
    RTC_TRACE(rtcGetSceneBounds);
    RTC_VERIFY_HANDLE(hscene);
    if (scene->isModified()) throw_RTCError(RTC_ERROR_INVALID_OPERATION,"scene got not committed");
    BBox3fa bounds = scene->bounds.bounds();
    bounds_o->lower_x = bounds.lower.x;
    bounds_o->lower_y = bounds.lower.y;
    bounds_o->lower_z = bounds.lower.z;
    bounds_o->align0  = 0;
    bounds_o->upper_x = bounds.upper.x;
    bounds_o->upper_y = bounds.upper.y;
    bounds_o->upper_z = bounds.upper.z;
    bounds_o->align1  = 0;
    RTC_CATCH_END2(scene);
  }

  RTC_API void rtcGetSceneLinearBounds(RTCScene hscene, RTCLinearBounds* bounds_o)
  {
    Scene* scene = (Scene*) hscene;
    RTC_CATCH_BEGIN;
    RTC_TRACE(rtcGetSceneBounds);
    RTC_VERIFY_HANDLE(hscene);
    if (bounds_o == nullptr)
      throw_RTCError(RTC_ERROR_INVALID_OPERATION,"invalid destination pointer");
    if (scene->isModified())
      throw_RTCError(RTC_ERROR_INVALID_OPERATION,"scene got not committed");
    
    bounds_o->bounds0.lower_x = scene->bounds.bounds0.lower.x;
    bounds_o->bounds0.lower_y = scene->bounds.bounds0.lower.y;
    bounds_o->bounds0.lower_z = scene->bounds.bounds0.lower.z;
    bounds_o->bounds0.align0  = 0;
    bounds_o->bounds0.upper_x = scene->bounds.bounds0.upper.x;
    bounds_o->bounds0.upper_y = scene->bounds.bounds0.upper.y;
    bounds_o->bounds0.upper_z = scene->bounds.bounds0.upper.z;
    bounds_o->bounds0.align1  = 0;
    bounds_o->bounds1.lower_x = scene->bounds.bounds1.lower.x;
    bounds_o->bounds1.lower_y = scene->bounds.bounds1.lower.y;
    bounds_o->bounds1.lower_z = scene->bounds.bounds1.lower.z;
    bounds_o->bounds1.align0  = 0;
    bounds_o->bounds1.upper_x = scene->bounds.bounds1.upper.x;
    bounds_o->bounds1.upper_y = scene->bounds.bounds1.upper.y;
    bounds_o->bounds1.upper_z = scene->bounds.bounds1.upper.z;
    bounds_o->bounds1.align1  = 0;
    RTC_CATCH_END2(scene);
  }
  
  RTC_API void rtcIntersect1 (RTCScene hscene, RTCIntersectContext* user_context, RTCRayHit* rayhit) 
  {
    Scene* scene = (Scene*) hscene;
    RTC_CATCH_BEGIN;
    RTC_TRACE(rtcIntersect1);
#if defined(DEBUG)
    RTC_VERIFY_HANDLE(hscene);
    if (scene->isModified()) throw_RTCError(RTC_ERROR_INVALID_OPERATION,"scene got not committed");
    if (((size_t)rayhit) & 0x0F) throw_RTCError(RTC_ERROR_INVALID_ARGUMENT, "ray not aligned to 16 bytes");   
#endif
    STAT3(normal.travs,1,1,1);
    IntersectContext context(scene,user_context);
    scene->intersectors.intersect(*rayhit,&context);
#if defined(DEBUG)
    ((RayHit*)rayhit)->verifyHit();
#endif
    RTC_CATCH_END2(scene);
  }

  RTC_API void rtcIntersect4 (const int* valid, RTCScene hscene, RTCIntersectContext* user_context, RTCRayHit4* rayhit) 
  {
    Scene* scene = (Scene*) hscene;
    RTC_CATCH_BEGIN;
    RTC_TRACE(rtcIntersect4);

#if defined(DEBUG)
    RTC_VERIFY_HANDLE(hscene);
    if (scene->isModified()) throw_RTCError(RTC_ERROR_INVALID_OPERATION,"scene got not committed");
    if (((size_t)valid) & 0x0F) throw_RTCError(RTC_ERROR_INVALID_ARGUMENT, "mask not aligned to 16 bytes");   
    if (((size_t)rayhit)   & 0x0F) throw_RTCError(RTC_ERROR_INVALID_ARGUMENT, "rayhit not aligned to 16 bytes");   
#endif
    STAT(size_t cnt=0; for (size_t i=0; i<4; i++) cnt += ((int*)valid)[i] == -1;);
    STAT3(normal.travs,cnt,cnt,cnt);

    IntersectContext context(scene,user_context);
#if !defined(EMBREE_RAY_PACKETS)
    Ray4* ray4 = (Ray4*) rayhit;
    for (size_t i=0; i<4; i++) {
      if (!valid[i]) continue;
      RayHit ray1; ray4->get(i,ray1);
      scene->intersectors.intersect((RTCRayHit&)ray1,&context);
      ray4->set(i,ray1);
    }
#else
    scene->intersectors.intersect4(valid,*rayhit,&context);
#endif
    
    RTC_CATCH_END2(scene);
  }
  
  RTC_API void rtcIntersect8 (const int* valid, RTCScene hscene, RTCIntersectContext* user_context, RTCRayHit8* rayhit) 
  {
    Scene* scene = (Scene*) hscene;
    RTC_CATCH_BEGIN;
    RTC_TRACE(rtcIntersect8);

#if defined(DEBUG)
    RTC_VERIFY_HANDLE(hscene);
    if (scene->isModified()) throw_RTCError(RTC_ERROR_INVALID_OPERATION,"scene got not committed");
    if (((size_t)valid) & 0x1F) throw_RTCError(RTC_ERROR_INVALID_ARGUMENT, "mask not aligned to 32 bytes");   
    if (((size_t)rayhit)   & 0x1F) throw_RTCError(RTC_ERROR_INVALID_ARGUMENT, "rayhit not aligned to 32 bytes");   
#endif
    STAT(size_t cnt=0; for (size_t i=0; i<8; i++) cnt += ((int*)valid)[i] == -1;);
    STAT3(normal.travs,cnt,cnt,cnt);

    IntersectContext context(scene,user_context);
#if !defined(EMBREE_RAY_PACKETS)
    Ray8* ray8 = (Ray8*) rayhit;
    for (size_t i=0; i<8; i++) {
      if (!valid[i]) continue;
      RayHit ray1; ray8->get(i,ray1);
      scene->intersectors.intersect((RTCRayHit&)ray1,&context);
      ray8->set(i,ray1);
    }
#else
    if (likely(scene->intersectors.intersector8))
      scene->intersectors.intersect8(valid,*rayhit,&context);
    else
      scene->device->rayStreamFilters.intersectSOA(scene,(char*)rayhit,8,1,sizeof(RTCRayHit8),&context);
#endif
    RTC_CATCH_END2(scene);
  }
  
  RTC_API void rtcIntersect16 (const int* valid, RTCScene hscene, RTCIntersectContext* user_context, RTCRayHit16* rayhit) 
  {
    Scene* scene = (Scene*) hscene;
    RTC_CATCH_BEGIN;
    RTC_TRACE(rtcIntersect16);

#if defined(DEBUG)
    RTC_VERIFY_HANDLE(hscene);
    if (scene->isModified()) throw_RTCError(RTC_ERROR_INVALID_OPERATION,"scene got not committed");
    if (((size_t)valid) & 0x3F) throw_RTCError(RTC_ERROR_INVALID_ARGUMENT, "mask not aligned to 64 bytes");   
    if (((size_t)rayhit)   & 0x3F) throw_RTCError(RTC_ERROR_INVALID_ARGUMENT, "rayhit not aligned to 64 bytes");   
#endif
    STAT(size_t cnt=0; for (size_t i=0; i<16; i++) cnt += ((int*)valid)[i] == -1;);
    STAT3(normal.travs,cnt,cnt,cnt);

    IntersectContext context(scene,user_context);
#if !defined(EMBREE_RAY_PACKETS)
    Ray16* ray16 = (Ray16*) rayhit;
    for (size_t i=0; i<16; i++) {
      if (!valid[i]) continue;
      RayHit ray1; ray16->get(i,ray1);
      scene->intersectors.intersect((RTCRayHit&)ray1,&context);
      ray16->set(i,ray1);
    }
#else
    if (likely(scene->intersectors.intersector16))
      scene->intersectors.intersect16(valid,*rayhit,&context);
    else
      scene->device->rayStreamFilters.intersectSOA(scene,(char*)rayhit,16,1,sizeof(RTCRayHit16),&context);
#endif
    RTC_CATCH_END2(scene);
  }

  RTC_API void rtcIntersect1M (RTCScene hscene, RTCIntersectContext* user_context, RTCRayHit* rayhit, unsigned int M, size_t byteStride) 
  {
    Scene* scene = (Scene*) hscene;
    RTC_CATCH_BEGIN;
    RTC_TRACE(rtcIntersect1M);

#if defined (EMBREE_RAY_PACKETS)
#if defined(DEBUG)
    RTC_VERIFY_HANDLE(hscene);
    if (scene->isModified()) throw_RTCError(RTC_ERROR_INVALID_OPERATION,"scene got not committed");
    if (((size_t)rayhit ) & 0x03) throw_RTCError(RTC_ERROR_INVALID_ARGUMENT, "ray not aligned to 4 bytes");   
#endif
    STAT3(normal.travs,M,M,M);
    IntersectContext context(scene,user_context);

    /* fast codepath for single rays */
    if (likely(M == 1)) {
      if (likely(rayhit->ray.tnear <= rayhit->ray.tfar)) 
        scene->intersectors.intersect(*rayhit,&context);
    } 

    /* codepath for streams */
    else {
      scene->device->rayStreamFilters.intersectAOS(scene,rayhit,M,byteStride,&context);   
    }
#else
    throw_RTCError(RTC_ERROR_INVALID_OPERATION,"rtcIntersect1M not supported");
#endif
    RTC_CATCH_END2(scene);
  }

  RTC_API void rtcIntersect1Mp (RTCScene hscene, RTCIntersectContext* user_context, RTCRayHit** rn, unsigned int M) 
  {
    Scene* scene = (Scene*) hscene;
    RTC_CATCH_BEGIN;
    RTC_TRACE(rtcIntersect1Mp);

#if defined (EMBREE_RAY_PACKETS)
#if defined(DEBUG)
    RTC_VERIFY_HANDLE(hscene);
    if (scene->isModified()) throw_RTCError(RTC_ERROR_INVALID_OPERATION,"scene got not committed");
    if (((size_t)rn) & 0x03) throw_RTCError(RTC_ERROR_INVALID_ARGUMENT, "ray not aligned to 4 bytes");   
#endif
    STAT3(normal.travs,M,M,M);
    IntersectContext context(scene,user_context);

    /* fast codepath for single rays */
    if (likely(M == 1)) {
      if (likely(rn[0]->ray.tnear <= rn[0]->ray.tfar)) 
        scene->intersectors.intersect(*rn[0],&context);
    } 

    /* codepath for streams */
    else {
      scene->device->rayStreamFilters.intersectAOP(scene,rn,M,&context);
    }
#else
    throw_RTCError(RTC_ERROR_INVALID_OPERATION,"rtcIntersect1Mp not supported");
#endif
    RTC_CATCH_END2(scene);
  }

  RTC_API void rtcIntersectNM (RTCScene hscene, RTCIntersectContext* user_context, struct RTCRayHitN* rayhit, unsigned int N, unsigned int M, size_t byteStride) 
  {
    Scene* scene = (Scene*) hscene;
    RTC_CATCH_BEGIN;
    RTC_TRACE(rtcIntersectNM);

#if defined (EMBREE_RAY_PACKETS)
#if defined(DEBUG)
    RTC_VERIFY_HANDLE(hscene);
    if (scene->isModified()) throw_RTCError(RTC_ERROR_INVALID_OPERATION,"scene got not committed");
    if (((size_t)rayhit) & 0x03) throw_RTCError(RTC_ERROR_INVALID_ARGUMENT, "ray not aligned to 4 bytes");   
#endif
    STAT3(normal.travs,N*M,N*M,N*M);
    IntersectContext context(scene,user_context);

    /* code path for single ray streams */
    if (likely(N == 1))
    {
      /* fast code path for streams of size 1 */
      if (likely(M == 1)) {
        if (likely(((RTCRayHit*)rayhit)->ray.tnear <= ((RTCRayHit*)rayhit)->ray.tfar))
          scene->intersectors.intersect(*(RTCRayHit*)rayhit,&context);
      } 
      /* normal codepath for single ray streams */
      else {
        scene->device->rayStreamFilters.intersectAOS(scene,(RTCRayHit*)rayhit,M,byteStride,&context);
      }
    }
    /* code path for ray packet streams */
    else {
      scene->device->rayStreamFilters.intersectSOA(scene,(char*)rayhit,N,M,byteStride,&context);
    }
#else
    throw_RTCError(RTC_ERROR_INVALID_OPERATION,"rtcIntersectNM not supported");
#endif
    RTC_CATCH_END2(scene);
  }

  RTC_API void rtcIntersectNp (RTCScene hscene, RTCIntersectContext* user_context, const RTCRayHitNp* rayhit, unsigned int N) 
  {
    Scene* scene = (Scene*) hscene;
    RTC_CATCH_BEGIN;
    RTC_TRACE(rtcIntersectNp);

#if defined (EMBREE_RAY_PACKETS)
#if defined(DEBUG)
    RTC_VERIFY_HANDLE(hscene);
    if (scene->isModified()) throw_RTCError(RTC_ERROR_INVALID_OPERATION,"scene got not committed");
    if (((size_t)rayhit->ray.org_x ) & 0x03 ) throw_RTCError(RTC_ERROR_INVALID_ARGUMENT, "rayhit->ray.org_x not aligned to 4 bytes");   
    if (((size_t)rayhit->ray.org_y ) & 0x03 ) throw_RTCError(RTC_ERROR_INVALID_ARGUMENT, "rayhit->ray.org_y not aligned to 4 bytes");   
    if (((size_t)rayhit->ray.org_z ) & 0x03 ) throw_RTCError(RTC_ERROR_INVALID_ARGUMENT, "rayhit->ray.org_z not aligned to 4 bytes");   
    if (((size_t)rayhit->ray.dir_x ) & 0x03 ) throw_RTCError(RTC_ERROR_INVALID_ARGUMENT, "rayhit->ray.dir_x not aligned to 4 bytes");   
    if (((size_t)rayhit->ray.dir_y ) & 0x03 ) throw_RTCError(RTC_ERROR_INVALID_ARGUMENT, "rayhit->ray.dir_y not aligned to 4 bytes");   
    if (((size_t)rayhit->ray.dir_z ) & 0x03 ) throw_RTCError(RTC_ERROR_INVALID_ARGUMENT, "rayhit->ray.dir_z not aligned to 4 bytes");   
    if (((size_t)rayhit->ray.tnear ) & 0x03 ) throw_RTCError(RTC_ERROR_INVALID_ARGUMENT, "rayhit->ray.dir_x not aligned to 4 bytes");   
    if (((size_t)rayhit->ray.tfar  ) & 0x03 ) throw_RTCError(RTC_ERROR_INVALID_ARGUMENT, "rayhit->ray.tnear not aligned to 4 bytes");   
    if (((size_t)rayhit->ray.time  ) & 0x03 ) throw_RTCError(RTC_ERROR_INVALID_ARGUMENT, "rayhit->ray.time not aligned to 4 bytes");   
    if (((size_t)rayhit->ray.mask  ) & 0x03 ) throw_RTCError(RTC_ERROR_INVALID_ARGUMENT, "rayhit->ray.mask not aligned to 4 bytes");   
    if (((size_t)rayhit->hit.Ng_x  ) & 0x03 ) throw_RTCError(RTC_ERROR_INVALID_ARGUMENT, "rayhit->hit.Ng_x not aligned to 4 bytes");   
    if (((size_t)rayhit->hit.Ng_y  ) & 0x03 ) throw_RTCError(RTC_ERROR_INVALID_ARGUMENT, "rayhit->hit.Ng_y not aligned to 4 bytes");   
    if (((size_t)rayhit->hit.Ng_z  ) & 0x03 ) throw_RTCError(RTC_ERROR_INVALID_ARGUMENT, "rayhit->hit.Ng_z not aligned to 4 bytes");   
    if (((size_t)rayhit->hit.u     ) & 0x03 ) throw_RTCError(RTC_ERROR_INVALID_ARGUMENT, "rayhit->hit.u not aligned to 4 bytes");   
    if (((size_t)rayhit->hit.v     ) & 0x03 ) throw_RTCError(RTC_ERROR_INVALID_ARGUMENT, "rayhit->hit.v not aligned to 4 bytes");   
    if (((size_t)rayhit->hit.geomID) & 0x03 ) throw_RTCError(RTC_ERROR_INVALID_ARGUMENT, "rayhit->hit.geomID not aligned to 4 bytes");   
    if (((size_t)rayhit->hit.primID) & 0x03 ) throw_RTCError(RTC_ERROR_INVALID_ARGUMENT, "rayhit->hit.primID not aligned to 4 bytes");   
    if (((size_t)rayhit->hit.instID) & 0x03 ) throw_RTCError(RTC_ERROR_INVALID_ARGUMENT, "rayhit->hit.instID not aligned to 4 bytes");   
#endif
    STAT3(normal.travs,N,N,N);
    IntersectContext context(scene,user_context);
    scene->device->rayStreamFilters.intersectSOP(scene,rayhit,N,&context);
#else
    throw_RTCError(RTC_ERROR_INVALID_OPERATION,"rtcIntersectNp not supported");
#endif
    RTC_CATCH_END2(scene);
  }
  
  RTC_API void rtcOccluded1 (RTCScene hscene, RTCIntersectContext* user_context, RTCRay* ray) 
  {
    Scene* scene = (Scene*) hscene;
    RTC_CATCH_BEGIN;
    RTC_TRACE(rtcOccluded1);
    STAT3(shadow.travs,1,1,1);
#if defined(DEBUG)
    RTC_VERIFY_HANDLE(hscene);
    if (scene->isModified()) throw_RTCError(RTC_ERROR_INVALID_OPERATION,"scene got not committed");
    if (((size_t)ray) & 0x0F) throw_RTCError(RTC_ERROR_INVALID_ARGUMENT, "ray not aligned to 16 bytes");   
#endif
    IntersectContext context(scene,user_context);
    scene->intersectors.occluded(*ray,&context);
    RTC_CATCH_END2(scene);
  }
  
  RTC_API void rtcOccluded4 (const int* valid, RTCScene hscene, RTCIntersectContext* user_context, RTCRay4* ray) 
  {
    Scene* scene = (Scene*) hscene;
    RTC_CATCH_BEGIN;
    RTC_TRACE(rtcOccluded4);

#if defined(DEBUG)
    RTC_VERIFY_HANDLE(hscene);
    if (scene->isModified()) throw_RTCError(RTC_ERROR_INVALID_OPERATION,"scene got not committed");
    if (((size_t)valid) & 0x0F) throw_RTCError(RTC_ERROR_INVALID_ARGUMENT, "mask not aligned to 16 bytes");   
    if (((size_t)ray)   & 0x0F) throw_RTCError(RTC_ERROR_INVALID_ARGUMENT, "ray not aligned to 16 bytes");   
#endif
    STAT(size_t cnt=0; for (size_t i=0; i<4; i++) cnt += ((int*)valid)[i] == -1;);
    STAT3(shadow.travs,cnt,cnt,cnt);

    IntersectContext context(scene,user_context);
#if !defined(EMBREE_RAY_PACKETS)
    RayHit4* ray4 = (RayHit4*) ray;
    for (size_t i=0; i<4; i++) {
      if (!valid[i]) continue;
      RayHit ray1; ray4->get(i,ray1);
      scene->intersectors.occluded((RTCRay&)ray1,&context);
      ray4->geomID[i] = ray1.geomID; 
    }
#else
    scene->intersectors.occluded4(valid,*ray,&context);
#endif
    
    RTC_CATCH_END2(scene);
  }
 
  RTC_API void rtcOccluded8 (const int* valid, RTCScene hscene, RTCIntersectContext* user_context, RTCRay8* ray) 
  {
    Scene* scene = (Scene*) hscene;
    RTC_CATCH_BEGIN;
    RTC_TRACE(rtcOccluded8);

#if defined(DEBUG)
    RTC_VERIFY_HANDLE(hscene);
    if (scene->isModified()) throw_RTCError(RTC_ERROR_INVALID_OPERATION,"scene got not committed");
    if (((size_t)valid) & 0x1F) throw_RTCError(RTC_ERROR_INVALID_ARGUMENT, "mask not aligned to 32 bytes");   
    if (((size_t)ray)   & 0x1F) throw_RTCError(RTC_ERROR_INVALID_ARGUMENT, "ray not aligned to 32 bytes");   
#endif
    STAT(size_t cnt=0; for (size_t i=0; i<8; i++) cnt += ((int*)valid)[i] == -1;);
    STAT3(shadow.travs,cnt,cnt,cnt);

    IntersectContext context(scene,user_context);
#if !defined(EMBREE_RAY_PACKETS)
    RayHit8* ray8 = (RayHit8*) ray;
    for (size_t i=0; i<8; i++) {
      if (!valid[i]) continue;
      RayHit ray1; ray8->get(i,ray1);
      scene->intersectors.occluded((RTCRay&)ray1,&context);
      ray8->set(i,ray1);
    }
#else
    if (likely(scene->intersectors.intersector8))
      scene->intersectors.occluded8(valid,*ray,&context);
    else
      scene->device->rayStreamFilters.occludedSOA(scene,(char*)ray,8,1,sizeof(RTCRay8),&context);
#endif

    RTC_CATCH_END2(scene);
  }
  
  RTC_API void rtcOccluded16 (const int* valid, RTCScene hscene, RTCIntersectContext* user_context, RTCRay16* ray) 
  {
    Scene* scene = (Scene*) hscene;
    RTC_CATCH_BEGIN;
    RTC_TRACE(rtcOccluded16);

#if defined(DEBUG)
    RTC_VERIFY_HANDLE(hscene);
    if (scene->isModified()) throw_RTCError(RTC_ERROR_INVALID_OPERATION,"scene got not committed");
    if (((size_t)valid) & 0x3F) throw_RTCError(RTC_ERROR_INVALID_ARGUMENT, "mask not aligned to 64 bytes");   
    if (((size_t)ray)   & 0x3F) throw_RTCError(RTC_ERROR_INVALID_ARGUMENT, "ray not aligned to 64 bytes");   
#endif
    STAT(size_t cnt=0; for (size_t i=0; i<16; i++) cnt += ((int*)valid)[i] == -1;);
    STAT3(shadow.travs,cnt,cnt,cnt);

    IntersectContext context(scene,user_context);
#if !defined(EMBREE_RAY_PACKETS)
    RayHit16* ray16 = (RayHit16*) ray;
    for (size_t i=0; i<16; i++) {
      if (!valid[i]) continue;
      RayHit ray1; ray16->get(i,ray1);
      scene->intersectors.occluded((RTCRay&)ray1,&context);
      ray16->set(i,ray1);
    }
#else
    if (likely(scene->intersectors.intersector16))
      scene->intersectors.occluded16(valid,*ray,&context);
    else
      scene->device->rayStreamFilters.occludedSOA(scene,(char*)ray,16,1,sizeof(RTCRay16),&context);
#endif

    RTC_CATCH_END2(scene);
  }
  
  RTC_API void rtcOccluded1M(RTCScene hscene, RTCIntersectContext* user_context, RTCRay* ray, unsigned int M, size_t byteStride) 
  {
    Scene* scene = (Scene*) hscene;
    RTC_CATCH_BEGIN;
    RTC_TRACE(rtcOccluded1M);

#if defined (EMBREE_RAY_PACKETS)
#if defined(DEBUG)
    RTC_VERIFY_HANDLE(hscene);
    if (scene->isModified()) throw_RTCError(RTC_ERROR_INVALID_OPERATION,"scene got not committed");
    if (((size_t)ray) & 0x03) throw_RTCError(RTC_ERROR_INVALID_ARGUMENT, "ray not aligned to 4 bytes");   
#endif
    STAT3(shadow.travs,M,M,M);
    IntersectContext context(scene,user_context);
    /* fast codepath for streams of size 1 */
    if (likely(M == 1)) {
      if (likely(ray->tnear <= ray->tfar)) 
        scene->intersectors.occluded (*ray,&context);
    } 
    /* codepath for normal streams */
    else {
      scene->device->rayStreamFilters.occludedAOS(scene,ray,M,byteStride,&context);
    }
#else
    throw_RTCError(RTC_ERROR_INVALID_OPERATION,"rtcOccluded1M not supported");
#endif
    RTC_CATCH_END2(scene);
  }

  RTC_API void rtcOccluded1Mp(RTCScene hscene, RTCIntersectContext* user_context, RTCRay** ray, unsigned int M) 
  {
    Scene* scene = (Scene*) hscene;
    RTC_CATCH_BEGIN;
    RTC_TRACE(rtcOccluded1Mp);

#if defined (EMBREE_RAY_PACKETS)
#if defined(DEBUG)
    RTC_VERIFY_HANDLE(hscene);
    if (scene->isModified()) throw_RTCError(RTC_ERROR_INVALID_OPERATION,"scene got not committed");
    if (((size_t)ray) & 0x03) throw_RTCError(RTC_ERROR_INVALID_ARGUMENT, "ray not aligned to 4 bytes");   
#endif
    STAT3(shadow.travs,M,M,M);
    IntersectContext context(scene,user_context);

    /* fast codepath for streams of size 1 */
    if (likely(M == 1)) {
      if (likely(ray[0]->tnear <= ray[0]->tfar)) 
        scene->intersectors.occluded (*ray[0],&context);
    } 
    /* codepath for normal streams */
    else {
      scene->device->rayStreamFilters.occludedAOP(scene,ray,M,&context);
    }
#else
    throw_RTCError(RTC_ERROR_INVALID_OPERATION,"rtcOccluded1Mp not supported");
#endif
    RTC_CATCH_END2(scene);
  }

  RTC_API void rtcOccludedNM(RTCScene hscene, RTCIntersectContext* user_context, RTCRayN* ray, unsigned int N, unsigned int M, size_t byteStride)
  {
    Scene* scene = (Scene*) hscene;
    RTC_CATCH_BEGIN;
    RTC_TRACE(rtcOccludedNM);

#if defined (EMBREE_RAY_PACKETS)
#if defined(DEBUG)
    RTC_VERIFY_HANDLE(hscene);
    if (byteStride < sizeof(RTCRayHit)) throw_RTCError(RTC_ERROR_INVALID_OPERATION,"byteStride too small");
    if (scene->isModified()) throw_RTCError(RTC_ERROR_INVALID_OPERATION,"scene got not committed");
    if (((size_t)ray) & 0x03) throw_RTCError(RTC_ERROR_INVALID_ARGUMENT, "ray not aligned to 4 bytes");   
#endif
    STAT3(shadow.travs,N*M,N*N,N*N);
    IntersectContext context(scene,user_context);

    /* codepath for single rays */
    if (likely(N == 1))
    {
      /* fast path for streams of size 1 */
      if (likely(M == 1)) {
        if (likely(((RTCRay*)ray)->tnear <= ((RTCRay*)ray)->tfar))
          scene->intersectors.occluded (*(RTCRay*)ray,&context);
      } 
      /* codepath for normal ray streams */
      else {
        scene->device->rayStreamFilters.occludedAOS(scene,(RTCRay*)ray,M,byteStride,&context);
      }
    }
    /* code path for ray packet streams */
    else {
      scene->device->rayStreamFilters.occludedSOA(scene,(char*)ray,N,M,byteStride,&context);
    }
#else
    throw_RTCError(RTC_ERROR_INVALID_OPERATION,"rtcOccludedNM not supported");
#endif
    RTC_CATCH_END2(scene);
  }

  RTC_API void rtcOccludedNp(RTCScene hscene, RTCIntersectContext* user_context, const RTCRayNp* ray, unsigned int N)
  {
    Scene* scene = (Scene*) hscene;
    RTC_CATCH_BEGIN;
    RTC_TRACE(rtcOccludedNp);

#if defined (EMBREE_RAY_PACKETS)
#if defined(DEBUG)
    RTC_VERIFY_HANDLE(hscene);
    if (scene->isModified()) throw_RTCError(RTC_ERROR_INVALID_OPERATION,"scene got not committed");
    if (((size_t)ray->org_x ) & 0x03 ) throw_RTCError(RTC_ERROR_INVALID_ARGUMENT, "org_x not aligned to 4 bytes");   
    if (((size_t)ray->org_y ) & 0x03 ) throw_RTCError(RTC_ERROR_INVALID_ARGUMENT, "org_y not aligned to 4 bytes");   
    if (((size_t)ray->org_z ) & 0x03 ) throw_RTCError(RTC_ERROR_INVALID_ARGUMENT, "org_z not aligned to 4 bytes");   
    if (((size_t)ray->dir_x ) & 0x03 ) throw_RTCError(RTC_ERROR_INVALID_ARGUMENT, "dir_x not aligned to 4 bytes");   
    if (((size_t)ray->dir_y ) & 0x03 ) throw_RTCError(RTC_ERROR_INVALID_ARGUMENT, "dir_y not aligned to 4 bytes");   
    if (((size_t)ray->dir_z ) & 0x03 ) throw_RTCError(RTC_ERROR_INVALID_ARGUMENT, "dir_z not aligned to 4 bytes");   
    if (((size_t)ray->tnear ) & 0x03 ) throw_RTCError(RTC_ERROR_INVALID_ARGUMENT, "dir_x not aligned to 4 bytes");   
    if (((size_t)ray->tfar  ) & 0x03 ) throw_RTCError(RTC_ERROR_INVALID_ARGUMENT, "tnear not aligned to 4 bytes");   
    if (((size_t)ray->time  ) & 0x03 ) throw_RTCError(RTC_ERROR_INVALID_ARGUMENT, "time not aligned to 4 bytes");   
    if (((size_t)ray->mask  ) & 0x03 ) throw_RTCError(RTC_ERROR_INVALID_ARGUMENT, "mask not aligned to 4 bytes");   
    // if (((size_t)ray->hit.Ng_x  ) & 0x03 ) throw_RTCError(RTC_ERROR_INVALID_ARGUMENT, "Ng_x not aligned to 4 bytes");   
    // if (((size_t)ray->hit.Ng_y  ) & 0x03 ) throw_RTCError(RTC_ERROR_INVALID_ARGUMENT, "Ng_y not aligned to 4 bytes");   
    // if (((size_t)ray->hit.Ng_z  ) & 0x03 ) throw_RTCError(RTC_ERROR_INVALID_ARGUMENT, "Ng_z not aligned to 4 bytes");   
    // if (((size_t)ray->hit.u     ) & 0x03 ) throw_RTCError(RTC_ERROR_INVALID_ARGUMENT, "u not aligned to 4 bytes");   
    // if (((size_t)ray->hit.v     ) & 0x03 ) throw_RTCError(RTC_ERROR_INVALID_ARGUMENT, "v not aligned to 4 bytes");   
    // if (((size_t)ray->hit.geomID) & 0x03 ) throw_RTCError(RTC_ERROR_INVALID_ARGUMENT, "geomID not aligned to 4 bytes");   
    // if (((size_t)ray->hit.primID) & 0x03 ) throw_RTCError(RTC_ERROR_INVALID_ARGUMENT, "primID not aligned to 4 bytes");   
    // if (((size_t)ray->hit.instID) & 0x03 ) throw_RTCError(RTC_ERROR_INVALID_ARGUMENT, "instID not aligned to 4 bytes");   
#endif
    STAT3(shadow.travs,N,N,N);
    IntersectContext context(scene,user_context);
    scene->device->rayStreamFilters.occludedSOP(scene,ray,N,&context);
#else
    throw_RTCError(RTC_ERROR_INVALID_OPERATION,"rtcOccludedNp not supported");
#endif
    RTC_CATCH_END2(scene);
  }

  RTC_API void rtcRetainScene (RTCScene hscene) 
  {
    Scene* scene = (Scene*) hscene;
    RTC_CATCH_BEGIN;
    RTC_TRACE(rtcRetainScene);
    RTC_VERIFY_HANDLE(hscene);
    scene->refInc();
    RTC_CATCH_END2(scene);
  }
  
  RTC_API void rtcReleaseScene (RTCScene hscene) 
  {
    Scene* scene = (Scene*) hscene;
    RTC_CATCH_BEGIN;
    RTC_TRACE(rtcReleaseScene);
    RTC_VERIFY_HANDLE(hscene);
    scene->refDec();
    RTC_CATCH_END2(scene);
  }

  RTC_API RTCGeometry rtcNewGeometryInstance (RTCDevice hdevice,  RTCScene hscene, unsigned geomID) 
  {
    Device* device = (Device*) hdevice;
    Scene* scene = (Scene*) hscene;
    RTC_CATCH_BEGIN;
    RTC_TRACE(rtcNewGeometryInstance);
    RTC_VERIFY_HANDLE(hdevice);
    RTC_VERIFY_HANDLE(hscene);
    RTC_VERIFY_GEOMID(geomID);
    Geometry* geom = new GeometryInstance(device,scene->get_locked(geomID));
    return (RTCGeometry) geom->refInc();
    RTC_CATCH_END(device);
    return nullptr;
  }

  RTC_API RTCGeometry rtcNewGeometryGroup (RTCDevice hdevice, RTCScene hscene, unsigned* geomIDs, unsigned int N)
  {
    Device* device = (Device*) hdevice;
    Scene* scene = (Scene*) hscene;
    RTC_CATCH_BEGIN;
    RTC_TRACE(rtcNewGeometryGroup);
    RTC_VERIFY_HANDLE(hdevice);
    RTC_VERIFY_HANDLE(hscene);
    if (N) RTC_VERIFY_HANDLE(geomIDs);

    std::vector<Ref<Geometry>> geometries(N);
    for (size_t i=0; i<N; i++) {
      RTC_VERIFY_GEOMID(geomIDs[i]);
      geometries[i] = scene->get_locked(geomIDs[i]);
      if (geometries[i]->getType() == Geometry::GTY_GROUP)
        throw_RTCError(RTC_ERROR_INVALID_ARGUMENT,"geometry groups cannot contain other geometry groups");
      if (geometries[i]->getType() != geometries[0]->getType())
        throw_RTCError(RTC_ERROR_INVALID_ARGUMENT,"geometries inside group have to be of same type");
    }
    Geometry* geom = new GeometryGroup(device,geometries);
    return (RTCGeometry) geom->refInc();
    RTC_CATCH_END(device);
    return nullptr;
  }

  RTC_API void rtcSetGeometryInstancedScene(RTCGeometry hgeometry, RTCScene hscene)
  {
    Ref<Geometry> geometry = (Geometry*) hgeometry;
    Ref<Scene> scene = (Scene*) hscene;
    RTC_CATCH_BEGIN;
    RTC_TRACE(rtcSetGeometryInstancedScene);
    RTC_VERIFY_HANDLE(hgeometry);
    RTC_VERIFY_HANDLE(hscene);
    geometry->setInstancedScene(scene);
    RTC_CATCH_END2(geometry);
  }

  AffineSpace3fa loadTransform(RTCFormat format, const float* xfm)
  {
    AffineSpace3fa space = one;
    switch (format)
    {
    case RTC_FORMAT_FLOAT3X4_ROW_MAJOR:
      space = AffineSpace3fa(Vec3fa(xfm[ 0], xfm[ 4], xfm[ 8]),
                             Vec3fa(xfm[ 1], xfm[ 5], xfm[ 9]),
                             Vec3fa(xfm[ 2], xfm[ 6], xfm[10]),
                             Vec3fa(xfm[ 3], xfm[ 7], xfm[11]));
      break;

    case RTC_FORMAT_FLOAT3X4_COLUMN_MAJOR:
      space = AffineSpace3fa(Vec3fa(xfm[ 0], xfm[ 1], xfm[ 2]),
                             Vec3fa(xfm[ 3], xfm[ 4], xfm[ 5]),
                             Vec3fa(xfm[ 6], xfm[ 7], xfm[ 8]),
                             Vec3fa(xfm[ 9], xfm[10], xfm[11]));
      break;

    case RTC_FORMAT_FLOAT4X4_COLUMN_MAJOR:
      space = AffineSpace3fa(Vec3fa(xfm[ 0], xfm[ 1], xfm[ 2]),
                             Vec3fa(xfm[ 4], xfm[ 5], xfm[ 6]),
                             Vec3fa(xfm[ 8], xfm[ 9], xfm[10]),
                             Vec3fa(xfm[12], xfm[13], xfm[14]));
      break;

    default: 
      throw_RTCError(RTC_ERROR_INVALID_OPERATION, "invalid matrix format");
      break;
    }
    return space;
  }

  void storeTransform(const AffineSpace3fa& space, RTCFormat format, float* xfm)
  {
    switch (format)
    {
    case RTC_FORMAT_FLOAT3X4_ROW_MAJOR:
      xfm[ 0] = space.l.vx.x;  xfm[ 1] = space.l.vy.x;  xfm[ 2] = space.l.vz.x;  xfm[ 3] = space.p.x;
      xfm[ 4] = space.l.vx.y;  xfm[ 5] = space.l.vy.y;  xfm[ 6] = space.l.vz.y;  xfm[ 7] = space.p.y;
      xfm[ 8] = space.l.vx.z;  xfm[ 9] = space.l.vy.z;  xfm[10] = space.l.vz.z;  xfm[11] = space.p.z;
      break;

    case RTC_FORMAT_FLOAT3X4_COLUMN_MAJOR:
      xfm[ 0] = space.l.vx.x;  xfm[ 1] = space.l.vx.y;  xfm[ 2] = space.l.vx.z;
      xfm[ 3] = space.l.vy.x;  xfm[ 4] = space.l.vy.y;  xfm[ 5] = space.l.vy.z;
      xfm[ 6] = space.l.vz.x;  xfm[ 7] = space.l.vz.y;  xfm[ 8] = space.l.vz.z;
      xfm[ 9] = space.p.x;     xfm[10] = space.p.y;     xfm[11] = space.p.z;
      break;

    case RTC_FORMAT_FLOAT4X4_COLUMN_MAJOR:
      xfm[ 0] = space.l.vx.x;  xfm[ 1] = space.l.vx.y;  xfm[ 2] = space.l.vx.z;  xfm[ 3] = 0.f;
      xfm[ 4] = space.l.vy.x;  xfm[ 5] = space.l.vy.y;  xfm[ 6] = space.l.vy.z;  xfm[ 7] = 0.f;
      xfm[ 8] = space.l.vz.x;  xfm[ 9] = space.l.vz.y;  xfm[10] = space.l.vz.z;  xfm[11] = 0.f;
      xfm[12] = space.p.x;     xfm[13] = space.p.y;     xfm[14] = space.p.z;     xfm[15] = 1.f;
      break;

    default:
      throw_RTCError(RTC_ERROR_INVALID_OPERATION, "invalid matrix format");
      break;
    }
  }

  RTC_API void rtcSetGeometryTransform(RTCGeometry hgeometry, unsigned int timeStep, RTCFormat format, const void* xfm)
  {
    Ref<Geometry> geometry = (Geometry*) hgeometry;
    RTC_CATCH_BEGIN;
    RTC_TRACE(rtcSetGeometryTransform);
    RTC_VERIFY_HANDLE(hgeometry);
    RTC_VERIFY_HANDLE(xfm);
    const AffineSpace3fa transform = loadTransform(format, (const float*)xfm);
    geometry->setTransform(transform, timeStep);
    RTC_CATCH_END2(geometry);
  }

  RTC_API void rtcGetGeometryTransform(RTCGeometry hgeometry, float time, RTCFormat format, void* xfm)
  {
    Geometry* geometry = (Geometry*) hgeometry;
    RTC_CATCH_BEGIN;
    RTC_TRACE(rtcGetGeometryTransform);
    const AffineSpace3fa transform = geometry->getTransform(time);
    storeTransform(transform, format, (float*)xfm);
    RTC_CATCH_END2(geometry);
  }

  RTC_API void rtcFilterIntersection(const struct RTCIntersectFunctionNArguments* const args_i, const struct RTCFilterFunctionNArguments* filter_args)
  {
    IntersectFunctionNArguments* args = (IntersectFunctionNArguments*) args_i;
    args->report(args,filter_args);
  }

  RTC_API void rtcFilterOcclusion(const struct RTCOccludedFunctionNArguments* const args_i, const struct RTCFilterFunctionNArguments* filter_args)
  {
    OccludedFunctionNArguments* args = (OccludedFunctionNArguments*) args_i;
    args->report(args,filter_args);
  }
  
  RTC_API RTCGeometry rtcNewGeometry (RTCDevice hdevice, RTCGeometryType type)
  {
    Device* device = (Device*) hdevice;
    RTC_CATCH_BEGIN;
    RTC_TRACE(rtcNewGeometry);
    RTC_VERIFY_HANDLE(hdevice);
    
    switch (type)
    {
    case RTC_GEOMETRY_TYPE_TRIANGLE:
    {
#if defined(EMBREE_GEOMETRY_TRIANGLES)
      createTriangleMeshTy createTriangleMesh = nullptr;
      SELECT_SYMBOL_DEFAULT_AVX_AVX2_AVX512KNL_AVX512SKX(device->enabled_cpu_features,createTriangleMesh);
      Geometry* geom = createTriangleMesh(device);
      return (RTCGeometry) geom->refInc();
#else
      throw_RTCError(RTC_ERROR_UNKNOWN,"RTC_GEOMETRY_TYPE_TRIANGLE is not supported");
#endif
    }
    
    case RTC_GEOMETRY_TYPE_QUAD:
    {
#if defined(EMBREE_GEOMETRY_QUADS)
      createQuadMeshTy createQuadMesh = nullptr;
      SELECT_SYMBOL_DEFAULT_AVX_AVX2_AVX512KNL_AVX512SKX(device->enabled_cpu_features,createQuadMesh);
      Geometry* geom = createQuadMesh(device);
      return (RTCGeometry) geom->refInc();
#else
      throw_RTCError(RTC_ERROR_UNKNOWN,"RTC_GEOMETRY_TYPE_QUAD is not supported");
#endif
    }
    
    case RTC_GEOMETRY_TYPE_FLAT_LINEAR_CURVE:
    case RTC_GEOMETRY_TYPE_ROUND_BEZIER_CURVE:
    case RTC_GEOMETRY_TYPE_FLAT_BEZIER_CURVE:
    case RTC_GEOMETRY_TYPE_NORMAL_ORIENTED_BEZIER_CURVE:
      
    case RTC_GEOMETRY_TYPE_ROUND_BSPLINE_CURVE:
    case RTC_GEOMETRY_TYPE_FLAT_BSPLINE_CURVE:
    case RTC_GEOMETRY_TYPE_NORMAL_ORIENTED_BSPLINE_CURVE:
    {
#if defined(EMBREE_GEOMETRY_CURVES)
      createLineSegmentsTy createLineSegments = nullptr;
      SELECT_SYMBOL_DEFAULT_AVX_AVX2_AVX512KNL_AVX512SKX(device->enabled_cpu_features,createLineSegments);
      createCurvesTy createCurves = nullptr;
      SELECT_SYMBOL_DEFAULT_AVX_AVX2_AVX512KNL_AVX512SKX(device->enabled_cpu_features,createCurves);
      
      Geometry* geom;
      switch (type) {
<<<<<<< HEAD
      case RTC_GEOMETRY_TYPE_FLAT_LINEAR_CURVE       : geom = createLineSegments (device); break;
      case RTC_GEOMETRY_TYPE_ROUND_BEZIER_CURVE : geom = createCurvesBezier (device,ROUND_CURVE); break;
      case RTC_GEOMETRY_TYPE_FLAT_BEZIER_CURVE  : geom = createCurvesBezier (device,FLAT_CURVE); break;
      case RTC_GEOMETRY_TYPE_NORMAL_ORIENTED_BEZIER_CURVE : geom = createCurvesBezier (device,NORMAL_ORIENTED_CURVE); break;
      case RTC_GEOMETRY_TYPE_ROUND_BSPLINE_CURVE: geom = createCurvesBSpline(device,ROUND_CURVE); break;
      case RTC_GEOMETRY_TYPE_FLAT_BSPLINE_CURVE : geom = createCurvesBSpline(device,FLAT_CURVE); break;
      case RTC_GEOMETRY_TYPE_NORMAL_ORIENTED_BSPLINE_CURVE : geom = createCurvesBSpline(device,NORMAL_ORIENTED_CURVE); break;
=======
      case RTC_GEOMETRY_TYPE_FLAT_LINEAR_CURVE  : geom = createLineSegments (device); break;
      case RTC_GEOMETRY_TYPE_ROUND_BEZIER_CURVE : geom = createCurves(device,Geometry::GTY_ROUND_BEZIER_CURVE); break;
      case RTC_GEOMETRY_TYPE_FLAT_BEZIER_CURVE  : geom = createCurves(device,Geometry::GTY_FLAT_BEZIER_CURVE); break;
      case RTC_GEOMETRY_TYPE_ROUND_BSPLINE_CURVE: geom = createCurves(device,Geometry::GTY_ROUND_BSPLINE_CURVE); break;
      case RTC_GEOMETRY_TYPE_FLAT_BSPLINE_CURVE : geom = createCurves(device,Geometry::GTY_FLAT_BSPLINE_CURVE); break;
>>>>>>> 8f53a4a4
      default:                                    geom = nullptr; break;
      }
      return (RTCGeometry) geom->refInc();
#else
      throw_RTCError(RTC_ERROR_UNKNOWN,"RTC_GEOMETRY_TYPE_CURVE is not supported");
#endif
    }
    
    case RTC_GEOMETRY_TYPE_SUBDIVISION:
    {
#if defined(EMBREE_GEOMETRY_SUBDIVISION)
      createSubdivMeshTy createSubdivMesh = nullptr;
      SELECT_SYMBOL_DEFAULT_AVX(device->enabled_cpu_features,createSubdivMesh);
      //SELECT_SYMBOL_DEFAULT_AVX_AVX2_AVX512KNL_AVX512SKX(device->enabled_cpu_features,createSubdivMesh); // FIXME: this does not work for some reason?
      Geometry* geom = createSubdivMesh(device);
      return (RTCGeometry) geom->refInc();
#else
      throw_RTCError(RTC_ERROR_UNKNOWN,"RTC_GEOMETRY_TYPE_SUBDIVISION is not supported");
#endif
    }
    
    case RTC_GEOMETRY_TYPE_USER:
    {
#if defined(EMBREE_GEOMETRY_USER)
      Geometry* geom = new UserGeometry(device,0,1);
      return (RTCGeometry) geom->refInc();
#else
      throw_RTCError(RTC_ERROR_UNKNOWN,"RTC_GEOMETRY_TYPE_USER is not supported");
#endif
    }

    case RTC_GEOMETRY_TYPE_INSTANCE:
    {
#if defined(EMBREE_GEOMETRY_USER)
      Geometry* geom = new Instance(device,nullptr,1);
      return (RTCGeometry) geom->refInc();
#else
      throw_RTCError(RTC_ERROR_UNKNOWN,"RTC_GEOMETRY_TYPE_INSTANCE is not supported");
#endif
    }
    
    default:
      throw_RTCError(RTC_ERROR_UNKNOWN,"invalid geometry type");
    }
    
    RTC_CATCH_END(device);
    return nullptr;
  }
  
  RTC_API void rtcSetGeometryUserPrimitiveCount(RTCGeometry hgeometry, unsigned int userPrimitiveCount)
  {
    Ref<Geometry> geometry = (Geometry*) hgeometry;
    RTC_CATCH_BEGIN;
    RTC_TRACE(rtcSetGeometryUserPrimitiveCount);
    RTC_VERIFY_HANDLE(hgeometry);
    
    if (unlikely(geometry->getType() != Geometry::GTY_USER_GEOMETRY))
      throw_RTCError(RTC_ERROR_INVALID_OPERATION,"operation only allowed for user geometries"); 

    geometry->setNumPrimitives(userPrimitiveCount);
    RTC_CATCH_END2(geometry);
  }

  RTC_API void rtcSetGeometryTimeStepCount(RTCGeometry hgeometry, unsigned int timeStepCount)
  {
    Ref<Geometry> geometry = (Geometry*) hgeometry;
    RTC_CATCH_BEGIN;
    RTC_TRACE(rtcSetGeometryTimeStepCount);
    RTC_VERIFY_HANDLE(hgeometry);

    if (timeStepCount > RTC_MAX_TIME_STEP_COUNT)
      throw_RTCError(RTC_ERROR_INVALID_ARGUMENT,"number of time steps is out of range");
    
    geometry->setNumTimeSteps(timeStepCount);
    RTC_CATCH_END2(geometry);
  }

  RTC_API void rtcSetGeometryVertexAttributeCount(RTCGeometry hgeometry, unsigned int N)
  {
    Ref<Geometry> geometry = (Geometry*) hgeometry;
    RTC_CATCH_BEGIN;
    RTC_TRACE(rtcSetGeometryVertexAttributeCount);
    RTC_VERIFY_HANDLE(hgeometry);
    geometry->setVertexAttributeCount(N);
    RTC_CATCH_END2(geometry);
  }

  RTC_API void rtcSetGeometryTopologyCount(RTCGeometry hgeometry, unsigned int N)
  {
    Ref<Geometry> geometry = (Geometry*) hgeometry;
    RTC_CATCH_BEGIN;
    RTC_TRACE(rtcSetGeometryTopologyCount);
    RTC_VERIFY_HANDLE(hgeometry);
    geometry->setTopologyCount(N);
    RTC_CATCH_END2(geometry);
  }
 
  /*! sets the build quality of the geometry */
  RTC_API void rtcSetGeometryBuildQuality (RTCGeometry hgeometry, RTCBuildQuality quality) 
  {
    Ref<Geometry> geometry = (Geometry*) hgeometry;
    RTC_CATCH_BEGIN;
    RTC_TRACE(rtcSetGeometryBuildQuality);
    RTC_VERIFY_HANDLE(hgeometry);
    if (quality != RTC_BUILD_QUALITY_LOW &&
        quality != RTC_BUILD_QUALITY_MEDIUM &&
        quality != RTC_BUILD_QUALITY_HIGH &&
        quality != RTC_BUILD_QUALITY_REFIT)
      throw std::runtime_error("invalid build quality");
    geometry->setBuildQuality(quality);
    RTC_CATCH_END2(geometry);
  }
  
  RTC_API void rtcSetGeometryMask (RTCGeometry hgeometry, unsigned int mask) 
  {
    Ref<Geometry> geometry = (Geometry*) hgeometry;
    RTC_CATCH_BEGIN;
    RTC_TRACE(rtcSetGeometryMask);
    RTC_VERIFY_HANDLE(hgeometry);
    geometry->setMask(mask);
    RTC_CATCH_END2(geometry);
  }

  RTC_API void rtcSetGeometrySubdivisionMode (RTCGeometry hgeometry, unsigned topologyID, RTCSubdivisionMode mode) 
  {
    Ref<Geometry> geometry = (Geometry*) hgeometry;
    RTC_CATCH_BEGIN;
    RTC_TRACE(rtcSetGeometrySubdivisionMode);
    RTC_VERIFY_HANDLE(hgeometry);
    geometry->setSubdivisionMode(topologyID,mode);
    RTC_CATCH_END2(geometry);
  }

  RTC_API void rtcSetGeometryVertexAttributeTopology(RTCGeometry hgeometry, unsigned int vertexAttributeID, unsigned int topologyID)
  {
    Ref<Geometry> geometry = (Geometry*) hgeometry;
    RTC_CATCH_BEGIN;
    RTC_TRACE(rtcSetGeometryVertexAttributeTopology);
    RTC_VERIFY_HANDLE(hgeometry);
    geometry->setVertexAttributeTopology(vertexAttributeID, topologyID);
    RTC_CATCH_END2(geometry);
  }

  RTC_API void rtcSetGeometryBuffer(RTCGeometry hgeometry, RTCBufferType type, unsigned int slot, RTCFormat format, RTCBuffer hbuffer, size_t byteOffset, size_t byteStride, size_t itemCount)
  {
    Ref<Geometry> geometry = (Geometry*)hgeometry;
    Ref<Buffer> buffer = (Buffer*)hbuffer;
    RTC_CATCH_BEGIN;
    RTC_TRACE(rtcSetGeometryBuffer);
    RTC_VERIFY_HANDLE(hgeometry);
    RTC_VERIFY_HANDLE(hbuffer);
    if (geometry->device != buffer->device)
      throw_RTCError(RTC_ERROR_INVALID_ARGUMENT,"inputs are from different devices");
    geometry->setBuffer(type, slot, format, buffer, byteOffset, byteStride, (unsigned int)itemCount);
    RTC_CATCH_END2(geometry);
  }

  RTC_API void rtcSetSharedGeometryBuffer(RTCGeometry hgeometry, RTCBufferType type, unsigned int slot, RTCFormat format, const void* ptr, size_t byteOffset, size_t byteStride, size_t itemCount)
  {
    Ref<Geometry> geometry = (Geometry*)hgeometry;
    RTC_CATCH_BEGIN;
    RTC_TRACE(rtcSetSharedGeometryBuffer);
    RTC_VERIFY_HANDLE(hgeometry);
    Ref<Buffer> buffer = new Buffer(geometry->device, itemCount*byteStride, (char*)ptr + byteOffset);
    geometry->setBuffer(type, slot, format, buffer, 0, byteStride, (unsigned int)itemCount);
    RTC_CATCH_END2(geometry);
  }

  RTC_API void* rtcSetNewGeometryBuffer(RTCGeometry hgeometry, RTCBufferType type, unsigned int slot, RTCFormat format, size_t byteStride, size_t itemCount)
  {
    Ref<Geometry> geometry = (Geometry*)hgeometry;
    RTC_CATCH_BEGIN;
    RTC_TRACE(rtcSetNewGeometryBuffer);
    RTC_VERIFY_HANDLE(hgeometry);
    Ref<Buffer> buffer = new Buffer(geometry->device, itemCount*byteStride);
    geometry->setBuffer(type, slot, format, buffer, 0, byteStride, (unsigned int)itemCount);
    return buffer->data();
    RTC_CATCH_END2(geometry);
    return nullptr;
  }

  RTC_API void* rtcGetGeometryBufferData(RTCGeometry hgeometry, RTCBufferType type, unsigned int slot)
  {
    Ref<Geometry> geometry = (Geometry*)hgeometry;
    RTC_CATCH_BEGIN;
    RTC_TRACE(rtcGetGeometryBufferData);
    RTC_VERIFY_HANDLE(hgeometry);
    return geometry->getBuffer(type, slot);
    RTC_CATCH_END2(geometry);
    return nullptr;
  }
  
  RTC_API void rtcEnableGeometry (RTCGeometry hgeometry) 
  {
    Ref<Geometry> geometry = (Geometry*) hgeometry;
    RTC_CATCH_BEGIN;
    RTC_TRACE(rtcEnableGeometry);
    RTC_VERIFY_HANDLE(hgeometry);
    geometry->enable();
    RTC_CATCH_END2(geometry);
  }

  RTC_API void rtcUpdateGeometryBuffer (RTCGeometry hgeometry, RTCBufferType type, unsigned int slot) 
  {
    Ref<Geometry> geometry = (Geometry*) hgeometry;
    RTC_CATCH_BEGIN;
    RTC_TRACE(rtcUpdateGeometryBuffer);
    RTC_VERIFY_HANDLE(hgeometry);
    geometry->updateBuffer(type, slot);
    RTC_CATCH_END2(geometry);
  }

  RTC_API void rtcDisableGeometry (RTCGeometry hgeometry) 
  {
    Ref<Geometry> geometry = (Geometry*) hgeometry;
    RTC_CATCH_BEGIN;
    RTC_TRACE(rtcDisableGeometry);
    RTC_VERIFY_HANDLE(hgeometry);
    geometry->disable();
    RTC_CATCH_END2(geometry);
  }

  RTC_API void rtcSetGeometryTessellationRate (RTCGeometry hgeometry, float tessellationRate)
  {
    Ref<Geometry> geometry = (Geometry*) hgeometry;
    RTC_CATCH_BEGIN;
    RTC_TRACE(rtcSetGeometryTessellationRate);
    RTC_VERIFY_HANDLE(hgeometry);
    geometry->setTessellationRate(tessellationRate);
    RTC_CATCH_END2(geometry);
  }

  RTC_API void rtcSetGeometryUserData (RTCGeometry hgeometry, void* ptr) 
  {
    Ref<Geometry> geometry = (Geometry*) hgeometry;
    RTC_CATCH_BEGIN;
    RTC_TRACE(rtcSetGeometryUserData);
    RTC_VERIFY_HANDLE(hgeometry);
    geometry->setUserData(ptr);
    RTC_CATCH_END2(geometry);
  }

  RTC_API void* rtcGetGeometryUserData (RTCGeometry hgeometry)
  {
    Ref<Geometry> geometry = (Geometry*) hgeometry;
    RTC_CATCH_BEGIN;
    RTC_TRACE(rtcGetGeometryUserData);
    RTC_VERIFY_HANDLE(hgeometry);
    return geometry->getUserData();
    RTC_CATCH_END2(geometry);
    return nullptr;
  }

  RTC_API void rtcSetGeometryBoundsFunction (RTCGeometry hgeometry, RTCBoundsFunction bounds, void* userPtr)
  {
    Ref<Geometry> geometry = (Geometry*) hgeometry;
    RTC_CATCH_BEGIN;
    RTC_TRACE(rtcSetGeometryBoundsFunction);
    RTC_VERIFY_HANDLE(hgeometry);
    geometry->setBoundsFunction(bounds,userPtr);
    RTC_CATCH_END2(geometry);
  }

  RTC_API void rtcSetGeometryDisplacementFunction (RTCGeometry hgeometry, RTCDisplacementFunctionN displacement)
  {
    Ref<Geometry> geometry = (Geometry*) hgeometry;
    RTC_CATCH_BEGIN;
    RTC_TRACE(rtcSetGeometryDisplacementFunction);
    RTC_VERIFY_HANDLE(hgeometry);
    geometry->setDisplacementFunction(displacement);
    RTC_CATCH_END2(geometry);
  }

  RTC_API void rtcSetGeometryIntersectFunction (RTCGeometry hgeometry, RTCIntersectFunctionN intersect) 
  {
    Ref<Geometry> geometry = (Geometry*) hgeometry;
    RTC_CATCH_BEGIN;
    RTC_TRACE(rtcSetGeometryIntersectFunction);
    RTC_VERIFY_HANDLE(hgeometry);
    geometry->setIntersectFunctionN(intersect);
    RTC_CATCH_END2(geometry);
  }

  RTC_API void rtcSetGeometryOccludedFunction (RTCGeometry hgeometry, RTCOccludedFunctionN occluded) 
  {
    Ref<Geometry> geometry = (Geometry*) hgeometry;
    RTC_CATCH_BEGIN;
    RTC_TRACE(rtcSetOccludedFunctionN);
    RTC_VERIFY_HANDLE(hgeometry);
    geometry->setOccludedFunctionN(occluded);
    RTC_CATCH_END2(geometry);
  }

  RTC_API void rtcSetGeometryIntersectFilterFunction (RTCGeometry hgeometry, RTCFilterFunctionN filter) 
  {
    Ref<Geometry> geometry = (Geometry*) hgeometry;
    RTC_CATCH_BEGIN;
    RTC_TRACE(rtcSetGeometryIntersectFilterFunction);
    RTC_VERIFY_HANDLE(hgeometry);
    geometry->setIntersectionFilterFunctionN(filter);
    RTC_CATCH_END2(geometry);
  }

  RTC_API void rtcSetGeometryOccludedFilterFunction (RTCGeometry hgeometry, RTCFilterFunctionN filter) 
  {
    Ref<Geometry> geometry = (Geometry*) hgeometry;
    RTC_CATCH_BEGIN;
    RTC_TRACE(rtcSetGeometryOccludedFilterFunction);
    RTC_VERIFY_HANDLE(hgeometry);
    geometry->setOcclusionFilterFunctionN(filter);
    RTC_CATCH_END2(geometry);
  }

  RTC_API void rtcInterpolate(const RTCInterpolateArguments* const args)
  {
    Geometry* geometry = (Geometry*) args->geometry;
    RTC_CATCH_BEGIN;
    RTC_TRACE(rtcInterpolate);
#if defined(DEBUG)
    RTC_VERIFY_HANDLE(args->geometry);
#endif
    geometry->interpolate(args);
    RTC_CATCH_END2(geometry);
  }

  RTC_API void rtcInterpolateN(const RTCInterpolateNArguments* const args)
  {
    Geometry* geometry = (Geometry*) args->geometry;
    RTC_CATCH_BEGIN;
    RTC_TRACE(rtcInterpolateN);
#if defined(DEBUG)
    RTC_VERIFY_HANDLE(args->geometry);
#endif
    geometry->interpolateN(args);
    RTC_CATCH_END2(geometry);
  }

  RTC_API void rtcCommitGeometry (RTCGeometry hgeometry)
  {
    Geometry* geometry = (Geometry*) hgeometry;
    RTC_CATCH_BEGIN;
    RTC_TRACE(rtcCommitGeometry);
    RTC_VERIFY_HANDLE(hgeometry);
    return geometry->commit();
    RTC_CATCH_END2(geometry);
  }

  RTC_API unsigned int rtcAttachGeometry (RTCScene hscene, RTCGeometry hgeometry)
  {
    Scene* scene = (Scene*) hscene;
    Ref<Geometry> geometry = (Geometry*) hgeometry;
    RTC_CATCH_BEGIN;
    RTC_TRACE(rtcAttachGeometry);
    RTC_VERIFY_HANDLE(hscene);
    RTC_VERIFY_HANDLE(hgeometry);
    if (scene->device != geometry->device)
      throw_RTCError(RTC_ERROR_INVALID_ARGUMENT,"inputs are from different devices");
    return scene->bind(RTC_INVALID_GEOMETRY_ID,geometry);
    RTC_CATCH_END2(scene);
    return -1;
  }

  RTC_API void rtcAttachGeometryByID (RTCScene hscene, RTCGeometry hgeometry, unsigned int geomID)
  {
    Scene* scene = (Scene*) hscene;
    Ref<Geometry> geometry = (Geometry*) hgeometry;
    RTC_CATCH_BEGIN;
    RTC_TRACE(rtcAttachGeometryByID);
    RTC_VERIFY_HANDLE(hscene);
    RTC_VERIFY_HANDLE(hgeometry);
    RTC_VERIFY_GEOMID(geomID);
    if (scene->device != geometry->device)
      throw_RTCError(RTC_ERROR_INVALID_ARGUMENT,"inputs are from different devices");
    unsigned int gID = scene->bind(geomID,geometry);
    assert(gID == geomID);
    RTC_CATCH_END2(scene);
  }
  
  RTC_API void rtcDetachGeometry (RTCScene hscene, unsigned int geomID)
  {
    Scene* scene = (Scene*) hscene;
    RTC_CATCH_BEGIN;
    RTC_TRACE(rtcDetachGeometry);
    RTC_VERIFY_HANDLE(hscene);
    RTC_VERIFY_GEOMID(geomID);
    scene->detachGeometry(geomID);
    RTC_CATCH_END2(scene);
  }

  RTC_API void rtcRetainGeometry (RTCGeometry hgeometry)
  {
    Ref<Geometry> geometry = (Geometry*) hgeometry;
    RTC_CATCH_BEGIN;
    RTC_TRACE(rtcRetainGeometry);
    RTC_VERIFY_HANDLE(hgeometry);
    geometry->refInc();
    RTC_CATCH_END2(geometry);
  }
  
  RTC_API void rtcReleaseGeometry (RTCGeometry hgeometry)
  {
    Ref<Geometry> geometry = (Geometry*) hgeometry;
    RTC_CATCH_BEGIN;
    RTC_TRACE(rtcReleaseGeometry);
    RTC_VERIFY_HANDLE(hgeometry);
    geometry->refDec();
    RTC_CATCH_END2(geometry);
  }

  RTC_API RTCGeometry rtcGetGeometry (RTCScene hscene, unsigned int geomID)
  {
    Scene* scene = (Scene*) hscene;
    RTC_CATCH_BEGIN;
    RTC_TRACE(rtcGetGeometry);
#if defined(DEBUG)
    RTC_VERIFY_HANDLE(hscene);
    RTC_VERIFY_GEOMID(geomID);
#endif
    return (RTCGeometry) scene->get(geomID);
    RTC_CATCH_END2(scene);
    return nullptr;
  }
}<|MERGE_RESOLUTION|>--- conflicted
+++ resolved
@@ -1020,21 +1020,13 @@
       
       Geometry* geom;
       switch (type) {
-<<<<<<< HEAD
-      case RTC_GEOMETRY_TYPE_FLAT_LINEAR_CURVE       : geom = createLineSegments (device); break;
-      case RTC_GEOMETRY_TYPE_ROUND_BEZIER_CURVE : geom = createCurvesBezier (device,ROUND_CURVE); break;
-      case RTC_GEOMETRY_TYPE_FLAT_BEZIER_CURVE  : geom = createCurvesBezier (device,FLAT_CURVE); break;
-      case RTC_GEOMETRY_TYPE_NORMAL_ORIENTED_BEZIER_CURVE : geom = createCurvesBezier (device,NORMAL_ORIENTED_CURVE); break;
-      case RTC_GEOMETRY_TYPE_ROUND_BSPLINE_CURVE: geom = createCurvesBSpline(device,ROUND_CURVE); break;
-      case RTC_GEOMETRY_TYPE_FLAT_BSPLINE_CURVE : geom = createCurvesBSpline(device,FLAT_CURVE); break;
-      case RTC_GEOMETRY_TYPE_NORMAL_ORIENTED_BSPLINE_CURVE : geom = createCurvesBSpline(device,NORMAL_ORIENTED_CURVE); break;
-=======
       case RTC_GEOMETRY_TYPE_FLAT_LINEAR_CURVE  : geom = createLineSegments (device); break;
       case RTC_GEOMETRY_TYPE_ROUND_BEZIER_CURVE : geom = createCurves(device,Geometry::GTY_ROUND_BEZIER_CURVE); break;
       case RTC_GEOMETRY_TYPE_FLAT_BEZIER_CURVE  : geom = createCurves(device,Geometry::GTY_FLAT_BEZIER_CURVE); break;
+      case RTC_GEOMETRY_TYPE_NORMAL_ORIENTED_BEZIER_CURVE : geom = createCurves(device,Geometry::GTY_ORIENTED_BEZIER_CURVE); break;
       case RTC_GEOMETRY_TYPE_ROUND_BSPLINE_CURVE: geom = createCurves(device,Geometry::GTY_ROUND_BSPLINE_CURVE); break;
       case RTC_GEOMETRY_TYPE_FLAT_BSPLINE_CURVE : geom = createCurves(device,Geometry::GTY_FLAT_BSPLINE_CURVE); break;
->>>>>>> 8f53a4a4
+      case RTC_GEOMETRY_TYPE_NORMAL_ORIENTED_BSPLINE_CURVE : geom = createCurves(device,Geometry::GTY_ORIENTED_BSPLINE_CURVE); break;
       default:                                    geom = nullptr; break;
       }
       return (RTCGeometry) geom->refInc();
