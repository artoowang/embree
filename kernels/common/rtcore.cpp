--- conflicted
+++ resolved
@@ -1019,11 +1019,7 @@
     RTCORE_CATCH_END2(geometry);
   }
 
-<<<<<<< HEAD
   RTCORE_API void rtcSetGeometryVertexAttributeTopology(RTCGeometry hgeometry, unsigned int vertexAttributeID, unsigned int topologyID)
-=======
-  RTCORE_API void rtcSetGeometryVertexAttributeTopology (RTCGeometry hgeometry, RTCBufferType vertexBuffer, RTCBufferType indexBuffer) 
->>>>>>> 760a1287
   {
     Ref<Geometry> geometry = (Geometry*) hgeometry;
     RTCORE_CATCH_BEGIN;
@@ -1060,12 +1056,8 @@
     RTCORE_CATCH_END2(geometry);
   }
 
-<<<<<<< HEAD
   RTCORE_API void* rtcSetNewGeometryBuffer(RTCGeometry hgeometry, RTCBufferType type, unsigned int slot, RTCFormat format,
                                            size_t byteStride, unsigned int numItems)
-=======
-  RTCORE_API void* rtcGetBufferData(RTCGeometry hgeometry, RTCBufferType type) 
->>>>>>> 760a1287
   {
     Ref<Geometry> geometry = (Geometry*)hgeometry;
     RTCORE_CATCH_BEGIN;
@@ -1082,11 +1074,7 @@
   {
     Ref<Geometry> geometry = (Geometry*)hgeometry;
     RTCORE_CATCH_BEGIN;
-<<<<<<< HEAD
     RTCORE_TRACE(rtcGetGeometryBufferData);
-=======
-    RTCORE_TRACE(rtcGetBufferData);
->>>>>>> 760a1287
     RTCORE_VERIFY_HANDLE(hgeometry);
     return geometry->getBuffer(type, slot);
     RTCORE_CATCH_END2(geometry);
