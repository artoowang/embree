--- conflicted
+++ resolved
@@ -169,13 +169,8 @@
 
   void memoryMonitor(ssize_t bytes, bool post)
   {
-<<<<<<< HEAD
-    if (g_memory_monitor_function) {
-      if (!g_memory_monitor_function(bytes, post)) {
-=======
     if (g_memory_monitor_function && bytes != 0) {
       if (!g_memory_monitor_function(bytes,post)) {
->>>>>>> 445c8945
 #if !defined(TASKING_LOCKSTEP) && !defined(TASKING_TBB_INTERNAL)
         if (bytes > 0) { // only throw exception when we allocate memory to never throw inside a destructor
           THROW_MY_RUNTIME_ERROR(RTC_OUT_OF_MEMORY,"memory monitor forced termination");
