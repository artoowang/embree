// ======================================================================== //
// Copyright 2009-2017 Intel Corporation                                    //
//                                                                          //
// Licensed under the Apache License, Version 2.0 (the "License");          //
// you may not use this file except in compliance with the License.         //
// You may obtain a copy of the License at                                  //
//                                                                          //
//     http://www.apache.org/licenses/LICENSE-2.0                           //
//                                                                          //
// Unless required by applicable law or agreed to in writing, software      //
// distributed under the License is distributed on an "AS IS" BASIS,        //
// WITHOUT WARRANTIES OR CONDITIONS OF ANY KIND, either express or implied. //
// See the License for the specific language governing permissions and      //
// limitations under the License.                                           //
// ======================================================================== //

#pragma once

#include "subdivpatch1cached.h"
#include "grid_soa_intersector1.h"
#include "grid_soa_intersector.h"
#include "../common/ray.h"

namespace embree
{
  namespace isa
  {
    template<typename T, bool cached>
      class SubdivPatch1CachedPrecalculations : public T
    { 
    public:
      __forceinline SubdivPatch1CachedPrecalculations (const Ray& ray, const void* ptr, unsigned numTimeSteps)
        : T(ray,ptr,numTimeSteps) {}
      
      __forceinline ~SubdivPatch1CachedPrecalculations() {
        if (cached && this->grid) SharedLazyTessellationCache::sharedLazyTessellationCache.unlock();
      }
    };

    template<int K, typename T, bool cached>
      class SubdivPatch1CachedPrecalculationsK : public T
    { 
    public:
      __forceinline SubdivPatch1CachedPrecalculationsK (const vbool<K>& valid, RayK<K>& ray, unsigned numTimeSteps)
        : T(valid,ray,numTimeSteps) {}
      
      __forceinline ~SubdivPatch1CachedPrecalculationsK() {
        if (cached && this->grid) SharedLazyTessellationCache::sharedLazyTessellationCache.unlock();
      }
    };

    template<bool cached>
      class SubdivPatch1CachedIntersector1
    {
    public:
      typedef SubdivPatch1Cached Primitive;
      typedef SubdivPatch1CachedPrecalculations<GridSOAIntersector1::Precalculations,cached> Precalculations;

      static __forceinline bool processLazyNode(Precalculations& pre, IntersectContext* context, const Primitive* prim_i, size_t& lazy_node)
      {
        Primitive* prim = (Primitive*) prim_i;
        GridSOA* grid = nullptr;
        if (cached) 
        {          
          Scene* scene = context->scene;
          if (pre.grid) SharedLazyTessellationCache::sharedLazyTessellationCache.unlock();
          grid = (GridSOA*) SharedLazyTessellationCache::lookup(prim->entry(),scene->commitCounterSubdiv,[&] () {
              auto alloc = [] (const size_t bytes) { return SharedLazyTessellationCache::sharedLazyTessellationCache.malloc(bytes); };
              return GridSOA::create((SubdivPatch1Base*)prim,1,1,scene,alloc);
            });
        }
        else {
          grid = (GridSOA*) prim->root_ref.get();
        }
        lazy_node = grid->root(0);
        pre.grid = grid;
        return false;
      }

      /*! Intersect a ray with the primitive. */
      static __forceinline void intersect(Precalculations& pre, Ray& ray, IntersectContext* context, const Primitive* prim, size_t ty, size_t& lazy_node) 
      {
        if (likely(ty == 0)) GridSOAIntersector1::intersect(pre,ray,context,prim,ty,lazy_node);
        else                 processLazyNode(pre,context,prim,lazy_node);
      }
      static __forceinline void intersect(Precalculations& pre, Ray& ray, IntersectContext* context, size_t ty0, const Primitive* prim, size_t ty, size_t& lazy_node) {
        intersect(pre,ray,context,prim,ty,lazy_node);
      }
      
      /*! Test if the ray is occluded by the primitive */
      static __forceinline bool occluded(Precalculations& pre, Ray& ray, IntersectContext* context, const Primitive* prim, size_t ty, size_t& lazy_node) 
      {
        if (likely(ty == 0)) return GridSOAIntersector1::occluded(pre,ray,context,prim,ty,lazy_node);
        else                 return processLazyNode(pre,context,prim,lazy_node);
      }
      static __forceinline bool occluded(Precalculations& pre, Ray& ray, IntersectContext* context, size_t ty0, const Primitive* prim, size_t ty, size_t& lazy_node) {
        return occluded(pre,ray,context,prim,ty,lazy_node);
      }
    };

    template<bool cached>
      class SubdivPatch1MBlurCachedIntersector1
    {
    public:
      typedef SubdivPatch1Cached Primitive;
      typedef SubdivPatch1CachedPrecalculations<GridSOAMBlurIntersector1::Precalculations,cached> Precalculations;
      
      static __forceinline bool processLazyNode(Precalculations& pre, Ray& ray, IntersectContext* context, const Primitive* prim_i, size_t& lazy_node)
      {
        Primitive* prim = (Primitive*) prim_i;
        GridSOA* grid = nullptr;
        if (cached) 
        {
          Scene* scene = context->scene;
          if (pre.grid) SharedLazyTessellationCache::sharedLazyTessellationCache.unlock();
          grid = (GridSOA*) SharedLazyTessellationCache::lookup(prim->entry(),scene->commitCounterSubdiv,[&] () {
              auto alloc = [] (const size_t bytes) { return SharedLazyTessellationCache::sharedLazyTessellationCache.malloc(bytes); };
<<<<<<< HEAD
              const unsigned num_time_steps = (unsigned)scene->getSubdivMesh(prim->geom)->numTimeSteps;
              return GridSOA::create((SubdivPatch1Base*)prim,num_time_steps,num_time_steps,scene,alloc);
              //return GridSOA::create((SubdivPatch1Base*)prim,num_time_steps,pre.numTimeSteps(),scene,alloc);
=======
              return GridSOA::create((SubdivPatch1Base*)prim,(unsigned)scene->get<SubdivMesh>(prim->geom)->numTimeSteps,pre.numTimeSteps(),scene,alloc);
>>>>>>> 0d6f2f19
            });
        }
        else {
          grid = (GridSOA*) prim->root_ref.get();
        }
        pre._itime = getTimeSegment(ray.time, float(grid->time_steps-1), pre._ftime);
        lazy_node = grid->root(pre._itime);
        //lazy_node = grid->root(pre.itime());
        pre.grid = grid;
        return false;
      }

      /*! Intersect a ray with the primitive. */
      static __forceinline void intersect(Precalculations& pre, Ray& ray, IntersectContext* context, const Primitive* prim, size_t ty, size_t& lazy_node) 
      {
        if (likely(ty == 0)) GridSOAMBlurIntersector1::intersect(pre,ray,context,prim,ty,lazy_node);
        else                 processLazyNode(pre,ray,context,prim,lazy_node);
      }
      static __forceinline void intersect(Precalculations& pre, Ray& ray, IntersectContext* context, size_t ty0, const Primitive* prim, size_t ty, size_t& lazy_node) {
        intersect(pre,ray,context,prim,ty,lazy_node);
      }
      
      /*! Test if the ray is occluded by the primitive */
      static __forceinline bool occluded(Precalculations& pre, Ray& ray, IntersectContext* context, const Primitive* prim, size_t ty, size_t& lazy_node) 
      {
        if (likely(ty == 0)) return GridSOAMBlurIntersector1::occluded(pre,ray,context,prim,ty,lazy_node);
        else                 return processLazyNode(pre,ray,context,prim,lazy_node);
      }
      static __forceinline bool occluded(Precalculations& pre, Ray& ray, IntersectContext* context, size_t ty0, const Primitive* prim, size_t ty, size_t& lazy_node) {
        return occluded(pre,ray,context,prim,ty,lazy_node);
      }
    };

    template <int K, bool cached>
      struct SubdivPatch1CachedIntersectorK
    {
      typedef SubdivPatch1Cached Primitive;
      typedef SubdivPatch1CachedPrecalculationsK<K,typename GridSOAIntersectorK<K>::Precalculations,cached> Precalculations;
      
      static __forceinline bool processLazyNode(Precalculations& pre, IntersectContext* context, const Primitive* prim_i, size_t& lazy_node)
      {
        Primitive* prim = (Primitive*) prim_i;
        GridSOA* grid = nullptr;
        if (cached)
        {
          Scene* scene = context->scene;
          if (pre.grid) SharedLazyTessellationCache::sharedLazyTessellationCache.unlock();
          grid = (GridSOA*) SharedLazyTessellationCache::lookup(prim->entry(),scene->commitCounterSubdiv,[&] () {
              auto alloc = [] (const size_t bytes) { return SharedLazyTessellationCache::sharedLazyTessellationCache.malloc(bytes); };
              return GridSOA::create((SubdivPatch1Base*)prim,1,1,scene,alloc);
            });
        }
        else {
          grid = (GridSOA*) prim->root_ref.get();
        }
        lazy_node = grid->root(0);
        pre.grid = grid;
        return false;
      }
      
      static __forceinline void intersect(const vbool<K>& valid, Precalculations& pre, RayK<K>& ray, IntersectContext* context, const Primitive* prim, size_t ty, size_t& lazy_node)
      {
        if (likely(ty == 0)) GridSOAIntersectorK<K>::intersect(valid,pre,ray,context,prim,ty,lazy_node);
        else                 processLazyNode(pre,context,prim,lazy_node);
      }
      
      static __forceinline vbool<K> occluded(const vbool<K>& valid, Precalculations& pre, RayK<K>& ray, IntersectContext* context, const Primitive* prim, size_t ty, size_t& lazy_node)
      {
        if (likely(ty == 0)) return GridSOAIntersectorK<K>::occluded(valid,pre,ray,context,prim,ty,lazy_node);
        else                 return processLazyNode(pre,context,prim,lazy_node);
      }
      
      static __forceinline void intersect(Precalculations& pre, RayK<K>& ray, size_t k, IntersectContext* context, const Primitive* prim, size_t ty, size_t& lazy_node)
      {
        if (likely(ty == 0)) GridSOAIntersectorK<K>::intersect(pre,ray,k,context,prim,ty,lazy_node);
        else                 processLazyNode(pre,context,prim,lazy_node);
      }
      
      static __forceinline bool occluded(Precalculations& pre, RayK<K>& ray, size_t k, IntersectContext* context, const Primitive* prim, size_t ty, size_t& lazy_node)
      {
        if (likely(ty == 0)) return GridSOAIntersectorK<K>::occluded(pre,ray,k,context,prim,ty,lazy_node);
        else                 return processLazyNode(pre,context,prim,lazy_node);
      }
    };

    typedef SubdivPatch1CachedIntersectorK<4,false>  SubdivPatch1Intersector4;
    typedef SubdivPatch1CachedIntersectorK<8,false>  SubdivPatch1Intersector8;
    typedef SubdivPatch1CachedIntersectorK<16,false> SubdivPatch1Intersector16;

    typedef SubdivPatch1CachedIntersectorK<4,true>  SubdivPatch1CachedIntersector4;
    typedef SubdivPatch1CachedIntersectorK<8,true>  SubdivPatch1CachedIntersector8;
    typedef SubdivPatch1CachedIntersectorK<16,true> SubdivPatch1CachedIntersector16;

    template <int K, bool cached>
      struct SubdivPatch1MBlurCachedIntersectorK
    {
      typedef SubdivPatch1Cached Primitive;
      typedef SubdivPatch1CachedPrecalculationsK<K,typename GridSOAMBlurIntersectorK<K>::Precalculations,cached> Precalculations;
      
      static __forceinline bool processLazyNode(Precalculations& pre, RayK<K>& ray, size_t k, IntersectContext* context, const Primitive* prim_i, size_t& lazy_node)
      {
        Primitive* prim = (Primitive*) prim_i;
        GridSOA* grid = nullptr;
        if (cached)
        {
          Scene* scene = context->scene;
          if (pre.grid) SharedLazyTessellationCache::sharedLazyTessellationCache.unlock();
          grid = (GridSOA*) SharedLazyTessellationCache::lookup(prim->entry(),scene->commitCounterSubdiv,[&] () {
              auto alloc = [] (const size_t bytes) { return SharedLazyTessellationCache::sharedLazyTessellationCache.malloc(bytes); };
<<<<<<< HEAD
              const unsigned num_time_steps = (unsigned)scene->getSubdivMesh(prim->geom)->numTimeSteps;
              return GridSOA::create((SubdivPatch1Base*)prim,num_time_steps,num_time_steps,scene,alloc);
              //return GridSOA::create((SubdivPatch1Base*)prim,num_time_steps,pre.numTimeSteps(),scene,alloc);
=======
              return GridSOA::create((SubdivPatch1Base*)prim,(unsigned)scene->get<SubdivMesh>(prim->geom)->numTimeSteps,pre.numTimeSteps(),scene,alloc);
>>>>>>> 0d6f2f19
            });
        }
        else {
          grid = (GridSOA*) prim->root_ref.get();
        }
        pre._itime = getTimeSegment(ray.time[k], float(grid->time_steps-1), pre._ftime);
        lazy_node = grid->root(pre._itime);
        //lazy_node = grid->root(pre.itime(k));
        pre.grid = grid;
        return false;
      }
      
      static __forceinline void intersect(Precalculations& pre, RayK<K>& ray, size_t k, IntersectContext* context, const Primitive* prim, size_t ty, size_t& lazy_node)
      {
        if (likely(ty == 0)) GridSOAMBlurIntersectorK<K>::intersect(pre,ray,k,context,prim,ty,lazy_node);
        else                 processLazyNode(pre,ray,k,context,prim,lazy_node);
      }
      
      static __forceinline bool occluded(Precalculations& pre, RayK<K>& ray, size_t k, IntersectContext* context, const Primitive* prim, size_t ty, size_t& lazy_node)
      {
        if (likely(ty == 0)) return GridSOAMBlurIntersectorK<K>::occluded(pre,ray,k,context,prim,ty,lazy_node);
        else                 return processLazyNode(pre,ray,k,context,prim,lazy_node);
      }
    };

    typedef SubdivPatch1MBlurCachedIntersectorK<4,false>  SubdivPatch1MBlurIntersector4;
    typedef SubdivPatch1MBlurCachedIntersectorK<8,false>  SubdivPatch1MBlurIntersector8;
    typedef SubdivPatch1MBlurCachedIntersectorK<16,false> SubdivPatch1MBlurIntersector16;

    typedef SubdivPatch1MBlurCachedIntersectorK<4,true>  SubdivPatch1MBlurCachedIntersector4;
    typedef SubdivPatch1MBlurCachedIntersectorK<8,true>  SubdivPatch1MBlurCachedIntersector8;
    typedef SubdivPatch1MBlurCachedIntersectorK<16,true> SubdivPatch1MBlurCachedIntersector16;
  }
}<|MERGE_RESOLUTION|>--- conflicted
+++ resolved
@@ -115,13 +115,9 @@
           if (pre.grid) SharedLazyTessellationCache::sharedLazyTessellationCache.unlock();
           grid = (GridSOA*) SharedLazyTessellationCache::lookup(prim->entry(),scene->commitCounterSubdiv,[&] () {
               auto alloc = [] (const size_t bytes) { return SharedLazyTessellationCache::sharedLazyTessellationCache.malloc(bytes); };
-<<<<<<< HEAD
-              const unsigned num_time_steps = (unsigned)scene->getSubdivMesh(prim->geom)->numTimeSteps;
+              const unsigned num_time_steps = (unsigned)scene->get<SubdivMesh>(prim->geom)->numTimeSteps;
               return GridSOA::create((SubdivPatch1Base*)prim,num_time_steps,num_time_steps,scene,alloc);
               //return GridSOA::create((SubdivPatch1Base*)prim,num_time_steps,pre.numTimeSteps(),scene,alloc);
-=======
-              return GridSOA::create((SubdivPatch1Base*)prim,(unsigned)scene->get<SubdivMesh>(prim->geom)->numTimeSteps,pre.numTimeSteps(),scene,alloc);
->>>>>>> 0d6f2f19
             });
         }
         else {
@@ -231,13 +227,9 @@
           if (pre.grid) SharedLazyTessellationCache::sharedLazyTessellationCache.unlock();
           grid = (GridSOA*) SharedLazyTessellationCache::lookup(prim->entry(),scene->commitCounterSubdiv,[&] () {
               auto alloc = [] (const size_t bytes) { return SharedLazyTessellationCache::sharedLazyTessellationCache.malloc(bytes); };
-<<<<<<< HEAD
-              const unsigned num_time_steps = (unsigned)scene->getSubdivMesh(prim->geom)->numTimeSteps;
+              const unsigned num_time_steps = (unsigned)scene->get<SubdivMesh>(prim->geom)->numTimeSteps;
               return GridSOA::create((SubdivPatch1Base*)prim,num_time_steps,num_time_steps,scene,alloc);
               //return GridSOA::create((SubdivPatch1Base*)prim,num_time_steps,pre.numTimeSteps(),scene,alloc);
-=======
-              return GridSOA::create((SubdivPatch1Base*)prim,(unsigned)scene->get<SubdivMesh>(prim->geom)->numTimeSteps,pre.numTimeSteps(),scene,alloc);
->>>>>>> 0d6f2f19
             });
         }
         else {
