--- conflicted
+++ resolved
@@ -47,16 +47,8 @@
     __forceinline TriangleMv() {}
 
     /* Construction from vertices and IDs */
-<<<<<<< HEAD
-    __forceinline TriangleMv(const Vec3vf<M>& v0, const Vec3vf<M>& v1, const Vec3vf<M>& v2, const vint<M>& geomIDs, const vint<M>& primIDs)
-      : geomIDs(Leaf::encode(Leaf::TY_TRIANGLE,geomIDs)), v0(v0), v1(v1), v2(v2), primIDs(primIDs) {}
-=======
     __forceinline TriangleMv(const Vec3vf<M>& v0, const Vec3vf<M>& v1, const Vec3vf<M>& v2, const vint<M>& geomIDs, const vint<M>& primIDs, const bool last)
-      : v0(v0), v1(v1), v2(v2), geomIDs(geomIDs), primIDs(primIDs)
-    {
-      this->geomIDs[0] |= unsigned(last) << 31;
-    }
->>>>>>> fdc88671
+      : geomIDs(Leaf::vencode(Leaf::TY_TRIANGLE,geomIDs,last)), v0(v0), v1(v1), v2(v2), primIDs(primIDs) {}
     
     /* Returns a mask that tells which triangles are valid */
     __forceinline vbool<M> valid() const { return geomIDs != vint<M>(-1); }
@@ -68,16 +60,12 @@
     __forceinline size_t size() const { return __bsf(~movemask(valid())); }
 
     /*! checks if this is the last primitive */
-    __forceinline unsigned last() const { return geomIDs[0] & 0x80000000; }
+    __forceinline unsigned last() const { return Leaf::decodeLast(geomIDs[0]); }
 
     /* Returns the geometry IDs */
     __forceinline       vint<M>& geomID()       { return geomIDs; }
     __forceinline const vint<M>& geomID() const { return geomIDs; }
-<<<<<<< HEAD
     __forceinline unsigned geomID(const size_t i) const { assert(i<M); return Leaf::decodeID(geomIDs[i]); }
-=======
-    __forceinline int geomID(const size_t i) const { assert(i<M); return geomIDs[i] & 0x7FFFFFFF; }
->>>>>>> fdc88671
 
     /* Returns the primitive IDs */
     __forceinline       vint<M>& primID()       { return primIDs; }
@@ -150,13 +138,8 @@
       
       for (size_t i=0; i<M; i++)
       {
-<<<<<<< HEAD
         if (!valid(i)) break;
-        const unsigned geomId = geomID(i);
-=======
-        if (primID(i) == -1) break;
         const unsigned geomId = geomIDs[i]; // copies last bit
->>>>>>> fdc88671
         const unsigned primId = primID(i);
         const TriangleMesh::Triangle& tri = mesh->triangle(primId);
         const Vec3fa p0 = mesh->vertex(tri.v[0]);
