// ======================================================================== //
// Copyright 2009-2017 Intel Corporation                                    //
//                                                                          //
// Licensed under the Apache License, Version 2.0 (the "License");          //
// you may not use this file except in compliance with the License.         //
// You may obtain a copy of the License at                                  //
//                                                                          //
//     http://www.apache.org/licenses/LICENSE-2.0                           //
//                                                                          //
// Unless required by applicable law or agreed to in writing, software      //
// distributed under the License is distributed on an "AS IS" BASIS,        //
// WITHOUT WARRANTIES OR CONDITIONS OF ANY KIND, either express or implied. //
// See the License for the specific language governing permissions and      //
// limitations under the License.                                           //
// ======================================================================== //

#pragma once

#include "triangle.h"
#include "intersector_epilog.h"

/*! This intersector implements a modified version of the Moeller
 *  Trumbore intersector from the paper "Fast, Minimum Storage
 *  Ray-Triangle Intersection". In contrast to the paper we
 *  precalculate some factors and factor the calculations differently
 *  to allow precalculating the cross product e1 x e2. The resulting
 *  algorithm is similar to the fastest one of the paper "Optimizing
 *  Ray-Triangle Intersection via Automated Search". */

namespace embree
{
  namespace isa
  {
    template<int M>
      struct MoellerTrumboreHitM
    {
      __forceinline MoellerTrumboreHitM() {}

      __forceinline MoellerTrumboreHitM(const vbool<M>& valid, const vfloat<M>& U, const vfloat<M>& V, const vfloat<M>& T, const vfloat<M>& absDen, const Vec3<vfloat<M>>& Ng)
        : U(U), V(V), T(T), absDen(absDen), valid(valid), vNg(Ng) {}
      
      __forceinline void finalize() 
      {
        const vfloat<M> rcpAbsDen = rcp(absDen);
        vt = T * rcpAbsDen;
        vu = U * rcpAbsDen;
        vv = V * rcpAbsDen;
      }

      __forceinline Vec2f uv (const size_t i) const { return Vec2f(vu[i],vv[i]); }
      __forceinline float t  (const size_t i) const { return vt[i]; }
      __forceinline Vec3fa Ng(const size_t i) const { return Vec3fa(vNg.x[i],vNg.y[i],vNg.z[i]); }
      
    public:
      vfloat<M> U;
      vfloat<M> V;
      vfloat<M> T;
      vfloat<M> absDen;
      
    public:
      vbool<M> valid;
      vfloat<M> vu;
      vfloat<M> vv;
      vfloat<M> vt;
      Vec3<vfloat<M>> vNg;
    };
    
    template<int M>
      struct MoellerTrumboreIntersector1
    {
      __forceinline MoellerTrumboreIntersector1() {}

      __forceinline MoellerTrumboreIntersector1(const Ray& ray, const void* ptr) {}

      __forceinline bool intersect(const vbool<M>& valid0,
                                   Ray& ray, 
                                   const Vec3<vfloat<M>>& tri_v0, 
                                   const Vec3<vfloat<M>>& tri_e1, 
                                   const Vec3<vfloat<M>>& tri_e2, 
                                   const Vec3<vfloat<M>>& tri_Ng,
                                   MoellerTrumboreHitM<M>& hit) const
      {
        /* calculate denominator */
        vbool<M> valid = valid0;
        typedef Vec3<vfloat<M>> Vec3vfM;
        const Vec3vfM O = Vec3vfM(ray.org);
        const Vec3vfM D = Vec3vfM(ray.dir);
        const Vec3vfM C = Vec3vfM(tri_v0) - O;
        const Vec3vfM R = cross(D,C);
        const vfloat<M> den = dot(Vec3vfM(tri_Ng),D);
        const vfloat<M> absDen = abs(den);
        const vfloat<M> sgnDen = signmsk(den);
        
        /* perform edge tests */
        const vfloat<M> U = dot(R,Vec3vfM(tri_e2)) ^ sgnDen;
        const vfloat<M> V = dot(R,Vec3vfM(tri_e1)) ^ sgnDen;
        
        /* perform backface culling */        
#if defined(EMBREE_BACKFACE_CULLING)
        valid &= (den < vfloat<M>(zero)) & (U >= 0.0f) & (V >= 0.0f) & (U+V<=absDen);
#else
        valid &= (den != vfloat<M>(zero)) & (U >= 0.0f) & (V >= 0.0f) & (U+V<=absDen);
#endif
        if (likely(none(valid))) return false;
        
        /* perform depth test */
        const vfloat<M> T = dot(Vec3vfM(tri_Ng),C) ^ sgnDen;
        valid &= (absDen*vfloat<M>(ray.tnear) < T) & (T <= absDen*vfloat<M>(ray.tfar));
        if (likely(none(valid))) return false;
        
        /* update hit information */
        new (&hit) MoellerTrumboreHitM<M>(valid,U,V,T,absDen,tri_Ng);
        return true;
      }

      __forceinline bool intersect(Ray& ray, 
                                   const Vec3<vfloat<M>>& tri_v0, 
                                   const Vec3<vfloat<M>>& tri_e1, 
                                   const Vec3<vfloat<M>>& tri_e2, 
                                   const Vec3<vfloat<M>>& tri_Ng,
                                   MoellerTrumboreHitM<M>& hit) const
      {
        vbool<M> valid = true;
        return intersect(valid,ray,tri_v0,tri_e1,tri_e2,tri_Ng,hit);
      }
      
      __forceinline bool intersect(Ray& ray, 
                                   const Vec3<vfloat<M>>& v0, 
                                   const Vec3<vfloat<M>>& v1, 
                                   const Vec3<vfloat<M>>& v2, 
                                   MoellerTrumboreHitM<M>& hit) const
      {
        const Vec3<vfloat<M>> e1 = v0-v1;
        const Vec3<vfloat<M>> e2 = v2-v0;
        const Vec3<vfloat<M>> Ng = cross(e1,e2);
        return intersect(ray,v0,e1,e2,Ng,hit);
      }

      __forceinline bool intersect(const vbool<M>& valid,
                                   Ray& ray, 
                                   const Vec3<vfloat<M>>& v0, 
                                   const Vec3<vfloat<M>>& v1, 
                                   const Vec3<vfloat<M>>& v2, 
                                   MoellerTrumboreHitM<M>& hit) const
      {
        const Vec3<vfloat<M>> e1 = v0-v1;
        const Vec3<vfloat<M>> e2 = v2-v0;
        const Vec3<vfloat<M>> Ng = cross(e1,e2);
        return intersect(valid,ray,v0,e1,e2,Ng,hit);
      }

      template<typename Epilog>
        __forceinline bool intersect(Ray& ray, 
                                     const Vec3<vfloat<M>>& v0, 
                                     const Vec3<vfloat<M>>& e1, 
                                     const Vec3<vfloat<M>>& e2, 
                                     const Vec3<vfloat<M>>& Ng, 
                                     const Epilog& epilog) const
      {
        MoellerTrumboreHitM<M> hit;
        if (likely(intersect(ray,v0,e1,e2,Ng,hit))) return epilog(hit.valid,hit);
        return false;
      }

      template<typename Epilog>
        __forceinline bool intersect(Ray& ray, 
                                     const Vec3<vfloat<M>>& v0, 
                                     const Vec3<vfloat<M>>& v1, 
                                     const Vec3<vfloat<M>>& v2, 
                                     const Epilog& epilog) const
      {
        MoellerTrumboreHitM<M> hit;
        if (likely(intersect(ray,v0,v1,v2,hit))) return epilog(hit.valid,hit);
        return false;
      }

      template<typename Epilog>
      __forceinline bool intersect(const vbool<M>& valid,
                                   Ray& ray, 
                                   const Vec3<vfloat<M>>& v0, 
                                   const Vec3<vfloat<M>>& v1, 
                                   const Vec3<vfloat<M>>& v2, 
                                   const Epilog& epilog) const
      {
        MoellerTrumboreHitM<M> hit;
        if (likely(intersect(valid,ray,v0,v1,v2,hit))) return epilog(hit.valid,hit);
        return false;
      }

      // ==== new interface for ray streams ====

      __forceinline bool intersectN(const Vec3<vfloat<M>>& ray_org,
                                    const Vec3<vfloat<M>>& ray_dir,
                                    const vfloat<M>& ray_tnear,
                                    const vfloat<M>& ray_tfar,
                                    const Vec3<vfloat<M>>& tri_v0, 
                                    const Vec3<vfloat<M>>& tri_e1, 
                                    const Vec3<vfloat<M>>& tri_e2, 
                                    const Vec3<vfloat<M>>& tri_Ng,
                                    MoellerTrumboreHitM<M>& hit) const
      {
        /* calculate denominator */
        typedef Vec3<vfloat<M>> Vec3vfM;
        const Vec3vfM &O = ray_org;
        const Vec3vfM &D = ray_dir;
        const Vec3vfM C = Vec3vfM(tri_v0) - O;
        const Vec3vfM R = cross(D,C);
        const vfloat<M> den = dot(Vec3vfM(tri_Ng),D);
        const vfloat<M> absDen = abs(den);
        const vfloat<M> sgnDen = signmsk(den);
        
        /* perform edge tests */
        const vfloat<M> U = dot(R,Vec3vfM(tri_e2)) ^ sgnDen;
        const vfloat<M> V = dot(R,Vec3vfM(tri_e1)) ^ sgnDen;
        
        /* perform backface culling */        
#if defined(EMBREE_BACKFACE_CULLING)
        vbool<M> valid = (den < vfloat<M>(zero)) & (U >= 0.0f) & (V >= 0.0f) & (U+V<=absDen);
#else
        vbool<M> valid = (den != vfloat<M>(zero)) & (U >= 0.0f) & (V >= 0.0f) & (U+V<=absDen);
#endif
        if (likely(none(valid))) return false;
        
        /* perform depth test */
        const vfloat<M> T = dot(Vec3vfM(tri_Ng),C) ^ sgnDen;
        valid &= (absDen*ray_tnear < T) & (T <= absDen*ray_tfar);
        if (likely(none(valid))) return false;
        
        /* update hit information */
        new (&hit) MoellerTrumboreHitM<M>(valid,U,V,T,absDen,tri_Ng);
        return true;
      }

      template<typename Epilog>
        __forceinline bool intersectN(const Vec3<vfloat<M>>& ray_org,
                                      const Vec3<vfloat<M>>& ray_dir,
                                      const vfloat<M>& ray_tnear,
                                      const vfloat<M>& ray_tfar,
                                      const Vec3<vfloat<M>>& v0, 
                                      const Vec3<vfloat<M>>& e1, 
                                      const Vec3<vfloat<M>>& e2, 
                                      const Vec3<vfloat<M>>& Ng, 
                                      const Epilog& epilog) const
      {
        MoellerTrumboreHitM<M> hit;
        if (likely(intersectN(ray_org,ray_dir,ray_tnear,ray_tfar,v0,e1,e2,Ng,hit))) return epilog(hit.valid,hit);
        return false;
      }

    };
    
    template<int K>
      struct MoellerTrumboreHitK
    {
      __forceinline MoellerTrumboreHitK(const vfloat<K>& U, const vfloat<K>& V, const vfloat<K>& T, const vfloat<K>& absDen, const Vec3<vfloat<K>>& Ng)
        : U(U), V(V), T(T), absDen(absDen), Ng(Ng) {}
      
      __forceinline std::tuple<vfloat<K>,vfloat<K>,vfloat<K>,Vec3<vfloat<K>>> operator() () const
      {
        const vfloat<K> rcpAbsDen = rcp(absDen);
        const vfloat<K> t = T * rcpAbsDen;
        const vfloat<K> u = U * rcpAbsDen;
        const vfloat<K> v = V * rcpAbsDen;
        return std::make_tuple(u,v,t,Ng);
      }
      
    private:
      const vfloat<K> U;
      const vfloat<K> V;
      const vfloat<K> T;
      const vfloat<K> absDen;
      const Vec3<vfloat<K>> Ng;
    };
    
    template<int M, int K>
      struct MoellerTrumboreIntersectorK
    {
      __forceinline MoellerTrumboreIntersectorK(const vbool<K>& valid, const RayK<K>& ray) {}
      
      /*! Intersects K rays with one of M triangles. */
      template<typename Epilog>
        __forceinline vbool<K> intersectK(const vbool<K>& valid0, 
                                          //RayK<K>& ray, 
                                          const Vec3<vfloat<K>>& ray_org,
                                          const Vec3<vfloat<K>>& ray_dir,
                                          const vfloat<K>& ray_tnear,
                                          const vfloat<K>& ray_tfar,
                                          const Vec3<vfloat<K>>& tri_v0, 
                                          const Vec3<vfloat<K>>& tri_e1, 
                                          const Vec3<vfloat<K>>& tri_e2, 
                                          const Vec3<vfloat<K>>& tri_Ng, 
                                          const Epilog& epilog) const
      {
        /* ray SIMD type shortcuts */
        typedef Vec3<vfloat<K>> Vec3vfK;
        
        /* calculate denominator */
        vbool<K> valid = valid0;
        const Vec3vfK C = tri_v0 - ray_org;
        const Vec3vfK R = cross(ray_dir,C);
        const vfloat<K> den = dot(tri_Ng,ray_dir);
        const vfloat<K> absDen = abs(den);
        const vfloat<K> sgnDen = signmsk(den);
        
        /* test against edge p2 p0 */
        const vfloat<K> U = dot(R,tri_e2) ^ sgnDen;
        valid &= U >= 0.0f;
        if (likely(none(valid))) return false;
        
        /* test against edge p0 p1 */
        const vfloat<K> V = dot(R,tri_e1) ^ sgnDen;
        valid &= V >= 0.0f;
        if (likely(none(valid))) return false;
        
        /* test against edge p1 p2 */
        const vfloat<K> W = absDen-U-V;
        valid &= W >= 0.0f;
        if (likely(none(valid))) return false;
        
        /* perform depth test */
        const vfloat<K> T = dot(tri_Ng,C) ^ sgnDen;
        valid &= (absDen*ray_tnear < T) & (T <= absDen*ray_tfar);
        if (unlikely(none(valid))) return false;
        
        /* perform backface culling */
#if defined(EMBREE_BACKFACE_CULLING)
        valid &= den < vfloat<K>(zero);
        if (unlikely(none(valid))) return false;
#else
        valid &= den != vfloat<K>(zero);
        if (unlikely(none(valid))) return false;
#endif
        
        /* calculate hit information */
        MoellerTrumboreHitK<K> hit(U,V,T,absDen,tri_Ng);
        return epilog(valid,hit);
      }
      
      /*! Intersects K rays with one of M triangles. */
      template<typename Epilog>
      __forceinline vbool<K> intersectK(const vbool<K>& valid0, 
                                        RayK<K>& ray, 
                                        const Vec3<vfloat<K>>& tri_v0, 
                                        const Vec3<vfloat<K>>& tri_v1, 
                                        const Vec3<vfloat<K>>& tri_v2, 
                                        const Epilog& epilog) const
      {
        typedef Vec3<vfloat<K>> Vec3vfK;
        const Vec3vfK e1 = tri_v0-tri_v1;
        const Vec3vfK e2 = tri_v2-tri_v0;
        const Vec3vfK Ng = cross(e1,e2);
        return intersectK(valid0,ray.org,ray.dir,ray.tnear,ray.tfar,tri_v0,e1,e2,Ng,epilog);
      }

      /*! Intersects K rays with one of M triangles. */
      template<typename Epilog>
      __forceinline vbool<K> intersectK(const vbool<K>& valid0, 
                                        RayK<K>& ray, 
                                        const Vec3<vfloat<K>>& tri_v0, 
                                        const Vec3<vfloat<K>>& tri_e1, 
                                        const Vec3<vfloat<K>>& tri_e2, 
                                        const Vec3<vfloat<K>>& tri_Ng, 
                                        const Epilog& epilog) const
      {
        return intersectK(valid0,ray.org,ray.dir,ray.tnear,ray.tfar,tri_v0,tri_e1,tri_e2,tri_Ng,epilog);
      }
      
      /*! Intersect k'th ray from ray packet of size K with M triangles. */
<<<<<<< HEAD
      template<typename Epilog>
        __forceinline bool intersect(RayK<K>& ray, 
                                     size_t k,
                                     const Vec3<vfloat<M>>& tri_v0, 
                                     const Vec3<vfloat<M>>& tri_e1, 
                                     const Vec3<vfloat<M>>& tri_e2, 
                                     //const Vec3<vfloat<M>>& tri_Ng,
                                     const Vec3<vfloat<M>>& old_tri_Ng,
                                     const Epilog& epilog) const
=======
      __forceinline bool intersect(RayK<K>& ray, 
                                   size_t k,
                                   const Vec3<vfloat<M>>& tri_v0, 
                                   const Vec3<vfloat<M>>& tri_e1, 
                                   const Vec3<vfloat<M>>& tri_e2, 
                                   const Vec3<vfloat<M>>& tri_Ng,
                                   MoellerTrumboreHitM<M>& hit) const
>>>>>>> 538830b6
      {
        /* calculate denominator */
        typedef Vec3<vfloat<M>> Vec3vfM;
        const Vec3<vfloat<M>> tri_Ng = cross(tri_e1,tri_e2);

        const Vec3vfM O = broadcast<vfloat<M>>(ray.org,k);
        const Vec3vfM D = broadcast<vfloat<M>>(ray.dir,k);
        const Vec3vfM C = Vec3vfM(tri_v0) - O;
        const Vec3vfM R = cross(D,C);
        const vfloat<M> den = dot(Vec3vfM(tri_Ng),D);
        const vfloat<M> absDen = abs(den);
        const vfloat<M> sgnDen = signmsk(den);
        
        /* perform edge tests */
        const vfloat<M> U = dot(R,Vec3vfM(tri_e2)) ^ sgnDen;
        const vfloat<M> V = dot(R,Vec3vfM(tri_e1)) ^ sgnDen;
        
        /* perform backface culling */
#if defined(EMBREE_BACKFACE_CULLING)
        vbool<M> valid = (den < vfloat<M>(zero)) & (U >= 0.0f) & (V >= 0.0f) & (U+V<=absDen);
#else
        vbool<M> valid = (den != vfloat<M>(zero)) & (U >= 0.0f) & (V >= 0.0f) & (U+V<=absDen);
#endif
        if (likely(none(valid))) return false;
        
        /* perform depth test */
        const vfloat<M> T = dot(Vec3vfM(tri_Ng),C) ^ sgnDen;
        valid &= (absDen*vfloat<M>(ray.tnear[k]) < T) & (T <= absDen*vfloat<M>(ray.tfar[k]));
        if (likely(none(valid))) return false;
        
        /* calculate hit information */
        new (&hit) MoellerTrumboreHitM<M>(valid,U,V,T,absDen,tri_Ng);
        return true;
      }

      __forceinline bool intersect(RayK<K>& ray, 
                                   size_t k,
                                   const BBox<vfloat<M>>& time_range,
                                   const Vec3<vfloat<M>>& tri_v0, 
                                   const Vec3<vfloat<M>>& tri_e1, 
                                   const Vec3<vfloat<M>>& tri_e2, 
                                   const Vec3<vfloat<M>>& tri_Ng,
                                   MoellerTrumboreHitM<M>& hit) const
      {
        if (likely(intersect(ray,k,tri_v0,tri_e1,tri_e2,tri_Ng,hit))) 
        {
          hit.valid &= time_range.lower <= vfloat<M>(ray.time[k]);
          hit.valid &= vfloat<M>(ray.time[k]) < time_range.upper;
          return any(hit.valid);
        }
        return false;
      }

      template<typename Epilog>
      __forceinline bool intersect(RayK<K>& ray, 
                                   size_t k,
                                   const Vec3<vfloat<M>>& tri_v0, 
                                   const Vec3<vfloat<M>>& tri_e1, 
                                   const Vec3<vfloat<M>>& tri_e2, 
                                   const Vec3<vfloat<M>>& tri_Ng,
                                   const Epilog& epilog) const
      {
        MoellerTrumboreHitM<M> hit;
        if (likely(intersect(ray,k,tri_v0,tri_e1,tri_e2,tri_Ng,hit))) return epilog(hit.valid,hit);
        return false;
      }

      template<typename Epilog>
      __forceinline bool intersect(RayK<K>& ray, 
                                   size_t k,                           
                                   const BBox<vfloat<M>>& time_range,
                                   const Vec3<vfloat<M>>& tri_v0, 
                                   const Vec3<vfloat<M>>& tri_e1, 
                                   const Vec3<vfloat<M>>& tri_e2, 
                                   const Vec3<vfloat<M>>& tri_Ng,
                                   const Epilog& epilog) const
      {
        MoellerTrumboreHitM<M> hit;
        if (likely(intersect(ray,k,time_range,tri_v0,tri_e1,tri_e2,tri_Ng,hit))) return epilog(hit.valid,hit);
        return false;
      }
      
      template<typename Epilog>
      __forceinline bool intersect(RayK<K>& ray, 
                                   size_t k,
                                   const Vec3<vfloat<M>>& v0, 
                                   const Vec3<vfloat<M>>& v1, 
                                   const Vec3<vfloat<M>>& v2, 
                                   const Epilog& epilog) const
      {
        const Vec3<vfloat<M>> e1 = v0-v1;
        const Vec3<vfloat<M>> e2 = v2-v0;
        const Vec3<vfloat<M>> Ng = cross(e1,e2);
        return intersect(ray,k,v0,e1,e2,Ng,epilog);
      }

      template<typename Epilog>
      __forceinline bool intersect(RayK<K>& ray, 
                                   size_t k,
                                   const BBox<vfloat<M>>& time_range,
                                   const Vec3<vfloat<M>>& v0, 
                                   const Vec3<vfloat<M>>& v1, 
                                   const Vec3<vfloat<M>>& v2, 
                                   const Epilog& epilog) const
      {
        const Vec3<vfloat<M>> e1 = v0-v1;
        const Vec3<vfloat<M>> e2 = v2-v0;
        const Vec3<vfloat<M>> Ng = cross(e1,e2);
        return intersect(ray,k,time_range,v0,e1,e2,Ng,epilog);
      }
    };
  }
}<|MERGE_RESOLUTION|>--- conflicted
+++ resolved
@@ -366,8 +366,6 @@
       }
       
       /*! Intersect k'th ray from ray packet of size K with M triangles. */
-<<<<<<< HEAD
-      template<typename Epilog>
         __forceinline bool intersect(RayK<K>& ray, 
                                      size_t k,
                                      const Vec3<vfloat<M>>& tri_v0, 
@@ -375,16 +373,7 @@
                                      const Vec3<vfloat<M>>& tri_e2, 
                                      //const Vec3<vfloat<M>>& tri_Ng,
                                      const Vec3<vfloat<M>>& old_tri_Ng,
-                                     const Epilog& epilog) const
-=======
-      __forceinline bool intersect(RayK<K>& ray, 
-                                   size_t k,
-                                   const Vec3<vfloat<M>>& tri_v0, 
-                                   const Vec3<vfloat<M>>& tri_e1, 
-                                   const Vec3<vfloat<M>>& tri_e2, 
-                                   const Vec3<vfloat<M>>& tri_Ng,
-                                   MoellerTrumboreHitM<M>& hit) const
->>>>>>> 538830b6
+                                     MoellerTrumboreHitM<M>& hit) const
       {
         /* calculate denominator */
         typedef Vec3<vfloat<M>> Vec3vfM;
