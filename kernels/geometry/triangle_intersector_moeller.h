// ======================================================================== //
// Copyright 2009-2017 Intel Corporation                                    //
//                                                                          //
// Licensed under the Apache License, Version 2.0 (the "License");          //
// you may not use this file except in compliance with the License.         //
// You may obtain a copy of the License at                                  //
//                                                                          //
//     http://www.apache.org/licenses/LICENSE-2.0                           //
//                                                                          //
// Unless required by applicable law or agreed to in writing, software      //
// distributed under the License is distributed on an "AS IS" BASIS,        //
// WITHOUT WARRANTIES OR CONDITIONS OF ANY KIND, either express or implied. //
// See the License for the specific language governing permissions and      //
// limitations under the License.                                           //
// ======================================================================== //

#pragma once

#include "triangle.h"
#include "intersector_epilog.h"

/*! This intersector implements a modified version of the Moeller
 *  Trumbore intersector from the paper "Fast, Minimum Storage
 *  Ray-Triangle Intersection". In contrast to the paper we
 *  precalculate some factors and factor the calculations differently
 *  to allow precalculating the cross product e1 x e2. The resulting
 *  algorithm is similar to the fastest one of the paper "Optimizing
 *  Ray-Triangle Intersection via Automated Search". */

namespace embree
{
  namespace isa
  {
    template<int M>
      struct MoellerTrumboreHitM
    {
      __forceinline MoellerTrumboreHitM() {}

      __forceinline MoellerTrumboreHitM(const vbool<M>& valid, const vfloat<M>& U, const vfloat<M>& V, const vfloat<M>& T, const vfloat<M>& absDen, const Vec3<vfloat<M>>& Ng)
        : U(U), V(V), T(T), absDen(absDen), valid(valid), vNg(Ng) {}
      
      __forceinline void finalize() 
      {
        const vfloat<M> rcpAbsDen = rcp(absDen);
        vt = T * rcpAbsDen;
        vu = U * rcpAbsDen;
        vv = V * rcpAbsDen;
      }

      __forceinline Vec2f uv (const size_t i) const { return Vec2f(vu[i],vv[i]); }
      __forceinline float t  (const size_t i) const { return vt[i]; }
      __forceinline Vec3fa Ng(const size_t i) const { return Vec3fa(vNg.x[i],vNg.y[i],vNg.z[i]); }
      
    public:
      vfloat<M> U;
      vfloat<M> V;
      vfloat<M> T;
      vfloat<M> absDen;
      
    public:
      vbool<M> valid;
      vfloat<M> vu;
      vfloat<M> vv;
      vfloat<M> vt;
      Vec3<vfloat<M>> vNg;
    };
    
    template<int M>
      struct MoellerTrumboreIntersector1
    {
      __forceinline MoellerTrumboreIntersector1() {}

      __forceinline MoellerTrumboreIntersector1(const Ray& ray, const void* ptr) {}

      __forceinline bool intersect(const vbool<M>& valid0,
                                   Ray& ray, 
                                   const Vec3<vfloat<M>>& tri_v0, 
                                   const Vec3<vfloat<M>>& tri_e1, 
                                   const Vec3<vfloat<M>>& tri_e2, 
                                   const Vec3<vfloat<M>>& tri_Ng,
                                   MoellerTrumboreHitM<M>& hit) const
      {
        /* calculate denominator */
        vbool<M> valid = valid0;
        typedef Vec3<vfloat<M>> Vec3vfM;
        const Vec3vfM O = Vec3vfM(ray.org);
        const Vec3vfM D = Vec3vfM(ray.dir);
        const Vec3vfM C = Vec3vfM(tri_v0) - O;
        const Vec3vfM R = cross(D,C);
        const vfloat<M> den = dot(Vec3vfM(tri_Ng),D);
        const vfloat<M> absDen = abs(den);
        const vfloat<M> sgnDen = signmsk(den);
        
        /* perform edge tests */
        const vfloat<M> U = dot(R,Vec3vfM(tri_e2)) ^ sgnDen;
        const vfloat<M> V = dot(R,Vec3vfM(tri_e1)) ^ sgnDen;
        
        /* perform backface culling */        
#if defined(EMBREE_BACKFACE_CULLING)
        valid &= (den < vfloat<M>(zero)) & (U >= 0.0f) & (V >= 0.0f) & (U+V<=absDen);
#else
        valid &= (den != vfloat<M>(zero)) & (U >= 0.0f) & (V >= 0.0f) & (U+V<=absDen);
#endif
        if (likely(none(valid))) return false;
        
        /* perform depth test */
        const vfloat<M> T = dot(Vec3vfM(tri_Ng),C) ^ sgnDen;
        valid &= (T > absDen*vfloat<M>(ray.tnear)) & (T < absDen*vfloat<M>(ray.tfar));
        if (likely(none(valid))) return false;
        
        /* update hit information */
        new (&hit) MoellerTrumboreHitM<M>(valid,U,V,T,absDen,tri_Ng);
        return true;
      }

      __forceinline bool intersect(Ray& ray, 
                                   const Vec3<vfloat<M>>& tri_v0, 
                                   const Vec3<vfloat<M>>& tri_e1, 
                                   const Vec3<vfloat<M>>& tri_e2, 
                                   const Vec3<vfloat<M>>& tri_Ng,
                                   MoellerTrumboreHitM<M>& hit) const
      {
        vbool<M> valid = true;
        return intersect(valid,ray,tri_v0,tri_e1,tri_e2,tri_Ng,hit);
      }
      
      __forceinline bool intersect(Ray& ray, 
                                   const Vec3<vfloat<M>>& v0, 
                                   const Vec3<vfloat<M>>& v1, 
                                   const Vec3<vfloat<M>>& v2, 
                                   MoellerTrumboreHitM<M>& hit) const
      {
        const Vec3<vfloat<M>> e1 = v0-v1;
        const Vec3<vfloat<M>> e2 = v2-v0;
        const Vec3<vfloat<M>> Ng = cross(e1,e2);
        return intersect(ray,v0,e1,e2,Ng,hit);
      }

<<<<<<< HEAD
      __forceinline bool intersect(Ray& ray, 
                                   const BBox<vfloat<M>>& time_range,
=======
      __forceinline bool intersect(const vbool<M>& valid,
                                   Ray& ray, 
>>>>>>> 985cb7fa
                                   const Vec3<vfloat<M>>& v0, 
                                   const Vec3<vfloat<M>>& v1, 
                                   const Vec3<vfloat<M>>& v2, 
                                   MoellerTrumboreHitM<M>& hit) const
      {
        const Vec3<vfloat<M>> e1 = v0-v1;
        const Vec3<vfloat<M>> e2 = v2-v0;
        const Vec3<vfloat<M>> Ng = cross(e1,e2);
<<<<<<< HEAD
        if (intersect(ray,v0,e1,e2,Ng,hit)) {
          hit.valid &= (time_range.lower <= ray.time) & (ray.time < time_range.upper);
          return any(hit.valid);
        }
        return false;
=======
        return intersect(valid,ray,v0,e1,e2,Ng,hit);
>>>>>>> 985cb7fa
      }

      template<typename Epilog>
        __forceinline bool intersect(Ray& ray, 
                                     const Vec3<vfloat<M>>& v0, 
                                     const Vec3<vfloat<M>>& e1, 
                                     const Vec3<vfloat<M>>& e2, 
                                     const Vec3<vfloat<M>>& Ng, 
                                     const Epilog& epilog) const
      {
        MoellerTrumboreHitM<M> hit;
        if (likely(intersect(ray,v0,e1,e2,Ng,hit))) return epilog(hit.valid,hit);
        return false;
      }

      template<typename Epilog>
        __forceinline bool intersect(Ray& ray, 
                                     const Vec3<vfloat<M>>& v0, 
                                     const Vec3<vfloat<M>>& v1, 
                                     const Vec3<vfloat<M>>& v2, 
                                     const Epilog& epilog) const
      {
        MoellerTrumboreHitM<M> hit;
        if (likely(intersect(ray,v0,v1,v2,hit))) return epilog(hit.valid,hit);
        return false;
      }

      template<typename Epilog>
<<<<<<< HEAD
        __forceinline bool intersect(Ray& ray, 
                                     const BBox<vfloat<M>>& time_range,
                                     const Vec3<vfloat<M>>& v0, 
                                     const Vec3<vfloat<M>>& v1, 
                                     const Vec3<vfloat<M>>& v2, 
                                     const Epilog& epilog) const
      {
        MoellerTrumboreHitM<M> hit;
        if (likely(intersect(ray,time_range,v0,v1,v2,hit))) return epilog(hit.valid,hit);
=======
      __forceinline bool intersect(const vbool<M>& valid,
                                   Ray& ray, 
                                   const Vec3<vfloat<M>>& v0, 
                                   const Vec3<vfloat<M>>& v1, 
                                   const Vec3<vfloat<M>>& v2, 
                                   const Epilog& epilog) const
      {
        MoellerTrumboreHitM<M> hit;
        if (likely(intersect(valid,ray,v0,v1,v2,hit))) return epilog(hit.valid,hit);
>>>>>>> 985cb7fa
        return false;
      }

      // ==== new interface for ray streams ====

      __forceinline bool intersectN(const Vec3<vfloat<M>>& ray_org,
                                    const Vec3<vfloat<M>>& ray_dir,
                                    const vfloat<M>& ray_tnear,
                                    const vfloat<M>& ray_tfar,
                                    const Vec3<vfloat<M>>& tri_v0, 
                                    const Vec3<vfloat<M>>& tri_e1, 
                                    const Vec3<vfloat<M>>& tri_e2, 
                                    const Vec3<vfloat<M>>& tri_Ng,
                                    MoellerTrumboreHitM<M>& hit) const
      {
        /* calculate denominator */
        typedef Vec3<vfloat<M>> Vec3vfM;
        const Vec3vfM &O = ray_org;
        const Vec3vfM &D = ray_dir;
        const Vec3vfM C = Vec3vfM(tri_v0) - O;
        const Vec3vfM R = cross(D,C);
        const vfloat<M> den = dot(Vec3vfM(tri_Ng),D);
        const vfloat<M> absDen = abs(den);
        const vfloat<M> sgnDen = signmsk(den);
        
        /* perform edge tests */
        const vfloat<M> U = dot(R,Vec3vfM(tri_e2)) ^ sgnDen;
        const vfloat<M> V = dot(R,Vec3vfM(tri_e1)) ^ sgnDen;
        
        /* perform backface culling */        
#if defined(EMBREE_BACKFACE_CULLING)
        vbool<M> valid = (den < vfloat<M>(zero)) & (U >= 0.0f) & (V >= 0.0f) & (U+V<=absDen);
#else
        vbool<M> valid = (den != vfloat<M>(zero)) & (U >= 0.0f) & (V >= 0.0f) & (U+V<=absDen);
#endif
        if (likely(none(valid))) return false;
        
        /* perform depth test */
        const vfloat<M> T = dot(Vec3vfM(tri_Ng),C) ^ sgnDen;
        valid &= (T > absDen*ray_tnear) & (T < absDen*ray_tfar);
        if (likely(none(valid))) return false;
        
        /* update hit information */
        new (&hit) MoellerTrumboreHitM<M>(valid,U,V,T,absDen,tri_Ng);
        return true;
      }

      template<typename Epilog>
        __forceinline bool intersectN(const Vec3<vfloat<M>>& ray_org,
                                      const Vec3<vfloat<M>>& ray_dir,
                                      const vfloat<M>& ray_tnear,
                                      const vfloat<M>& ray_tfar,
                                      const Vec3<vfloat<M>>& v0, 
                                      const Vec3<vfloat<M>>& e1, 
                                      const Vec3<vfloat<M>>& e2, 
                                      const Vec3<vfloat<M>>& Ng, 
                                      const Epilog& epilog) const
      {
        MoellerTrumboreHitM<M> hit;
        if (likely(intersectN(ray_org,ray_dir,ray_tnear,ray_tfar,v0,e1,e2,Ng,hit))) return epilog(hit.valid,hit);
        return false;
      }

    };
    
    template<int K>
      struct MoellerTrumboreHitK
    {
      __forceinline MoellerTrumboreHitK(const vfloat<K>& U, const vfloat<K>& V, const vfloat<K>& T, const vfloat<K>& absDen, const Vec3<vfloat<K>>& Ng)
        : U(U), V(V), T(T), absDen(absDen), Ng(Ng) {}
      
      __forceinline std::tuple<vfloat<K>,vfloat<K>,vfloat<K>,Vec3<vfloat<K>>> operator() () const
      {
        const vfloat<K> rcpAbsDen = rcp(absDen);
        const vfloat<K> t = T * rcpAbsDen;
        const vfloat<K> u = U * rcpAbsDen;
        const vfloat<K> v = V * rcpAbsDen;
        return std::make_tuple(u,v,t,Ng);
      }
      
    private:
      const vfloat<K> U;
      const vfloat<K> V;
      const vfloat<K> T;
      const vfloat<K> absDen;
      const Vec3<vfloat<K>> Ng;
    };
    
    template<int M, int K>
      struct MoellerTrumboreIntersectorK
    {
      __forceinline MoellerTrumboreIntersectorK(const vbool<K>& valid, const RayK<K>& ray) {}
      
      /*! Intersects K rays with one of M triangles. */
      template<typename Epilog>
        __forceinline vbool<K> intersectK(const vbool<K>& valid0, 
                                          //RayK<K>& ray, 
                                          const Vec3<vfloat<K>>& ray_org,
                                          const Vec3<vfloat<K>>& ray_dir,
                                          const vfloat<K>& ray_tnear,
                                          const vfloat<K>& ray_tfar,
                                          const Vec3<vfloat<K>>& tri_v0, 
                                          const Vec3<vfloat<K>>& tri_e1, 
                                          const Vec3<vfloat<K>>& tri_e2, 
                                          const Vec3<vfloat<K>>& tri_Ng, 
                                          const Epilog& epilog) const
      {
        /* ray SIMD type shortcuts */
        typedef Vec3<vfloat<K>> Vec3vfK;
        
        /* calculate denominator */
        vbool<K> valid = valid0;
        const Vec3vfK C = tri_v0 - ray_org;
        const Vec3vfK R = cross(ray_dir,C);
        const vfloat<K> den = dot(tri_Ng,ray_dir);
        const vfloat<K> absDen = abs(den);
        const vfloat<K> sgnDen = signmsk(den);
        
        /* test against edge p2 p0 */
        const vfloat<K> U = dot(R,tri_e2) ^ sgnDen;
        valid &= U >= 0.0f;
        if (likely(none(valid))) return false;
        
        /* test against edge p0 p1 */
        const vfloat<K> V = dot(R,tri_e1) ^ sgnDen;
        valid &= V >= 0.0f;
        if (likely(none(valid))) return false;
        
        /* test against edge p1 p2 */
        const vfloat<K> W = absDen-U-V;
        valid &= W >= 0.0f;
        if (likely(none(valid))) return false;
        
        /* perform depth test */
        const vfloat<K> T = dot(tri_Ng,C) ^ sgnDen;
        valid &= (T >= absDen*ray_tnear) & (absDen*ray_tfar >= T);
        if (unlikely(none(valid))) return false;
        
        /* perform backface culling */
#if defined(EMBREE_BACKFACE_CULLING)
        valid &= den < vfloat<K>(zero);
        if (unlikely(none(valid))) return false;
#else
        valid &= den != vfloat<K>(zero);
        if (unlikely(none(valid))) return false;
#endif
        
        /* calculate hit information */
        MoellerTrumboreHitK<K> hit(U,V,T,absDen,tri_Ng);
        return epilog(valid,hit);
      }
      
      /*! Intersects K rays with one of M triangles. */
      template<typename Epilog>
      __forceinline vbool<K> intersectK(const vbool<K>& valid0, 
                                        RayK<K>& ray, 
                                        const Vec3<vfloat<K>>& tri_v0, 
                                        const Vec3<vfloat<K>>& tri_v1, 
                                        const Vec3<vfloat<K>>& tri_v2, 
                                        const Epilog& epilog) const
      {
        typedef Vec3<vfloat<K>> Vec3vfK;
        const Vec3vfK e1 = tri_v0-tri_v1;
        const Vec3vfK e2 = tri_v2-tri_v0;
        const Vec3vfK Ng = cross(e1,e2);
        return intersectK(valid0,ray.org,ray.dir,ray.tnear,ray.tfar,tri_v0,e1,e2,Ng,epilog);
      }

      /*! Intersects K rays with one of M triangles. */
      template<typename Epilog>
      __forceinline vbool<K> intersectK(const vbool<K>& valid0, 
                                        RayK<K>& ray, 
                                        const Vec3<vfloat<K>>& tri_v0, 
                                        const Vec3<vfloat<K>>& tri_e1, 
                                        const Vec3<vfloat<K>>& tri_e2, 
                                        const Vec3<vfloat<K>>& tri_Ng, 
                                        const Epilog& epilog) const
      {
        return intersectK(valid0,ray.org,ray.dir,ray.tnear,ray.tfar,tri_v0,tri_e1,tri_e2,tri_Ng,epilog);
      }
      
      /*! Intersect k'th ray from ray packet of size K with M triangles. */
      __forceinline bool intersect(RayK<K>& ray, 
                                   size_t k,
                                   const Vec3<vfloat<M>>& tri_v0, 
                                   const Vec3<vfloat<M>>& tri_e1, 
                                   const Vec3<vfloat<M>>& tri_e2, 
                                   const Vec3<vfloat<M>>& tri_Ng,
                                   MoellerTrumboreHitM<M>& hit) const
      {
        /* calculate denominator */
        typedef Vec3<vfloat<M>> Vec3vfM;
        const Vec3vfM O = broadcast<vfloat<M>>(ray.org,k);
        const Vec3vfM D = broadcast<vfloat<M>>(ray.dir,k);
        const Vec3vfM C = Vec3vfM(tri_v0) - O;
        const Vec3vfM R = cross(D,C);
        const vfloat<M> den = dot(Vec3vfM(tri_Ng),D);
        const vfloat<M> absDen = abs(den);
        const vfloat<M> sgnDen = signmsk(den);
        
        /* perform edge tests */
        const vfloat<M> U = dot(R,Vec3vfM(tri_e2)) ^ sgnDen;
        const vfloat<M> V = dot(R,Vec3vfM(tri_e1)) ^ sgnDen;
        
        /* perform backface culling */
#if defined(EMBREE_BACKFACE_CULLING)
        vbool<M> valid = (den < vfloat<M>(zero)) & (U >= 0.0f) & (V >= 0.0f) & (U+V<=absDen);
#else
        vbool<M> valid = (den != vfloat<M>(zero)) & (U >= 0.0f) & (V >= 0.0f) & (U+V<=absDen);
#endif
        if (likely(none(valid))) return false;
        
        /* perform depth test */
        const vfloat<M> T = dot(Vec3vfM(tri_Ng),C) ^ sgnDen;
        valid &= (T > absDen*vfloat<M>(ray.tnear[k])) & (T < absDen*vfloat<M>(ray.tfar[k]));
        if (likely(none(valid))) return false;
        
        /* calculate hit information */
        new (&hit) MoellerTrumboreHitM<M>(valid,U,V,T,absDen,tri_Ng);
        return true;
      }

      __forceinline bool intersect(RayK<K>& ray, 
                                   size_t k,
                                   const BBox<vfloat<M>>& time_range,
                                   const Vec3<vfloat<M>>& tri_v0, 
                                   const Vec3<vfloat<M>>& tri_e1, 
                                   const Vec3<vfloat<M>>& tri_e2, 
                                   const Vec3<vfloat<M>>& tri_Ng,
                                   MoellerTrumboreHitM<M>& hit) const
      {
        if (likely(intersect(ray,k,tri_v0,tri_e1,tri_e2,tri_Ng,hit))) 
        {
          hit.valid &= time_range.lower <= vfloat<M>(ray.time[k]);
          hit.valid &= vfloat<M>(ray.time[k]) < time_range.upper;
          return any(hit.valid);
        }
        return false;
      }

      template<typename Epilog>
      __forceinline bool intersect(RayK<K>& ray, 
                                   size_t k,
                                   const Vec3<vfloat<M>>& tri_v0, 
                                   const Vec3<vfloat<M>>& tri_e1, 
                                   const Vec3<vfloat<M>>& tri_e2, 
                                   const Vec3<vfloat<M>>& tri_Ng,
                                   const Epilog& epilog) const
      {
        MoellerTrumboreHitM<M> hit;
        if (likely(intersect(ray,k,tri_v0,tri_e1,tri_e2,tri_Ng,hit))) return epilog(hit.valid,hit);
        return false;
      }

      template<typename Epilog>
      __forceinline bool intersect(RayK<K>& ray, 
                                   size_t k,                           
                                   const BBox<vfloat<M>>& time_range,
                                   const Vec3<vfloat<M>>& tri_v0, 
                                   const Vec3<vfloat<M>>& tri_e1, 
                                   const Vec3<vfloat<M>>& tri_e2, 
                                   const Vec3<vfloat<M>>& tri_Ng,
                                   const Epilog& epilog) const
      {
        MoellerTrumboreHitM<M> hit;
        if (likely(intersect(ray,k,time_range,tri_v0,tri_e1,tri_e2,tri_Ng,hit))) return epilog(hit.valid,hit);
        return false;
      }
      
      template<typename Epilog>
      __forceinline bool intersect(RayK<K>& ray, 
                                   size_t k,
                                   const Vec3<vfloat<M>>& v0, 
                                   const Vec3<vfloat<M>>& v1, 
                                   const Vec3<vfloat<M>>& v2, 
                                   const Epilog& epilog) const
      {
        const Vec3<vfloat<M>> e1 = v0-v1;
        const Vec3<vfloat<M>> e2 = v2-v0;
        const Vec3<vfloat<M>> Ng = cross(e1,e2);
        return intersect(ray,k,v0,e1,e2,Ng,epilog);
      }

      template<typename Epilog>
      __forceinline bool intersect(RayK<K>& ray, 
                                   size_t k,
                                   const BBox<vfloat<M>>& time_range,
                                   const Vec3<vfloat<M>>& v0, 
                                   const Vec3<vfloat<M>>& v1, 
                                   const Vec3<vfloat<M>>& v2, 
                                   const Epilog& epilog) const
      {
        const Vec3<vfloat<M>> e1 = v0-v1;
        const Vec3<vfloat<M>> e2 = v2-v0;
        const Vec3<vfloat<M>> Ng = cross(e1,e2);
        return intersect(ray,k,time_range,v0,e1,e2,Ng,epilog);
      }
    };
  }
}<|MERGE_RESOLUTION|>--- conflicted
+++ resolved
@@ -136,13 +136,8 @@
         return intersect(ray,v0,e1,e2,Ng,hit);
       }
 
-<<<<<<< HEAD
-      __forceinline bool intersect(Ray& ray, 
-                                   const BBox<vfloat<M>>& time_range,
-=======
       __forceinline bool intersect(const vbool<M>& valid,
                                    Ray& ray, 
->>>>>>> 985cb7fa
                                    const Vec3<vfloat<M>>& v0, 
                                    const Vec3<vfloat<M>>& v1, 
                                    const Vec3<vfloat<M>>& v2, 
@@ -151,15 +146,7 @@
         const Vec3<vfloat<M>> e1 = v0-v1;
         const Vec3<vfloat<M>> e2 = v2-v0;
         const Vec3<vfloat<M>> Ng = cross(e1,e2);
-<<<<<<< HEAD
-        if (intersect(ray,v0,e1,e2,Ng,hit)) {
-          hit.valid &= (time_range.lower <= ray.time) & (ray.time < time_range.upper);
-          return any(hit.valid);
-        }
-        return false;
-=======
         return intersect(valid,ray,v0,e1,e2,Ng,hit);
->>>>>>> 985cb7fa
       }
 
       template<typename Epilog>
@@ -188,17 +175,6 @@
       }
 
       template<typename Epilog>
-<<<<<<< HEAD
-        __forceinline bool intersect(Ray& ray, 
-                                     const BBox<vfloat<M>>& time_range,
-                                     const Vec3<vfloat<M>>& v0, 
-                                     const Vec3<vfloat<M>>& v1, 
-                                     const Vec3<vfloat<M>>& v2, 
-                                     const Epilog& epilog) const
-      {
-        MoellerTrumboreHitM<M> hit;
-        if (likely(intersect(ray,time_range,v0,v1,v2,hit))) return epilog(hit.valid,hit);
-=======
       __forceinline bool intersect(const vbool<M>& valid,
                                    Ray& ray, 
                                    const Vec3<vfloat<M>>& v0, 
@@ -208,7 +184,6 @@
       {
         MoellerTrumboreHitM<M> hit;
         if (likely(intersect(valid,ray,v0,v1,v2,hit))) return epilog(hit.valid,hit);
->>>>>>> 985cb7fa
         return false;
       }
 
