// ======================================================================== //
// Copyright 2009-2017 Intel Corporation                                    //
//                                                                          //
// Licensed under the Apache License, Version 2.0 (the "License");          //
// you may not use this file except in compliance with the License.         //
// You may obtain a copy of the License at                                  //
//                                                                          //
//     http://www.apache.org/licenses/LICENSE-2.0                           //
//                                                                          //
// Unless required by applicable law or agreed to in writing, software      //
// distributed under the License is distributed on an "AS IS" BASIS,        //
// WITHOUT WARRANTIES OR CONDITIONS OF ANY KIND, either express or implied. //
// See the License for the specific language governing permissions and      //
// limitations under the License.                                           //
// ======================================================================== //

#pragma once

#include "primitive.h"

namespace embree
{
  /* Stores the vertices of M quads in struct of array layout */
  template <int M>
  struct QuadMv
  { 
  public:
    struct Type : public PrimitiveType 
    {
      Type();
      size_t size(const char* This) const;
      bool last(const char* This) const;
    };
    static Type type;

  public:

    /* Returns maximal number of stored quads */
    static __forceinline size_t max_size() { return M; }
    
    /* Returns required number of primitive blocks for N primitives */
    static __forceinline size_t blocks(size_t N) { return (N+max_size()-1)/max_size(); }
   
  public:

    /* Default constructor */
    __forceinline QuadMv() {}

    /* Construction from vertices and IDs */
<<<<<<< HEAD
    __forceinline QuadMv(const Vec3vf<M>& v0, const Vec3vf<M>& v1, const Vec3vf<M>& v2, const Vec3vf<M>& v3, const vint<M>& geomIDs, const vint<M>& primIDs)
      : geomIDs(Leaf::encode(Leaf::TY_QUAD,geomIDs)), v0(v0), v1(v1), v2(v2), v3(v3), primIDs(primIDs) {}
=======
    __forceinline QuadMv(const Vec3vf<M>& v0, const Vec3vf<M>& v1, const Vec3vf<M>& v2, const Vec3vf<M>& v3, const vint<M>& geomIDs, const vint<M>& primIDs, const bool last)
      : v0(v0), v1(v1), v2(v2), v3(v3), geomIDs(geomIDs), primIDs(primIDs)
    {
      this->geomIDs[0] |= unsigned(last) << 31;
    }
>>>>>>> fdc88671
    
    /* Returns a mask that tells which quads are valid */
    __forceinline vbool<M> valid() const { return geomIDs != vint<M>(-1); }

    /* Returns true if the specified quad is valid */
    __forceinline bool valid(const size_t i) const { assert(i<M); return geomIDs[i] != -1; }

    /* Returns the number of stored quads */
    __forceinline size_t size() const { return __bsf(~movemask(valid())); }

    /*! checks if this is the last primitive */
    __forceinline unsigned last() const { return geomIDs[0] & 0x80000000; }

    /* Returns the geometry IDs */
    __forceinline       vint<M>& geomID()       { return geomIDs; }
    __forceinline const vint<M>& geomID() const { return geomIDs; }
<<<<<<< HEAD
    __forceinline unsigned geomID(const size_t i) const { assert(i<M); return Leaf::decodeID(geomIDs[i]); }
=======
    __forceinline int geomID(const size_t i) const { assert(i<M); return geomIDs[i] & 0x7FFFFFFF; }
>>>>>>> fdc88671

    /* Returns the primitive IDs */
    __forceinline       vint<M> primID()       { return primIDs; }
    __forceinline const vint<M> primID() const { return primIDs; }
    __forceinline unsigned primID(const size_t i) const { assert(i<M); return primIDs[i]; }

    /* returns area of quads */
    __forceinline float area() {
      const float A0 = reduce_add(0.5f*length(cross(v1-v0,v3-v0)));
      const float A1 = reduce_add(0.5f*length(cross(v1-v2,v3-v2)));
      return A0+A1;
    }
    
    /* Calculate the bounds of the quads */
    __forceinline BBox3fa bounds() const 
    {
      Vec3vf<M> lower = min(v0,v1,v2,v3);
      Vec3vf<M> upper = max(v0,v1,v2,v3);
      vbool<M> mask = valid();
      lower.x = select(mask,lower.x,vfloat<M>(pos_inf));
      lower.y = select(mask,lower.y,vfloat<M>(pos_inf));
      lower.z = select(mask,lower.z,vfloat<M>(pos_inf));
      upper.x = select(mask,upper.x,vfloat<M>(neg_inf));
      upper.y = select(mask,upper.y,vfloat<M>(neg_inf));
      upper.z = select(mask,upper.z,vfloat<M>(neg_inf));
      return BBox3fa(Vec3fa(reduce_min(lower.x),reduce_min(lower.y),reduce_min(lower.z)),
                     Vec3fa(reduce_max(upper.x),reduce_max(upper.y),reduce_max(upper.z)));
    }
    
    /* Non temporal store */
    __forceinline static void store_nt(QuadMv* dst, const QuadMv& src)
    {
      vfloat<M>::store_nt(&dst->v0.x,src.v0.x);
      vfloat<M>::store_nt(&dst->v0.y,src.v0.y);
      vfloat<M>::store_nt(&dst->v0.z,src.v0.z);
      vfloat<M>::store_nt(&dst->v1.x,src.v1.x);
      vfloat<M>::store_nt(&dst->v1.y,src.v1.y);
      vfloat<M>::store_nt(&dst->v1.z,src.v1.z);
      vfloat<M>::store_nt(&dst->v2.x,src.v2.x);
      vfloat<M>::store_nt(&dst->v2.y,src.v2.y);
      vfloat<M>::store_nt(&dst->v2.z,src.v2.z);
      vfloat<M>::store_nt(&dst->v3.x,src.v3.x);
      vfloat<M>::store_nt(&dst->v3.y,src.v3.y);
      vfloat<M>::store_nt(&dst->v3.z,src.v3.z);
      vint<M>::store_nt(&dst->geomIDs,src.geomIDs);
      vint<M>::store_nt(&dst->primIDs,src.primIDs);
    }

    /* Fill quad from quad list */
<<<<<<< HEAD
    template<typename PrimRef>
    __forceinline BBox3fa fill(const PrimRef* prims, size_t& begin, size_t end, Scene* scene)
=======
    __forceinline void fill(const PrimRef* prims, size_t& begin, size_t end, Scene* scene, bool last)
>>>>>>> fdc88671
    {
      vint<M> vgeomID = -1, vprimID = -1;
      Vec3vf<M> v0 = zero, v1 = zero, v2 = zero, v3 = zero;
      
      BBox3fa bounds = empty;
      for (size_t i=0; i<M && begin<end; i++, begin++)
      {
	const PrimRef& prim = prims[begin];
        const unsigned geomID = prim.geomID();
        const unsigned primID = prim.primID();
        const QuadMesh* __restrict__ const mesh = scene->get<QuadMesh>(geomID);
        const QuadMesh::Quad& quad = mesh->quad(primID);
        const Vec3fa& p0 = mesh->vertex(quad.v[0]);
        const Vec3fa& p1 = mesh->vertex(quad.v[1]);
        const Vec3fa& p2 = mesh->vertex(quad.v[2]);
        const Vec3fa& p3 = mesh->vertex(quad.v[3]);
        bounds.extend(p0);
        bounds.extend(p1);
        bounds.extend(p2);
        bounds.extend(p3);
        vgeomID [i] = geomID;
        vprimID [i] = primID;
        v0.x[i] = p0.x; v0.y[i] = p0.y; v0.z[i] = p0.z;
        v1.x[i] = p1.x; v1.y[i] = p1.y; v1.z[i] = p1.z;
        v2.x[i] = p2.x; v2.y[i] = p2.y; v2.z[i] = p2.z;
        v3.x[i] = p3.x; v3.y[i] = p3.y; v3.z[i] = p3.z;
      }
<<<<<<< HEAD
      QuadMv::store_nt(this,QuadMv(v0,v1,v2,v3,vgeomID,vprimID));
      return bounds;
    }

    template<typename BVH>
    __forceinline static typename BVH::NodeRef createLeaf(const FastAllocator::CachedAllocator& alloc, PrimRef* prims, const range<size_t>& range, BVH* bvh)
    {
      size_t cur = range.begin();
      size_t items = blocks(range.size());
      QuadMv* accel = (QuadMv*) alloc.malloc1(items*sizeof(QuadMv),BVH::byteAlignment);
      for (size_t i=0; i<items; i++) {
        accel[i].fill(prims,cur,range.end(),bvh->scene);
      }
      return BVH::encodeLeaf((char*)accel,items);
    }

    template<typename BVH>
    __forceinline static const typename BVH::NodeRecordMB4D createLeafMB (const SetMB& set, const FastAllocator::CachedAllocator& alloc, BVH* bvh)
    {
      size_t items = blocks(set.object_range.size());
      size_t start = set.object_range.begin();
      QuadMv* accel = (QuadMv*) alloc.malloc1(items*sizeof(QuadMv),BVH::byteAlignment);
      typename BVH::NodeRef node = bvh->encodeLeaf((char*)accel,items);
      float A = 0.0f;
      LBBox3fa allBounds = empty;
      for (size_t i=0; i<items; i++) {
        const BBox3fa b = accel[i].fill(set.prims->data(), start, set.object_range.end(), bvh->scene); 
        allBounds.extend(LBBox3fa(b));
        A += accel[i].area();
      }
      return typename BVH::NodeRecordMB4D(node,allBounds,set.time_range,A,1.5f*items);
=======
      QuadMv::store_nt(this,QuadMv(v0,v1,v2,v3,vgeomID,vprimID,last));
>>>>>>> fdc88671
    }

    /* Updates the primitive */
    __forceinline BBox3fa update(QuadMesh* mesh)
    {
      BBox3fa bounds = empty;
      vint<M> vgeomID = -1, vprimID = -1;
      Vec3vf<M> v0 = zero, v1 = zero, v2 = zero;
	
      for (size_t i=0; i<M; i++)
      {
<<<<<<< HEAD
        if (!valid(i)) break;
        const unsigned geomId = geomID(i);
=======
        if (primID(i) == -1) break;
        const unsigned geomId = geomIDs[i]; // copies last bit
>>>>>>> fdc88671
        const unsigned primId = primID(i);
        const QuadMesh::Quad& quad = mesh->quad(primId);
        const Vec3fa p0 = mesh->vertex(quad.v[0]);
        const Vec3fa p1 = mesh->vertex(quad.v[1]);
        const Vec3fa p2 = mesh->vertex(quad.v[2]);
        const Vec3fa p3 = mesh->vertex(quad.v[3]);
        bounds.extend(merge(BBox3fa(p0),BBox3fa(p1),BBox3fa(p2),BBox3fa(p3)));
        vgeomID [i] = geomId;
        vprimID [i] = primId;
        v0.x[i] = p0.x; v0.y[i] = p0.y; v0.z[i] = p0.z;
        v1.x[i] = p1.x; v1.y[i] = p1.y; v1.z[i] = p1.z;
        v2.x[i] = p2.x; v2.y[i] = p2.y; v2.z[i] = p2.z;
        v3.x[i] = p3.x; v3.y[i] = p3.y; v3.z[i] = p3.z;
      }
      QuadMv::store_nt(this,QuadMv(v0,v1,v2,v3,vgeomID,vprimID,false));
      return bounds;
    }
   
  public:
    vint<M> geomIDs; // geometry ID
    Vec3vf<M> v0;      // 1st vertex of the quads
    Vec3vf<M> v1;      // 2nd vertex of the quads
    Vec3vf<M> v2;      // 3rd vertex of the quads
    Vec3vf<M> v3;      // 4rd vertex of the quads
    vint<M> primIDs; // primitive ID
  };

  template<int M>
  typename QuadMv<M>::Type QuadMv<M>::type;

  typedef QuadMv<4> Quad4v;
}<|MERGE_RESOLUTION|>--- conflicted
+++ resolved
@@ -47,16 +47,8 @@
     __forceinline QuadMv() {}
 
     /* Construction from vertices and IDs */
-<<<<<<< HEAD
-    __forceinline QuadMv(const Vec3vf<M>& v0, const Vec3vf<M>& v1, const Vec3vf<M>& v2, const Vec3vf<M>& v3, const vint<M>& geomIDs, const vint<M>& primIDs)
-      : geomIDs(Leaf::encode(Leaf::TY_QUAD,geomIDs)), v0(v0), v1(v1), v2(v2), v3(v3), primIDs(primIDs) {}
-=======
     __forceinline QuadMv(const Vec3vf<M>& v0, const Vec3vf<M>& v1, const Vec3vf<M>& v2, const Vec3vf<M>& v3, const vint<M>& geomIDs, const vint<M>& primIDs, const bool last)
-      : v0(v0), v1(v1), v2(v2), v3(v3), geomIDs(geomIDs), primIDs(primIDs)
-    {
-      this->geomIDs[0] |= unsigned(last) << 31;
-    }
->>>>>>> fdc88671
+      : geomIDs(Leaf::vencode(Leaf::TY_QUAD,geomIDs,last)), v0(v0), v1(v1), v2(v2), v3(v3), primIDs(primIDs) {}
     
     /* Returns a mask that tells which quads are valid */
     __forceinline vbool<M> valid() const { return geomIDs != vint<M>(-1); }
@@ -68,16 +60,12 @@
     __forceinline size_t size() const { return __bsf(~movemask(valid())); }
 
     /*! checks if this is the last primitive */
-    __forceinline unsigned last() const { return geomIDs[0] & 0x80000000; }
+    __forceinline unsigned last() const { return Leaf::decodeLast(geomIDs[0]); }
 
     /* Returns the geometry IDs */
     __forceinline       vint<M>& geomID()       { return geomIDs; }
     __forceinline const vint<M>& geomID() const { return geomIDs; }
-<<<<<<< HEAD
     __forceinline unsigned geomID(const size_t i) const { assert(i<M); return Leaf::decodeID(geomIDs[i]); }
-=======
-    __forceinline int geomID(const size_t i) const { assert(i<M); return geomIDs[i] & 0x7FFFFFFF; }
->>>>>>> fdc88671
 
     /* Returns the primitive IDs */
     __forceinline       vint<M> primID()       { return primIDs; }
@@ -127,12 +115,8 @@
     }
 
     /* Fill quad from quad list */
-<<<<<<< HEAD
     template<typename PrimRef>
-    __forceinline BBox3fa fill(const PrimRef* prims, size_t& begin, size_t end, Scene* scene)
-=======
-    __forceinline void fill(const PrimRef* prims, size_t& begin, size_t end, Scene* scene, bool last)
->>>>>>> fdc88671
+    __forceinline BBox3fa fill(const PrimRef* prims, size_t& begin, size_t end, Scene* scene, bool last)
     {
       vint<M> vgeomID = -1, vprimID = -1;
       Vec3vf<M> v0 = zero, v1 = zero, v2 = zero, v3 = zero;
@@ -160,8 +144,7 @@
         v2.x[i] = p2.x; v2.y[i] = p2.y; v2.z[i] = p2.z;
         v3.x[i] = p3.x; v3.y[i] = p3.y; v3.z[i] = p3.z;
       }
-<<<<<<< HEAD
-      QuadMv::store_nt(this,QuadMv(v0,v1,v2,v3,vgeomID,vprimID));
+      QuadMv::store_nt(this,QuadMv(v0,v1,v2,v3,vgeomID,vprimID,last));
       return bounds;
     }
 
@@ -172,7 +155,7 @@
       size_t items = blocks(range.size());
       QuadMv* accel = (QuadMv*) alloc.malloc1(items*sizeof(QuadMv),BVH::byteAlignment);
       for (size_t i=0; i<items; i++) {
-        accel[i].fill(prims,cur,range.end(),bvh->scene);
+        accel[i].fill(prims,cur,range.end(),bvh->scene,i==(items-1));
       }
       return BVH::encodeLeaf((char*)accel,items);
     }
@@ -187,14 +170,11 @@
       float A = 0.0f;
       LBBox3fa allBounds = empty;
       for (size_t i=0; i<items; i++) {
-        const BBox3fa b = accel[i].fill(set.prims->data(), start, set.object_range.end(), bvh->scene); 
+        const BBox3fa b = accel[i].fill(set.prims->data(), start, set.object_range.end(), bvh->scene, i==(items-1)); 
         allBounds.extend(LBBox3fa(b));
         A += accel[i].area();
       }
       return typename BVH::NodeRecordMB4D(node,allBounds,set.time_range,A,1.5f*items);
-=======
-      QuadMv::store_nt(this,QuadMv(v0,v1,v2,v3,vgeomID,vprimID,last));
->>>>>>> fdc88671
     }
 
     /* Updates the primitive */
@@ -206,13 +186,8 @@
 	
       for (size_t i=0; i<M; i++)
       {
-<<<<<<< HEAD
         if (!valid(i)) break;
-        const unsigned geomId = geomID(i);
-=======
-        if (primID(i) == -1) break;
         const unsigned geomId = geomIDs[i]; // copies last bit
->>>>>>> fdc88671
         const unsigned primId = primID(i);
         const QuadMesh::Quad& quad = mesh->quad(primId);
         const Vec3fa p0 = mesh->vertex(quad.v[0]);
