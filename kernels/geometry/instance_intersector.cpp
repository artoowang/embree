--- conflicted
+++ resolved
@@ -120,21 +120,6 @@
     }
     
     template<int K>
-<<<<<<< HEAD
-    __forceinline void occludedObject(vint<K>* valid, Scene* object, IntersectContext* context, RayK<K>& ray);
-        
-#if defined (__SSE__)
-    template<> __forceinline void intersectObject<4>(vint4* valid, Scene* object, IntersectContext* context, RayHit4& ray) { object->intersectors.intersect4(valid,(RTCRayHit4&)ray,context); }
-    template<> __forceinline void occludedObject <4>(vint4* valid, Scene* object, IntersectContext* context, Ray4& ray)    { object->intersectors.occluded4 (valid,(RTCRay4&)ray,context); }
-#endif
-#if defined (__AVX__)
-    template<> __forceinline void intersectObject<8>(vint8* valid, Scene* object, IntersectContext* context, RayHit8& ray) { object->intersectors.intersect8(valid,(RTCRayHit8&)ray,context); }
-    template<> __forceinline void occludedObject <8>(vint8* valid, Scene* object, IntersectContext* context, Ray8& ray)    { object->intersectors.occluded8 (valid,(RTCRay8&)ray,context); }
-#endif
-#if defined (__AVX512F__)
-    template<> __forceinline void intersectObject<16>(vint16* valid, Scene* object, IntersectContext* context, RayHit16& ray) { object->intersectors.intersect16(valid,(RTCRayHit16&)ray,context); }
-    template<> __forceinline void occludedObject <16>(vint16* valid, Scene* object, IntersectContext* context, Ray16& ray)    { object->intersectors.occluded16 (valid,(RTCRay16&)ray,context); }
-=======
     void InstanceIntersectorK<K>::intersect(const vbool<K>& valid, const Precalculations& pre, RayHitK<K>& ray, IntersectContext* context, const InstancePrimitive& prim)
     {
       const Instance* instance = prim.instance;
@@ -143,7 +128,6 @@
 #if defined(EMBREE_RAY_MASK)
         valid &= (ray.mask & accel->mask) != 0;
         if (none(valid)) return;
->>>>>>> 6b6babf5
 #endif
         
       RTCIntersectContext* user_context = context->user;
@@ -189,14 +173,7 @@
     template<int K>
     void InstanceIntersectorKMB<K>::intersect(const vbool<K>& valid, const Precalculations& pre, RayHitK<K>& ray, IntersectContext* context, const InstancePrimitive& prim)
     {
-<<<<<<< HEAD
-      const vint<N>* validi = (const vint<N>*) args->valid;
-      const Instance* instance = (const Instance*) args->geometryUserPtr;
-      RTCIntersectContext* user_context = args->context;
-      RayK<N>& ray = *(RayK<N>*)args->ray;
-=======
-      const Instance* instance = prim.instance;
->>>>>>> 6b6babf5
+      const Instance* instance = prim.instance;
       
       /* perform ray mask test */
 #if defined(EMBREE_RAY_MASK)
