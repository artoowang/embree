// ======================================================================== //
// Copyright 2009-2018 Intel Corporation                                    //
//                                                                          //
// Licensed under the Apache License, Version 2.0 (the "License");          //
// you may not use this file except in compliance with the License.         //
// You may obtain a copy of the License at                                  //
//                                                                          //
//     http://www.apache.org/licenses/LICENSE-2.0                           //
//                                                                          //
// Unless required by applicable law or agreed to in writing, software      //
// distributed under the License is distributed on an "AS IS" BASIS,        //
// WITHOUT WARRANTIES OR CONDITIONS OF ANY KIND, either express or implied. //
// See the License for the specific language governing permissions and      //
// limitations under the License.                                           //
// ======================================================================== //

#include "instance_intersector.h"
#include "../common/scene.h"

namespace embree
{
  namespace isa
  {
    void InstanceBoundsFunction(const struct RTCBoundsFunctionArguments* const args)
    {
      const Instance* instance = (const Instance*) args->geomUserPtr;
      unsigned int itime = args->timeStep;

      assert(itime < instance->numTimeSteps);
      unsigned num_time_segments = instance->numTimeSegments();
      if (num_time_segments == 0) {
        *((BBox3fa*)args->bounds_o) = xfmBounds(instance->local2world[itime],instance->object->bounds.bounds());
      }
      else {
        const float ftime = float(itime) / float(num_time_segments);
        const BBox3fa obounds = instance->object->bounds.interpolate(ftime);
        *((BBox3fa*)args->bounds_o) = xfmBounds(instance->local2world[itime],obounds);
      }
    }

    RTCBoundsFunction InstanceBoundsFunc() {
      return InstanceBoundsFunction;
    }

    __forceinline void FastInstanceIntersectorN::intersect1(const struct RTCIntersectFunctionNArguments* const args)
    {
      const Instance* instance = (const Instance*) args->geomUserPtr;
      RTCIntersectContext* user_context = args->context;
<<<<<<< HEAD
      RayHit& ray = *(RayHit*)args->ray;
=======
      Ray& ray = *(Ray*)args->rayhit;
>>>>>>> 84796020
      
      const AffineSpace3fa world2local = 
        likely(instance->numTimeSteps == 1) ? instance->getWorld2Local() : instance->getWorld2Local(ray.time);
      const Vec3fa ray_org = ray.org;
      const Vec3fa ray_dir = ray.dir;
      ray.org = Vec3fa(xfmPoint (world2local,ray_org),ray.tnear());
      ray.dir = Vec3fa(xfmVector(world2local,ray_dir),ray.tfar());      
      user_context->instID[0] = instance->geomID;
      IntersectContext context(instance->object,user_context);
      instance->object->intersectors.intersect((RTCRayHit&)ray,&context);
      user_context->instID[0] = -1;
      ray.org = ray_org;
      ray.dir = Vec3fa(ray_dir,ray.tfar());
    }
    
    __forceinline void FastInstanceIntersectorN::occluded1(const struct RTCOccludedFunctionNArguments* const args)
    {
      const Instance* instance = (const Instance*) args->geomUserPtr;
      RTCIntersectContext* user_context = args->context;
      RayHit& ray = *(RayHit*)args->ray;
      
      const AffineSpace3fa world2local = 
        likely(instance->numTimeSteps == 1) ? instance->getWorld2Local() : instance->getWorld2Local(ray.time);
      const Vec3fa ray_org = ray.org;
      const Vec3fa ray_dir = ray.dir;
      ray.org = Vec3fa(xfmPoint (world2local,ray_org),ray.tnear());
      ray.dir = Vec3fa(xfmVector(world2local,ray_dir),ray.tfar());
      user_context->instID[0] = instance->geomID;
      IntersectContext context(instance->object,user_context);
<<<<<<< HEAD
      instance->object->intersectors.occluded((RTCRay&)ray,&context);
      user_context->instID = -1;
=======
      instance->object->intersectors.occluded((RTCRayHit&)ray,&context);
      user_context->instID[0] = -1;
>>>>>>> 84796020
      ray.org = ray_org;
      ray.dir = Vec3fa(ray_dir,ray.tfar());
    }

    template<int K>
    __forceinline void intersectObject(vint<K>* valid, Scene* object, IntersectContext* context, RayHitK<K>& ray);
    template<int K>
    __forceinline void occludedObject(vint<K>* valid, Scene* object, IntersectContext* context, RayHitK<K>& ray);
        
#if defined (__SSE__)
    template<> __forceinline void intersectObject<4>(vint4* valid, Scene* object, IntersectContext* context, RayHit4& ray) { object->intersectors.intersect4(valid,(RTCRayHit4&)ray,context); }
    template<> __forceinline void occludedObject <4>(vint4* valid, Scene* object, IntersectContext* context, RayHit4& ray) { object->intersectors.occluded4 (valid,(RTCRay4&)ray,context); }
#endif
#if defined (__AVX__)
    template<> __forceinline void intersectObject<8>(vint8* valid, Scene* object, IntersectContext* context, RayHit8& ray) { object->intersectors.intersect8(valid,(RTCRayHit8&)ray,context); }
    template<> __forceinline void occludedObject <8>(vint8* valid, Scene* object, IntersectContext* context, RayHit8& ray) { object->intersectors.occluded8 (valid,(RTCRay8&)ray,context); }
#endif
#if defined (__AVX512F__)
    template<> __forceinline void intersectObject<16>(vint16* valid, Scene* object, IntersectContext* context, RayHit16& ray) { object->intersectors.intersect16(valid,(RTCRayHit16&)ray,context); }
    template<> __forceinline void occludedObject <16>(vint16* valid, Scene* object, IntersectContext* context, RayHit16& ray) { object->intersectors.occluded16 (valid,(RTCRay16&)ray,context); }
#endif

    template<int N>
    __noinline void FastInstanceIntersectorN::intersectN(const struct RTCIntersectFunctionNArguments* const args)
    {
      const vint<N>* validi = (const vint<N>*) args->valid;
      const Instance* instance = (const Instance*) args->geomUserPtr;
      RTCIntersectContext* user_context = args->context;
<<<<<<< HEAD
      RayHitK<N>& ray = *(RayHitK<N>*)args->ray;
=======
      RayK<N>& ray = *(RayK<N>*)args->rayhit;
>>>>>>> 84796020
      
      AffineSpace3vf<N> world2local;
      const vbool<N> valid = *validi == vint<N>(-1);
      if (likely(instance->numTimeSteps == 1)) world2local = instance->getWorld2Local();
      else                                     world2local = instance->getWorld2Local<N>(valid,ray.time);

      const Vec3vf<N> ray_org = ray.org;
      const Vec3vf<N> ray_dir = ray.dir;
      ray.org = xfmPoint (world2local,ray_org);
      ray.dir = xfmVector(world2local,ray_dir);
      user_context->instID[0] = instance->geomID;
      IntersectContext context(instance->object,user_context); 
      intersectObject((vint<N>*)validi,instance->object,&context,ray);
      user_context->instID[0] = -1;
      ray.org = ray_org;
      ray.dir = ray_dir;
    }

    template<int N>
    __noinline void FastInstanceIntersectorN::occludedN(const struct RTCOccludedFunctionNArguments* const args)
    {
      const vint<N>* validi = (const vint<N>*) args->valid;
      const Instance* instance = (const Instance*) args->geomUserPtr;
      RTCIntersectContext* user_context = args->context;
      RayHitK<N>& ray = *(RayHitK<N>*)args->ray;
      
      AffineSpace3vf<N> world2local;
      const vbool<N> valid = *validi == vint<N>(-1);
      if (likely(instance->numTimeSteps == 1)) world2local = instance->getWorld2Local();
      else                                     world2local = instance->getWorld2Local<N>(valid,ray.time);

      const Vec3vf<N> ray_org = ray.org;
      const Vec3vf<N> ray_dir = ray.dir;
      ray.org = xfmPoint (world2local,ray_org);
      ray.dir = xfmVector(world2local,ray_dir);
      user_context->instID[0] = instance->geomID;
      IntersectContext context(instance->object,user_context);
      occludedObject((vint<N>*)validi,instance->object,&context,ray);
      user_context->instID[0] = -1;
      ray.org = ray_org;
      ray.dir = ray_dir;
    }

    void FastInstanceIntersectorN::intersect(const struct RTCIntersectFunctionNArguments* const args)
    {
      const unsigned int N = args->N;
      if      (likely(N ==  1)) return intersect1(args);
      else if (likely(N ==  4)) return intersectN<4>(args);
#if defined(__AVX__)
      else if (likely(N ==  8)) return intersectN<8>(args);
#endif
#if defined(__AVX512F__)
      else if (likely(N == 16)) return intersectN<16>(args);
#endif
      assert(false);
    }
    
    void FastInstanceIntersectorN::occluded(const struct RTCOccludedFunctionNArguments* const args)
    {
      const unsigned int N = args->N;
      if      (likely(N ==  1)) return occluded1(args);
      else if (likely(N ==  4)) return occludedN<4>(args);    
#if defined(__AVX__)
      else if (likely(N ==  8)) return occludedN<8>(args);
#endif
#if defined(__AVX512F__)
      else if (likely(N == 16)) return occludedN<16>(args);
#endif
      assert(false);
    }
    
    DEFINE_SET_INTERSECTORN(InstanceIntersectorN,FastInstanceIntersectorN);
  }
}<|MERGE_RESOLUTION|>--- conflicted
+++ resolved
@@ -46,11 +46,7 @@
     {
       const Instance* instance = (const Instance*) args->geomUserPtr;
       RTCIntersectContext* user_context = args->context;
-<<<<<<< HEAD
-      RayHit& ray = *(RayHit*)args->ray;
-=======
       Ray& ray = *(Ray*)args->rayhit;
->>>>>>> 84796020
       
       const AffineSpace3fa world2local = 
         likely(instance->numTimeSteps == 1) ? instance->getWorld2Local() : instance->getWorld2Local(ray.time);
@@ -80,13 +76,8 @@
       ray.dir = Vec3fa(xfmVector(world2local,ray_dir),ray.tfar());
       user_context->instID[0] = instance->geomID;
       IntersectContext context(instance->object,user_context);
-<<<<<<< HEAD
       instance->object->intersectors.occluded((RTCRay&)ray,&context);
-      user_context->instID = -1;
-=======
-      instance->object->intersectors.occluded((RTCRayHit&)ray,&context);
       user_context->instID[0] = -1;
->>>>>>> 84796020
       ray.org = ray_org;
       ray.dir = Vec3fa(ray_dir,ray.tfar());
     }
@@ -115,11 +106,7 @@
       const vint<N>* validi = (const vint<N>*) args->valid;
       const Instance* instance = (const Instance*) args->geomUserPtr;
       RTCIntersectContext* user_context = args->context;
-<<<<<<< HEAD
-      RayHitK<N>& ray = *(RayHitK<N>*)args->ray;
-=======
-      RayK<N>& ray = *(RayK<N>*)args->rayhit;
->>>>>>> 84796020
+      RayHitK<N>& ray = *(RayHitK<N>*)args->rayhit;
       
       AffineSpace3vf<N> world2local;
       const vbool<N> valid = *validi == vint<N>(-1);
