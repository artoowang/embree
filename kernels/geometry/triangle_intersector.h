// ======================================================================== //
// Copyright 2009-2017 Intel Corporation                                    //
//                                                                          //
// Licensed under the Apache License, Version 2.0 (the "License");          //
// you may not use this file except in compliance with the License.         //
// You may obtain a copy of the License at                                  //
//                                                                          //
//     http://www.apache.org/licenses/LICENSE-2.0                           //
//                                                                          //
// Unless required by applicable law or agreed to in writing, software      //
// distributed under the License is distributed on an "AS IS" BASIS,        //
// WITHOUT WARRANTIES OR CONDITIONS OF ANY KIND, either express or implied. //
// See the License for the specific language governing permissions and      //
// limitations under the License.                                           //
// ======================================================================== //

#pragma once

#include "triangle.h"
#include "triangle_intersector_moeller.h"

namespace embree
{
  namespace isa
  {
    /*! Intersects M triangles with 1 ray */
    template<int M, int Mx, bool filter>
      struct TriangleMIntersector1Moeller
      {
        typedef TriangleM<M> Primitive;
        typedef MoellerTrumboreIntersector1<Mx> Precalculations;
        
        /*! Intersect a ray with the M triangles and updates the hit. */
        static __forceinline void intersect(const Precalculations& pre, Ray& ray, IntersectContext* context, const TriangleM<M>& tri)
        {
          STAT3(normal.trav_prims,1,1,1);
          pre.intersectEdge(ray,tri.v0,tri.e1,tri.e2,Intersect1EpilogM<M,Mx,filter>(ray,context,tri.geomIDs,tri.primIDs));
        }
        
        /*! Test if the ray is occluded by one of M triangles. */
        static __forceinline bool occluded(const Precalculations& pre, Ray& ray, IntersectContext* context, const TriangleM<M>& tri)
        {
          STAT3(shadow.trav_prims,1,1,1);
          return pre.intersectEdge(ray,tri.v0,tri.e1,tri.e2,Occluded1EpilogM<M,Mx,filter>(ray,context,tri.geomIDs,tri.primIDs));
        }

        /*! Intersect an array of rays with an array of M primitives. */
        static __forceinline size_t intersect(Precalculations* pre, size_t valid, Ray** rays, IntersectContext* context,  size_t ty, const Primitive* prim, size_t num)
        {
          size_t valid_isec = 0;
          do {
            const size_t i = __bscf(valid);
            const float old_far = rays[i]->tfar;
            for (size_t n=0; n<num; n++)
              intersect(pre[i],*rays[i],context,prim[n]);
            valid_isec |= (rays[i]->tfar < old_far) ? ((size_t)1 << i) : 0;            
          } while(unlikely(valid));
          return valid_isec;
        }       
      };

#if defined(__AVX__)
    template<bool filter>
      struct TriangleMIntersector1Moeller<4,8,filter>
      {
        static const size_t M = 4;
        static const size_t Mx = 8;

        typedef TriangleM<M> Primitive;
        typedef MoellerTrumboreIntersector1<Mx> Precalculations;

        static __forceinline void intersect(const Precalculations& pre, Ray& ray, IntersectContext* context, const TriangleM<M>& tri)
        {
          STAT3(normal.trav_prims,1,1,1);
          pre.intersect(ray,tri.v0,tri.e1,tri.e2,Intersect1EpilogM<M,Mx,filter>(ray,context,tri.geomIDs,tri.primIDs));
        }

        /*! Test if the ray is occluded by one of M triangles. */
        static __forceinline bool occluded(const Precalculations& pre, Ray& ray, IntersectContext* context, const TriangleM<M>& tri)
        {
          STAT3(shadow.trav_prims,1,1,1);
          return pre.intersect(ray,tri.v0,tri.e1,tri.e2,Occluded1EpilogM<M,Mx,filter>(ray,context,tri.geomIDs,tri.primIDs));
        }


        /*! Intersect an array of rays with an array of M primitives. */
        static __forceinline size_t intersect(Precalculations* pre, size_t valid, Ray** rays, IntersectContext* context,  size_t ty, const Primitive* prim, size_t num)
        {
          size_t valid_isec = 0;
          do {
            const size_t i = __bscf(valid);
            for (size_t n=0; n<num; n++)
              intersect(pre[i],*rays[i],context,prim[n]);
            valid_isec |=  ((size_t)1 << i);
          } while(unlikely(valid));
          return valid_isec;
        }

      };
#endif

    /*! Intersects M triangles with K rays. */
    template<int M, int Mx, int K, bool filter>
      struct TriangleMIntersectorKMoeller
      {
        typedef TriangleM<M> Primitive;
        typedef MoellerTrumboreIntersectorK<Mx,K> Precalculations;
        
        /*! Intersects K rays with M triangles. */
        static __forceinline void intersect(const vbool<K>& valid_i, Precalculations& pre, RayK<K>& ray, IntersectContext* context, const TriangleM<M>& tri)
        {
          STAT_USER(0,TriangleM<M>::max_size());
          for (size_t i=0; i<TriangleM<M>::max_size(); i++)
          {
            if (!tri.valid(i)) break;
            STAT3(normal.trav_prims,1,popcnt(valid_i),K);
<<<<<<< HEAD
            const Vec3<vfloat<K>> p0 = broadcast<vfloat<K>>(tri.v0,i);
            const Vec3<vfloat<K>> e1 = broadcast<vfloat<K>>(tri.e1,i);
            const Vec3<vfloat<K>> e2 = broadcast<vfloat<K>>(tri.e2,i);
            pre.intersectEdgeK(valid_i,ray,p0,e1,e2,IntersectKEpilogM<M,K,filter>(ray,context,tri.geomIDs,tri.primIDs,i));
=======
            const Vec3vf<K> p0 = broadcast<vfloat<K>>(tri.v0,i);
            const Vec3vf<K> e1 = broadcast<vfloat<K>>(tri.e1,i);
            const Vec3vf<K> e2 = broadcast<vfloat<K>>(tri.e2,i);
            const Vec3vf<K> Ng = broadcast<vfloat<K>>(tri.Ng,i);
            pre.intersectK(valid_i,ray,p0,e1,e2,Ng,IntersectKEpilogM<M,K,filter>(ray,context,tri.geomIDs,tri.primIDs,i));
>>>>>>> c83027f5
          }
        }
        
        /*! Test for K rays if they are occluded by any of the M triangles. */
        static __forceinline vbool<K> occluded(const vbool<K>& valid_i, Precalculations& pre, RayK<K>& ray, IntersectContext* context, const TriangleM<M>& tri)
        {
          vbool<K> valid0 = valid_i;
          
          for (size_t i=0; i<TriangleM<M>::max_size(); i++)
          {
            if (!tri.valid(i)) break;
            STAT3(shadow.trav_prims,1,popcnt(valid0),K);
<<<<<<< HEAD
            const Vec3<vfloat<K>> p0 = broadcast<vfloat<K>>(tri.v0,i);
            const Vec3<vfloat<K>> e1 = broadcast<vfloat<K>>(tri.e1,i);
            const Vec3<vfloat<K>> e2 = broadcast<vfloat<K>>(tri.e2,i);
            pre.intersectEdgeK(valid0,ray,p0,e1,e2,OccludedKEpilogM<M,K,filter>(valid0,ray,context,tri.geomIDs,tri.primIDs,i));
=======
            const Vec3vf<K> p0 = broadcast<vfloat<K>>(tri.v0,i);
            const Vec3vf<K> e1 = broadcast<vfloat<K>>(tri.e1,i);
            const Vec3vf<K> e2 = broadcast<vfloat<K>>(tri.e2,i);
            const Vec3vf<K> Ng = broadcast<vfloat<K>>(tri.Ng,i);
            pre.intersectK(valid0,ray,p0,e1,e2,Ng,OccludedKEpilogM<M,K,filter>(valid0,ray,context,tri.geomIDs,tri.primIDs,i));
>>>>>>> c83027f5
            if (none(valid0)) break;
          }
          return !valid0;
        }
        
        /*! Intersect a ray with M triangles and updates the hit. */
        static __forceinline void intersect(Precalculations& pre, RayK<K>& ray, size_t k, IntersectContext* context, const TriangleM<M>& tri)
        {
          STAT3(normal.trav_prims,1,1,1);
          pre.intersectEdge(ray,k,tri.v0,tri.e1,tri.e2,Intersect1KEpilogM<M,Mx,K,filter>(ray,k,context,tri.geomIDs,tri.primIDs));
        }
        
        /*! Test if the ray is occluded by one of the M triangles. */
        static __forceinline bool occluded(Precalculations& pre, RayK<K>& ray, size_t k, IntersectContext* context, const TriangleM<M>& tri)
        {
          STAT3(shadow.trav_prims,1,1,1);
          return pre.intersectEdge(ray,k,tri.v0,tri.e1,tri.e2,Occluded1KEpilogM<M,Mx,K,filter>(ray,k,context,tri.geomIDs,tri.primIDs));
        }
      };
  }
}<|MERGE_RESOLUTION|>--- conflicted
+++ resolved
@@ -114,18 +114,10 @@
           {
             if (!tri.valid(i)) break;
             STAT3(normal.trav_prims,1,popcnt(valid_i),K);
-<<<<<<< HEAD
-            const Vec3<vfloat<K>> p0 = broadcast<vfloat<K>>(tri.v0,i);
-            const Vec3<vfloat<K>> e1 = broadcast<vfloat<K>>(tri.e1,i);
-            const Vec3<vfloat<K>> e2 = broadcast<vfloat<K>>(tri.e2,i);
-            pre.intersectEdgeK(valid_i,ray,p0,e1,e2,IntersectKEpilogM<M,K,filter>(ray,context,tri.geomIDs,tri.primIDs,i));
-=======
             const Vec3vf<K> p0 = broadcast<vfloat<K>>(tri.v0,i);
             const Vec3vf<K> e1 = broadcast<vfloat<K>>(tri.e1,i);
             const Vec3vf<K> e2 = broadcast<vfloat<K>>(tri.e2,i);
-            const Vec3vf<K> Ng = broadcast<vfloat<K>>(tri.Ng,i);
-            pre.intersectK(valid_i,ray,p0,e1,e2,Ng,IntersectKEpilogM<M,K,filter>(ray,context,tri.geomIDs,tri.primIDs,i));
->>>>>>> c83027f5
+            pre.intersectEdgeK(valid_i,ray,p0,e1,e2,IntersectKEpilogM<M,K,filter>(ray,context,tri.geomIDs,tri.primIDs,i));
           }
         }
         
@@ -138,18 +130,10 @@
           {
             if (!tri.valid(i)) break;
             STAT3(shadow.trav_prims,1,popcnt(valid0),K);
-<<<<<<< HEAD
-            const Vec3<vfloat<K>> p0 = broadcast<vfloat<K>>(tri.v0,i);
-            const Vec3<vfloat<K>> e1 = broadcast<vfloat<K>>(tri.e1,i);
-            const Vec3<vfloat<K>> e2 = broadcast<vfloat<K>>(tri.e2,i);
-            pre.intersectEdgeK(valid0,ray,p0,e1,e2,OccludedKEpilogM<M,K,filter>(valid0,ray,context,tri.geomIDs,tri.primIDs,i));
-=======
             const Vec3vf<K> p0 = broadcast<vfloat<K>>(tri.v0,i);
             const Vec3vf<K> e1 = broadcast<vfloat<K>>(tri.e1,i);
             const Vec3vf<K> e2 = broadcast<vfloat<K>>(tri.e2,i);
-            const Vec3vf<K> Ng = broadcast<vfloat<K>>(tri.Ng,i);
-            pre.intersectK(valid0,ray,p0,e1,e2,Ng,OccludedKEpilogM<M,K,filter>(valid0,ray,context,tri.geomIDs,tri.primIDs,i));
->>>>>>> c83027f5
+            pre.intersectEdgeK(valid0,ray,p0,e1,e2,OccludedKEpilogM<M,K,filter>(valid0,ray,context,tri.geomIDs,tri.primIDs,i));
             if (none(valid0)) break;
           }
           return !valid0;
