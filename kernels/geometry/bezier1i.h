// ======================================================================== //
// Copyright 2009-2017 Intel Corporation                                    //
//                                                                          //
// Licensed under the Apache License, Version 2.0 (the "License");          //
// you may not use this file except in compliance with the License.         //
// You may obtain a copy of the License at                                  //
//                                                                          //
//     http://www.apache.org/licenses/LICENSE-2.0                           //
//                                                                          //
// Unless required by applicable law or agreed to in writing, software      //
// distributed under the License is distributed on an "AS IS" BASIS,        //
// WITHOUT WARRANTIES OR CONDITIONS OF ANY KIND, either express or implied. //
// See the License for the specific language governing permissions and      //
// limitations under the License.                                           //
// ======================================================================== //

#pragma once

#include "primitive.h"
#include "bezier1v.h"

namespace embree
{
  struct Bezier1i
  {
    struct Type : public PrimitiveType {
      Type ();
      size_t size(const char* This) const;
      bool last(const char* This) const;
    };
    static Type type;

  public:

    /* Returns maximal number of stored primitives */
    static __forceinline size_t max_size() { return 1; }

    /* Returns required number of primitive blocks for N primitives */
    static __forceinline size_t blocks(size_t N) { return N; }

  public:

    /*! Default constructor. */
    __forceinline Bezier1i () {}

    /*! Construction from vertices and IDs. */
<<<<<<< HEAD
    __forceinline Bezier1i (const unsigned vertexID, const unsigned geomID, const unsigned primID, const Leaf::Type ty)
      : geom(Leaf::encode(ty,geomID)), prim(primID), vertexID(vertexID) {}

    /*! returns geometry ID */
    __forceinline unsigned geomID() const { return Leaf::decodeID(geom); }
=======
    __forceinline Bezier1i (const unsigned vertexID, const unsigned geomID, const unsigned primID, const bool last)
      : vertexID(vertexID), geom(geomID | (unsigned(last) << 31)), prim(primID) {}

    /*! checks if this is the last primitive */
    __forceinline unsigned last() const { return geom & 0x80000000; }

    /*! returns geometry ID */
    __forceinline unsigned geomID() const { return geom & 0x7FFFFFFF; }
>>>>>>> fdc88671

    /*! returns primitive ID */
    __forceinline unsigned primID() const { return prim; }

    /*! fill curve from curve list */
    __forceinline void fill(const PrimRef* prims, size_t& i, size_t end, Scene* scene, bool last)
    {
      const PrimRef& prim = prims[i];
      i++;
      const unsigned geomID = prim.geomID();
      const unsigned primID = prim.primID();
      const NativeCurves* curves = scene->get<NativeCurves>(geomID);
      const unsigned vertexID = curves->curve(primID);
<<<<<<< HEAD
      new (this) Bezier1i(vertexID,geomID,primID,Leaf::TY_HAIR);
=======
      new (this) Bezier1i(vertexID,geomID,primID,last);
>>>>>>> fdc88671
    }

    /*! fill curve from curve list */
    __forceinline LBBox3fa fillMB(const PrimRefMB* prims, size_t& i, size_t end, Scene* scene, const BBox1f time_range, bool last)
    {
      const PrimRefMB& prim = prims[i];
      i++;
      const unsigned geomID = prim.geomID();
      const unsigned primID = prim.primID();
      const NativeCurves* curves = scene->get<NativeCurves>(geomID);
      const unsigned vertexID = curves->curve(primID);
<<<<<<< HEAD
      new (this) Bezier1i(vertexID,geomID,primID,Leaf::TY_HAIR_MB);
=======
      new (this) Bezier1i(vertexID,geomID,primID,last);
>>>>>>> fdc88671
      return curves->linearBounds(primID,time_range);
    }

  private:
    unsigned geom;     //!< geometry ID
    unsigned prim;     //!< primitive ID
  public:
    unsigned vertexID; //!< index of start vertex
  };

  struct Bezier1iMB : public Bezier1i
  {
    template<typename BVH>
    __forceinline static typename BVH::NodeRef createLeaf(const FastAllocator::CachedAllocator& alloc, PrimRef* prims, const range<size_t>& range, BVH* bvh)
    {
      assert(false);
      return BVH::emptyNode;
    }

    template<typename BVH>
      __forceinline static const typename BVH::NodeRecordMB4D createLeafMB (const SetMB& set, const FastAllocator::CachedAllocator& alloc, BVH* bvh)
    {
      size_t items = Bezier1i::blocks(set.object_range.size());
      size_t start = set.object_range.begin();
      Bezier1i* accel = (Bezier1i*) alloc.malloc1(items*sizeof(Bezier1i),BVH::byteAlignment);
      typename BVH::NodeRef node = bvh->encodeLeaf((char*)accel,items);
      LBBox3fa allBounds = empty;
      for (size_t i=0; i<items; i++)
        allBounds.extend(accel[i].fillMB(set.prims->data(), start, set.object_range.end(), bvh->scene, set.time_range));
      return typename BVH::NodeRecordMB4D(node,allBounds,set.time_range,0.0f,items);
    }
  };
}<|MERGE_RESOLUTION|>--- conflicted
+++ resolved
@@ -44,22 +44,14 @@
     __forceinline Bezier1i () {}
 
     /*! Construction from vertices and IDs. */
-<<<<<<< HEAD
-    __forceinline Bezier1i (const unsigned vertexID, const unsigned geomID, const unsigned primID, const Leaf::Type ty)
-      : geom(Leaf::encode(ty,geomID)), prim(primID), vertexID(vertexID) {}
+    __forceinline Bezier1i (const unsigned vertexID, const unsigned geomID, const unsigned primID, const Leaf::Type ty, const bool last)
+      : geom(Leaf::encode(ty,geomID,last)), prim(primID), vertexID(vertexID) {}
+
+     /*! checks if this is the last primitive */
+    __forceinline unsigned last() const { return Leaf::decodeLast(geom); }
 
     /*! returns geometry ID */
     __forceinline unsigned geomID() const { return Leaf::decodeID(geom); }
-=======
-    __forceinline Bezier1i (const unsigned vertexID, const unsigned geomID, const unsigned primID, const bool last)
-      : vertexID(vertexID), geom(geomID | (unsigned(last) << 31)), prim(primID) {}
-
-    /*! checks if this is the last primitive */
-    __forceinline unsigned last() const { return geom & 0x80000000; }
-
-    /*! returns geometry ID */
-    __forceinline unsigned geomID() const { return geom & 0x7FFFFFFF; }
->>>>>>> fdc88671
 
     /*! returns primitive ID */
     __forceinline unsigned primID() const { return prim; }
@@ -73,11 +65,7 @@
       const unsigned primID = prim.primID();
       const NativeCurves* curves = scene->get<NativeCurves>(geomID);
       const unsigned vertexID = curves->curve(primID);
-<<<<<<< HEAD
-      new (this) Bezier1i(vertexID,geomID,primID,Leaf::TY_HAIR);
-=======
-      new (this) Bezier1i(vertexID,geomID,primID,last);
->>>>>>> fdc88671
+      new (this) Bezier1i(vertexID,geomID,primID,Leaf::TY_HAIR,last);
     }
 
     /*! fill curve from curve list */
@@ -89,11 +77,7 @@
       const unsigned primID = prim.primID();
       const NativeCurves* curves = scene->get<NativeCurves>(geomID);
       const unsigned vertexID = curves->curve(primID);
-<<<<<<< HEAD
-      new (this) Bezier1i(vertexID,geomID,primID,Leaf::TY_HAIR_MB);
-=======
-      new (this) Bezier1i(vertexID,geomID,primID,last);
->>>>>>> fdc88671
+      new (this) Bezier1i(vertexID,geomID,primID,Leaf::TY_HAIR_MB,last);
       return curves->linearBounds(primID,time_range);
     }
 
@@ -122,7 +106,7 @@
       typename BVH::NodeRef node = bvh->encodeLeaf((char*)accel,items);
       LBBox3fa allBounds = empty;
       for (size_t i=0; i<items; i++)
-        allBounds.extend(accel[i].fillMB(set.prims->data(), start, set.object_range.end(), bvh->scene, set.time_range));
+        allBounds.extend(accel[i].fillMB(set.prims->data(), start, set.object_range.end(), bvh->scene, set.time_range, i==(items-1)));
       return typename BVH::NodeRecordMB4D(node,allBounds,set.time_range,0.0f,items);
     }
   };
