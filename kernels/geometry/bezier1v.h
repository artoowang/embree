--- conflicted
+++ resolved
@@ -46,38 +46,21 @@
     __forceinline Bezier1v () {}
 
     /*! Construction from vertices and IDs. */
-<<<<<<< HEAD
-    __forceinline Bezier1v (const Vec3fa& p0, const Vec3fa& p1, const Vec3fa& p2, const Vec3fa& p3, const unsigned int geomID, const unsigned int primID, const Leaf::Type ty)
-      : geom(Leaf::encode(ty,geomID)), prim(primID), p0(p0), p1(p1), p2(p2), p3(p3) {}
-=======
-    __forceinline Bezier1v (const Vec3fa& p0, const Vec3fa& p1, const Vec3fa& p2, const Vec3fa& p3, const unsigned int geomID, const unsigned int primID, const bool last)
-      : p0(p0), p1(p1), p2(p2), p3(p3), geom(geomID | (unsigned(last) << 31)), prim(primID) {}
+    __forceinline Bezier1v (const Vec3fa& p0, const Vec3fa& p1, const Vec3fa& p2, const Vec3fa& p3, const unsigned int geomID, const unsigned int primID, const Leaf::Type ty, bool last)
+      : geom(Leaf::encode(ty,geomID,last)), prim(primID), p0(p0), p1(p1), p2(p2), p3(p3) {}
 
     /*! checks if this is the last primitive */
-    __forceinline unsigned last() const {
-      return geom & 0x80000000;
-    }
->>>>>>> fdc88671
+    __forceinline unsigned last() const { return Leaf::decodeLast(geom); }
 
     /*! returns geometry ID */
     __forceinline unsigned geomID() const { return Leaf::decodeID(geom); }
 
-<<<<<<< HEAD
     /*! returns primitive ID */
     __forceinline unsigned primID() const { return prim; }
 
     /*! fill triangle from triangle list */
     template<typename PrimRef>
-    __forceinline BBox3fa fill(const PrimRef* prims, size_t& i, size_t end, Scene* scene)
-=======
-    /*! return geometry ID */
-    __forceinline unsigned int geomID() const { 
-      return geom & 0x7FFFFFFF; 
-    }
-
-    /*! fill triangle from triangle list */
-    __forceinline void fill(const PrimRef* prims, size_t& i, size_t end, Scene* scene, bool last)
->>>>>>> fdc88671
+    __forceinline BBox3fa fill(const PrimRef* prims, size_t& i, size_t end, Scene* scene, bool last)
     {
       const PrimRef& prim = prims[i];
       i++;
@@ -89,8 +72,7 @@
       const Vec3fa& p1 = curves->vertex(id+1);
       const Vec3fa& p2 = curves->vertex(id+2);
       const Vec3fa& p3 = curves->vertex(id+3);
-<<<<<<< HEAD
-      new (this) Bezier1v(p0,p1,p2,p3,geomID,primID,Leaf::TY_HAIR);
+      new (this) Bezier1v(p0,p1,p2,p3,geomID,primID,Leaf::TY_HAIR,last);
       return curves->bounds(primID);
     }
 
@@ -101,7 +83,7 @@
       size_t items = blocks(range.size());
       Bezier1v* accel = (Bezier1v*) alloc.malloc1(items*sizeof(Bezier1v),BVH::byteAlignment);
       for (size_t i=0; i<items; i++) {
-        accel[i].fill(prims,cur,range.end(),bvh->scene);
+        accel[i].fill(prims,cur,range.end(),bvh->scene,i==(items-1));
       }
       return BVH::encodeLeaf((char*)accel,items);
     }
@@ -115,15 +97,12 @@
       typename BVH::NodeRef node = bvh->encodeLeaf((char*)accel,items);
       LBBox3fa allBounds = empty;
       for (size_t i=0; i<items; i++) {
-        const BBox3fa b = accel[i].fill(set.prims->data(),start,set.object_range.end(),bvh->scene);
+        const BBox3fa b = accel[i].fill(set.prims->data(),start,set.object_range.end(),bvh->scene,i==(items-1));
         allBounds.extend(LBBox3fa(b));
       }
       return typename BVH::NodeRecordMB4D(node,allBounds,set.time_range,0.0f,items);
-=======
-      new (this) Bezier1v(p0,p1,p2,p3,geomID,primID,last);
->>>>>>> fdc88671
     }
-
+    
     friend std::ostream& operator<<(std::ostream& cout, const Bezier1v& b) 
     {
       return std::cout << "Bezier1v { " << std::endl << 
