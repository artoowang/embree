--- conflicted
+++ resolved
@@ -31,35 +31,19 @@
       typedef typename Intersector::Primitive Primitive;
       typedef typename Intersector::Precalculations Precalculations;
 
-      static __forceinline void intersect(Precalculations& pre, RayHit& ray, IntersectContext* context, const Primitive* prim, size_t num, size_t& lazy_node)
+      template<int N, int Nx, bool robust>
+      static __forceinline void intersect(const Accel::Intersectors* This, Precalculations& pre, RayHit& ray, IntersectContext* context, const Primitive* prim, size_t num, const TravRay<N,Nx,robust> &tray, size_t& lazy_node)
       {
         for (size_t i=0; i<num; i++)
           Intersector::intersect(pre,ray,context,prim[i]);
       }
 
-<<<<<<< HEAD
-        template<int N, int Nx, bool robust>
-          static __forceinline void intersect(const Accel::Intersectors* This, Precalculations& pre, RayHit& ray, IntersectContext* context, const Primitive* prim, size_t num, const TravRay<N,Nx,robust> &tray, size_t& lazy_node)
-        {
-          for (size_t i=0; i<num; i++)
-            Intersector::intersect(pre,ray,context,prim[i]);
-        }
-
-        template<int N, int Nx, bool robust>        
-        static __forceinline bool occluded(const Accel::Intersectors* This, Precalculations& pre, Ray& ray, IntersectContext* context, const Primitive* prim, size_t num, const TravRay<N,Nx,robust> &tray, size_t& lazy_node)
-        {
-          for (size_t i=0; i<num; i++) {
-            if (Intersector::occluded(pre,ray,context,prim[i]))
-              return true;
-          }
-          return false;
-=======
-      static __forceinline bool occluded(Precalculations& pre, Ray& ray, IntersectContext* context, const Primitive* prim, size_t num, size_t& lazy_node)
+      template<int N, int Nx, bool robust>
+      static __forceinline bool occluded(const Accel::Intersectors* This, Precalculations& pre, Ray& ray, IntersectContext* context, const Primitive* prim, size_t num, const TravRay<N,Nx,robust> &tray, size_t& lazy_node)
       {
         for (size_t i=0; i<num; i++) {
           if (Intersector::occluded(pre,ray,context,prim[i]))
             return true;
->>>>>>> 04e9ee82
         }
         return false;
       }
@@ -76,61 +60,22 @@
       }
     };
 
-
     template<int K, typename Intersector>
     struct ArrayIntersectorK_1
     {
       typedef typename Intersector::Primitive Primitive;
       typedef typename Intersector::Precalculations Precalculations;
 
-      static __forceinline void intersect(const vbool<K>& valid, Precalculations& pre, RayHitK<K>& ray, IntersectContext* context, const Primitive* prim, size_t num, size_t& lazy_node)
+      template<bool robust>
+      static __forceinline void intersect(const vbool<K>& valid, const Accel::Intersectors* This, Precalculations& pre, RayHitK<K>& ray, IntersectContext* context, const Primitive* prim, size_t num, const TravRayK<K, robust> &tray, size_t& lazy_node)
       {
-<<<<<<< HEAD
-        typedef typename Intersector::Primitive Primitive;
-        typedef typename Intersector::Precalculations Precalculations;
-        
-        template<bool robust>
-          static __forceinline void intersect(const vbool<K>& valid, const Accel::Intersectors* This, Precalculations& pre, RayHitK<K>& ray, IntersectContext* context, const Primitive* prim, size_t num, const TravRayK<K, robust> &tray, size_t& lazy_node)
-        {
-          for (size_t i=0; i<num; i++) {
-            Intersector::intersect(valid,pre,ray,context,prim[i]);
-          }
-        }
-
-        template<bool robust>        
-        static __forceinline vbool<K> occluded(const vbool<K>& valid, const Accel::Intersectors* This, Precalculations& pre, RayK<K>& ray, IntersectContext* context, const Primitive* prim, size_t num, const TravRayK<K, robust> &tray, size_t& lazy_node)
-        {
-          vbool<K> valid0 = valid;
-          for (size_t i=0; i<num; i++) {
-            valid0 &= !Intersector::occluded(valid0,pre,ray,context,prim[i]);
-            if (none(valid0)) break;
-          }
-          return !valid0;
-        }
-
-        template<int N, int Nx, bool robust>        
-          static __forceinline void intersect(const Accel::Intersectors* This, Precalculations& pre, RayHitK<K>& ray, size_t k, IntersectContext* context, const Primitive* prim, size_t num, const TravRay<N,Nx,robust> &tray, size_t& lazy_node)
-        {
-          for (size_t i=0; i<num; i++) {
-            Intersector::intersect(pre,ray,k,context,prim[i]);
-          }
-        }
-        
-        template<int N, int Nx, bool robust>
-        static __forceinline bool occluded(const Accel::Intersectors* This, Precalculations& pre, RayK<K>& ray, size_t k, IntersectContext* context, const Primitive* prim, size_t num, const TravRay<N,Nx,robust> &tray, size_t& lazy_node)
-        {
-          for (size_t i=0; i<num; i++) {
-            if (Intersector::occluded(pre,ray,k,context,prim[i]))
-              return true;
-          }
-          return false;
-=======
         for (size_t i=0; i<num; i++) {
           Intersector::intersect(valid,pre,ray,context,prim[i]);
         }
       }
 
-      static __forceinline vbool<K> occluded(const vbool<K>& valid, Precalculations& pre, RayK<K>& ray, IntersectContext* context, const Primitive* prim, size_t num, size_t& lazy_node)
+      template<bool robust>
+      static __forceinline vbool<K> occluded(const vbool<K>& valid, const Accel::Intersectors* This, Precalculations& pre, RayK<K>& ray, IntersectContext* context, const Primitive* prim, size_t num, const TravRayK<K, robust> &tray, size_t& lazy_node)
       {
         vbool<K> valid0 = valid;
         for (size_t i=0; i<num; i++) {
@@ -140,19 +85,20 @@
         return !valid0;
       }
 
-      static __forceinline void intersect(Precalculations& pre, RayHitK<K>& ray, size_t k, IntersectContext* context, const Primitive* prim, size_t num, size_t& lazy_node)
+      template<int N, int Nx, bool robust>
+      static __forceinline void intersect(const Accel::Intersectors* This, Precalculations& pre, RayHitK<K>& ray, size_t k, IntersectContext* context, const Primitive* prim, size_t num, const TravRay<N,Nx,robust> &tray, size_t& lazy_node)
       {
         for (size_t i=0; i<num; i++) {
           Intersector::intersect(pre,ray,k,context,prim[i]);
         }
       }
 
-      static __forceinline bool occluded(Precalculations& pre, RayK<K>& ray, size_t k, IntersectContext* context, const Primitive* prim, size_t num, size_t& lazy_node)
+      template<int N, int Nx, bool robust>
+      static __forceinline bool occluded(const Accel::Intersectors* This, Precalculations& pre, RayK<K>& ray, size_t k, IntersectContext* context, const Primitive* prim, size_t num, const TravRay<N,Nx,robust> &tray, size_t& lazy_node)
       {
         for (size_t i=0; i<num; i++) {
           if (Intersector::occluded(pre,ray,k,context,prim[i]))
             return true;
->>>>>>> 04e9ee82
         }
         return false;
       }
@@ -166,58 +112,16 @@
       typedef typename IntersectorK::Primitive PrimitiveK;
       typedef typename IntersectorK::Precalculations PrecalculationsK;
 
-      static __forceinline void intersectK(const vbool<K>& valid, /* PrecalculationsK& pre, */ RayHitK<K>& ray, IntersectContext* context, const PrimitiveK* prim, size_t num, size_t& lazy_node)
+      static __forceinline void intersectK(const vbool<K>& valid, const Accel::Intersectors* This, /* PrecalculationsK& pre, */ RayHitK<K>& ray, IntersectContext* context, const PrimitiveK* prim, size_t num, size_t& lazy_node)
       {
-<<<<<<< HEAD
-        typedef typename IntersectorK::Primitive PrimitiveK;
-        typedef typename IntersectorK::Precalculations PrecalculationsK;
-        
-        static __forceinline void intersectK(const vbool<K>& valid, const Accel::Intersectors* This, /* PrecalculationsK& pre, */ RayHitK<K>& ray, IntersectContext* context, const PrimitiveK* prim, size_t num, size_t& lazy_node)
-        {
-          PrecalculationsK pre(valid,ray); // FIXME: might cause trouble
-
-          for (size_t i=0; i<num; i++) {
-            IntersectorK::intersect(valid,pre,ray,context,prim[i]);
-          }
-        }
-        
-        static __forceinline vbool<K> occludedK(const vbool<K>& valid, const Accel::Intersectors* This, /* PrecalculationsK& pre, */ RayK<K>& ray, IntersectContext* context, const PrimitiveK* prim, size_t num, size_t& lazy_node)
-        {
-          PrecalculationsK pre(valid,ray); // FIXME: might cause trouble
-          vbool<K> valid0 = valid;
-          for (size_t i=0; i<num; i++) {
-            valid0 &= !IntersectorK::occluded(valid0,pre,ray,context,prim[i]);
-            if (none(valid0)) break;
-          }
-          return !valid0;
-=======
         PrecalculationsK pre(valid,ray); // FIXME: might cause trouble
 
         for (size_t i=0; i<num; i++) {
           IntersectorK::intersect(valid,pre,ray,context,prim[i]);
->>>>>>> 04e9ee82
         }
       }
 
-<<<<<<< HEAD
-        static __forceinline void intersect(const Accel::Intersectors* This, RayHitK<K>& ray, size_t k, IntersectContext* context, const PrimitiveK* prim, size_t num, size_t& lazy_node)
-        {
-          PrecalculationsK pre(ray.tnear() <= ray.tfar,ray); // FIXME: might cause trouble
-          for (size_t i=0; i<num; i++) {
-            IntersectorK::intersect(pre,ray,k,context,prim[i]);
-          }
-        }
-        
-        static __forceinline bool occluded(const Accel::Intersectors* This, RayK<K>& ray, size_t k, IntersectContext* context, const PrimitiveK* prim, size_t num, size_t& lazy_node)
-        {
-          PrecalculationsK pre(ray.tnear() <= ray.tfar,ray); // FIXME: might cause trouble
-          for (size_t i=0; i<num; i++) {
-            if (IntersectorK::occluded(pre,ray,k,context,prim[i]))
-              return true;
-          }
-          return false;
-=======
-      static __forceinline vbool<K> occludedK(const vbool<K>& valid, /* PrecalculationsK& pre, */ RayK<K>& ray, IntersectContext* context, const PrimitiveK* prim, size_t num, size_t& lazy_node)
+      static __forceinline vbool<K> occludedK(const vbool<K>& valid, const Accel::Intersectors* This, /* PrecalculationsK& pre, */ RayK<K>& ray, IntersectContext* context, const PrimitiveK* prim, size_t num, size_t& lazy_node)
       {
         PrecalculationsK pre(valid,ray); // FIXME: might cause trouble
         vbool<K> valid0 = valid;
@@ -228,16 +132,15 @@
         return !valid0;
       }
 
-      static __forceinline void intersect(RayHitK<K>& ray, size_t k, IntersectContext* context, const PrimitiveK* prim, size_t num, size_t& lazy_node)
+      static __forceinline void intersect(const Accel::Intersectors* This, RayHitK<K>& ray, size_t k, IntersectContext* context, const PrimitiveK* prim, size_t num, size_t& lazy_node)
       {
         PrecalculationsK pre(ray.tnear() <= ray.tfar,ray); // FIXME: might cause trouble
         for (size_t i=0; i<num; i++) {
           IntersectorK::intersect(pre,ray,k,context,prim[i]);
->>>>>>> 04e9ee82
         }
       }
 
-      static __forceinline bool occluded(RayK<K>& ray, size_t k, IntersectContext* context, const PrimitiveK* prim, size_t num, size_t& lazy_node)
+      static __forceinline bool occluded(const Accel::Intersectors* This, RayK<K>& ray, size_t k, IntersectContext* context, const PrimitiveK* prim, size_t num, size_t& lazy_node)
       {
         PrecalculationsK pre(ray.tnear() <= ray.tfar,ray); // FIXME: might cause trouble
         for (size_t i=0; i<num; i++) {
@@ -247,32 +150,14 @@
         return false;
       }
 
-<<<<<<< HEAD
-        static __forceinline size_t occluded(const Accel::Intersectors* This, size_t cur_mask, RayK<K>** __restrict__ inputPackets, IntersectContext* context, const PrimitiveK* prim, size_t num, size_t& lazy_node)
-        {
-          size_t m_occluded = 0;
-          for (size_t i=0; i<num; i++) {
-            size_t bits = cur_mask & (~m_occluded);
-            for (; bits!=0; ) 
-            {
-              const size_t rayID = bscf(bits);
-              RayHitK<K> &ray = *inputPackets[rayID / K];
-              const size_t k = rayID % K;            
-              PrecalculationsK pre(ray.tnear() <= ray.tfar,ray); // FIXME: might cause trouble
-              if (IntersectorK::occluded(pre,ray,k,context,prim[i]))
-              {
-                m_occluded |= (size_t)1 << rayID;
-                ray.tfar[k] = neg_inf; 
-              }
-=======
-      static __forceinline size_t occluded(size_t cur_mask, RayK<K>** __restrict__ inputPackets, IntersectContext* context, const PrimitiveK* prim, size_t num, size_t& lazy_node)
+      static __forceinline size_t occluded(const Accel::Intersectors* This, size_t cur_mask, RayK<K>** __restrict__ inputPackets, IntersectContext* context, const PrimitiveK* prim, size_t num, size_t& lazy_node)
       {
         size_t m_occluded = 0;
         for (size_t i=0; i<num; i++) {
           size_t bits = cur_mask & (~m_occluded);
           for (; bits!=0; )
           {
-            const size_t rayID = __bscf(bits);
+            const size_t rayID = bscf(bits);
             RayHitK<K> &ray = *inputPackets[rayID / K];
             const size_t k = rayID % K;
             PrecalculationsK pre(ray.tnear() <= ray.tfar,ray); // FIXME: might cause trouble
@@ -280,7 +165,6 @@
             {
               m_occluded |= (size_t)1 << rayID;
               ray.tfar[k] = neg_inf;
->>>>>>> 04e9ee82
             }
           }
         }
