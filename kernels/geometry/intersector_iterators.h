// ======================================================================== //
// Copyright 2009-2018 Intel Corporation                                    //
//                                                                          //
// Licensed under the Apache License, Version 2.0 (the "License");          //
// you may not use this file except in compliance with the License.         //
// You may obtain a copy of the License at                                  //
//                                                                          //
//     http://www.apache.org/licenses/LICENSE-2.0                           //
//                                                                          //
// Unless required by applicable law or agreed to in writing, software      //
// distributed under the License is distributed on an "AS IS" BASIS,        //
// WITHOUT WARRANTIES OR CONDITIONS OF ANY KIND, either express or implied. //
// See the License for the specific language governing permissions and      //
// limitations under the License.                                           //
// ======================================================================== //

#pragma once

#include "../common/scene.h"
#include "../common/ray.h"
#include "../bvh/node_intersector1.h"

namespace embree
{
  namespace isa
  {
    template<typename Intersector>
      struct ArrayIntersector1
      {
        typedef typename Intersector::Primitive Primitive;
        typedef typename Intersector::Precalculations Precalculations;

<<<<<<< HEAD
        template<int N, int Nx, bool robust>
          static __forceinline void intersect(Precalculations& pre, RayHit& ray, IntersectContext* context, const Primitive* prim, size_t num, const TravRay<N,Nx,robust> &tray, size_t& lazy_node)
=======
        static __forceinline void intersect(const Accel::Intersectors* This, Precalculations& pre, RayHit& ray, IntersectContext* context, const Primitive* prim, size_t num, size_t& lazy_node)
>>>>>>> 8b6a4c76
        {
          for (size_t i=0; i<num; i++)
            Intersector::intersect(pre,ray,context,prim[i]);
        }
<<<<<<< HEAD

        template<int N, int Nx, bool robust>        
        static __forceinline bool occluded(Precalculations& pre, Ray& ray, IntersectContext* context, const Primitive* prim, size_t num, const TravRay<N,Nx,robust> &tray, size_t& lazy_node)
        {
          for (size_t i=0; i<num; i++) {
            if (Intersector::occluded(pre,ray,context,prim[i]))
              return true;
          }
          return false;
        }

        template<int K>
        static __forceinline void intersectK(const vbool<K>& valid, /* PrecalculationsK& pre, */ RayHitK<K>& ray, IntersectContext* context, const Primitive* prim, size_t num, size_t& lazy_node)
        {
        }

        template<int K>        
        static __forceinline vbool<K> occludedK(const vbool<K>& valid, /* PrecalculationsK& pre, */ RayK<K>& ray, IntersectContext* context, const Primitive* prim, size_t num, size_t& lazy_node)
        {
          return valid;
        }
      };


    template<typename Intersector>
      struct QBVHLeafIntersector1
      {
        typedef typename Intersector::Primitive Primitive;
        typedef typename Intersector::Precalculations Precalculations;

        template<int N, int Nx, bool robust>
          static __forceinline void intersect(Precalculations& pre, RayHit& ray, IntersectContext* context, const Primitive* prim, size_t num, const TravRay<N,Nx,robust> &tray, size_t& lazy_node)
        {
          for (size_t i=0; i<num; i++)
            Intersector::intersect(pre,ray,context,prim[i]);
        }

        template<int N, int Nx, bool robust>        
        static __forceinline bool occluded(Precalculations& pre, Ray& ray, IntersectContext* context, const Primitive* prim, size_t num, const TravRay<N,Nx,robust> &tray, size_t& lazy_node)
=======
        
        static __forceinline bool occluded(const Accel::Intersectors* This, Precalculations& pre, Ray& ray, IntersectContext* context, const Primitive* prim, size_t num, size_t& lazy_node)
>>>>>>> 8b6a4c76
        {
          for (size_t i=0; i<num; i++) {
            if (Intersector::occluded(pre,ray,context,prim[i]))
              return true;
          }
          return false;
        }

        template<int K>
        static __forceinline void intersectK(const vbool<K>& valid, const Accel::Intersectors* This, /* PrecalculationsK& pre, */ RayHitK<K>& ray, IntersectContext* context, const Primitive* prim, size_t num, size_t& lazy_node)
        {
        }

        template<int K>        
        static __forceinline vbool<K> occludedK(const vbool<K>& valid, const Accel::Intersectors* This, /* PrecalculationsK& pre, */ RayK<K>& ray, IntersectContext* context, const Primitive* prim, size_t num, size_t& lazy_node)
        {
          return valid;
        }
      };


    template<int K, typename Intersector>
      struct ArrayIntersectorK_1 
      {
        typedef typename Intersector::Primitive Primitive;
        typedef typename Intersector::Precalculations Precalculations;
        
        static __forceinline void intersect(const vbool<K>& valid, const Accel::Intersectors* This, Precalculations& pre, RayHitK<K>& ray, IntersectContext* context, const Primitive* prim, size_t num, size_t& lazy_node)
        {
          for (size_t i=0; i<num; i++) {
            Intersector::intersect(valid,pre,ray,context,prim[i]);
          }
        }
        
        static __forceinline vbool<K> occluded(const vbool<K>& valid, const Accel::Intersectors* This, Precalculations& pre, RayK<K>& ray, IntersectContext* context, const Primitive* prim, size_t num, size_t& lazy_node)
        {
          vbool<K> valid0 = valid;
          for (size_t i=0; i<num; i++) {
            valid0 &= !Intersector::occluded(valid0,pre,ray,context,prim[i]);
            if (none(valid0)) break;
          }
          return !valid0;
        }
        
        static __forceinline void intersect(const Accel::Intersectors* This, Precalculations& pre, RayHitK<K>& ray, size_t k, IntersectContext* context, const Primitive* prim, size_t num, size_t& lazy_node)
        {
          for (size_t i=0; i<num; i++) {
            Intersector::intersect(pre,ray,k,context,prim[i]);
          }
        }
        
        static __forceinline bool occluded(const Accel::Intersectors* This, Precalculations& pre, RayK<K>& ray, size_t k, IntersectContext* context, const Primitive* prim, size_t num, size_t& lazy_node)
        {
          for (size_t i=0; i<num; i++) {
            if (Intersector::occluded(pre,ray,k,context,prim[i]))
              return true;
          }
          return false;
        }
      };

    // =============================================================================================

    template<int K, typename IntersectorK>
      struct ArrayIntersectorKStream 
      {
        typedef typename IntersectorK::Primitive PrimitiveK;
        typedef typename IntersectorK::Precalculations PrecalculationsK;
        
        static __forceinline void intersectK(const vbool<K>& valid, const Accel::Intersectors* This, /* PrecalculationsK& pre, */ RayHitK<K>& ray, IntersectContext* context, const PrimitiveK* prim, size_t num, size_t& lazy_node)
        {
          PrecalculationsK pre(valid,ray); // FIXME: might cause trouble

          for (size_t i=0; i<num; i++) {
            IntersectorK::intersect(valid,pre,ray,context,prim[i]);
          }
        }
        
        static __forceinline vbool<K> occludedK(const vbool<K>& valid, const Accel::Intersectors* This, /* PrecalculationsK& pre, */ RayK<K>& ray, IntersectContext* context, const PrimitiveK* prim, size_t num, size_t& lazy_node)
        {
          PrecalculationsK pre(valid,ray); // FIXME: might cause trouble
          vbool<K> valid0 = valid;
          for (size_t i=0; i<num; i++) {
            valid0 &= !IntersectorK::occluded(valid0,pre,ray,context,prim[i]);
            if (none(valid0)) break;
          }
          return !valid0;
        }

        static __forceinline void intersect(const Accel::Intersectors* This, RayHitK<K>& ray, size_t k, IntersectContext* context, const PrimitiveK* prim, size_t num, size_t& lazy_node)
        {
          PrecalculationsK pre(ray.tnear() <= ray.tfar,ray); // FIXME: might cause trouble
          for (size_t i=0; i<num; i++) {
            IntersectorK::intersect(pre,ray,k,context,prim[i]);
          }
        }
        
        static __forceinline bool occluded(const Accel::Intersectors* This, RayK<K>& ray, size_t k, IntersectContext* context, const PrimitiveK* prim, size_t num, size_t& lazy_node)
        {
          PrecalculationsK pre(ray.tnear() <= ray.tfar,ray); // FIXME: might cause trouble
          for (size_t i=0; i<num; i++) {
            if (IntersectorK::occluded(pre,ray,k,context,prim[i]))
              return true;
          }
          return false;
        }


        static __forceinline size_t occluded(const Accel::Intersectors* This, size_t cur_mask, RayK<K>** __restrict__ inputPackets, IntersectContext* context, const PrimitiveK* prim, size_t num, size_t& lazy_node)
        {
          size_t m_occluded = 0;
          for (size_t i=0; i<num; i++) {
            size_t bits = cur_mask & (~m_occluded);
            for (; bits!=0; ) 
            {
              const size_t rayID = __bscf(bits);
              RayHitK<K> &ray = *inputPackets[rayID / K];
              const size_t k = rayID % K;            
              PrecalculationsK pre(ray.tnear() <= ray.tfar,ray); // FIXME: might cause trouble
              if (IntersectorK::occluded(pre,ray,k,context,prim[i]))
              {
                m_occluded |= (size_t)1 << rayID;
                ray.tfar[k] = neg_inf; 
              }
            }
          }
          return m_occluded;
        }

      };
  }
}<|MERGE_RESOLUTION|>--- conflicted
+++ resolved
@@ -30,20 +30,15 @@
         typedef typename Intersector::Primitive Primitive;
         typedef typename Intersector::Precalculations Precalculations;
 
-<<<<<<< HEAD
         template<int N, int Nx, bool robust>
-          static __forceinline void intersect(Precalculations& pre, RayHit& ray, IntersectContext* context, const Primitive* prim, size_t num, const TravRay<N,Nx,robust> &tray, size_t& lazy_node)
-=======
-        static __forceinline void intersect(const Accel::Intersectors* This, Precalculations& pre, RayHit& ray, IntersectContext* context, const Primitive* prim, size_t num, size_t& lazy_node)
->>>>>>> 8b6a4c76
+          static __forceinline void intersect(const Accel::Intersectors* This, Precalculations& pre, RayHit& ray, IntersectContext* context, const Primitive* prim, size_t num, const TravRay<N,Nx,robust> &tray, size_t& lazy_node)
         {
           for (size_t i=0; i<num; i++)
             Intersector::intersect(pre,ray,context,prim[i]);
         }
-<<<<<<< HEAD
 
         template<int N, int Nx, bool robust>        
-        static __forceinline bool occluded(Precalculations& pre, Ray& ray, IntersectContext* context, const Primitive* prim, size_t num, const TravRay<N,Nx,robust> &tray, size_t& lazy_node)
+        static __forceinline bool occluded(const Accel::Intersectors* This, Precalculations& pre, Ray& ray, IntersectContext* context, const Primitive* prim, size_t num, const TravRay<N,Nx,robust> &tray, size_t& lazy_node)
         {
           for (size_t i=0; i<num; i++) {
             if (Intersector::occluded(pre,ray,context,prim[i]))
@@ -72,18 +67,14 @@
         typedef typename Intersector::Precalculations Precalculations;
 
         template<int N, int Nx, bool robust>
-          static __forceinline void intersect(Precalculations& pre, RayHit& ray, IntersectContext* context, const Primitive* prim, size_t num, const TravRay<N,Nx,robust> &tray, size_t& lazy_node)
+          static __forceinline void intersect(const Accel::Intersectors* This, Precalculations& pre, RayHit& ray, IntersectContext* context, const Primitive* prim, size_t num, const TravRay<N,Nx,robust> &tray, size_t& lazy_node)
         {
           for (size_t i=0; i<num; i++)
             Intersector::intersect(pre,ray,context,prim[i]);
         }
 
-        template<int N, int Nx, bool robust>        
-        static __forceinline bool occluded(Precalculations& pre, Ray& ray, IntersectContext* context, const Primitive* prim, size_t num, const TravRay<N,Nx,robust> &tray, size_t& lazy_node)
-=======
-        
-        static __forceinline bool occluded(const Accel::Intersectors* This, Precalculations& pre, Ray& ray, IntersectContext* context, const Primitive* prim, size_t num, size_t& lazy_node)
->>>>>>> 8b6a4c76
+        template<int N, int Nx, bool robust>                
+          static __forceinline bool occluded(const Accel::Intersectors* This, Precalculations& pre, Ray& ray, IntersectContext* context, const Primitive* prim, size_t num, const TravRay<N,Nx,robust> &tray, size_t& lazy_node)
         {
           for (size_t i=0; i<num; i++) {
             if (Intersector::occluded(pre,ray,context,prim[i]))
