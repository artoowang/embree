// ======================================================================== //
// Copyright 2009-2018 Intel Corporation                                    //
//                                                                          //
// Licensed under the Apache License, Version 2.0 (the "License");          //
// you may not use this file except in compliance with the License.         //
// You may obtain a copy of the License at                                  //
//                                                                          //
//     http://www.apache.org/licenses/LICENSE-2.0                           //
//                                                                          //
// Unless required by applicable law or agreed to in writing, software      //
// distributed under the License is distributed on an "AS IS" BASIS,        //
// WITHOUT WARRANTIES OR CONDITIONS OF ANY KIND, either express or implied. //
// See the License for the specific language governing permissions and      //
// limitations under the License.                                           //
// ======================================================================== //

#pragma once

#include "../common/geometry.h"
#include "../common/ray.h"
#include "../common/hit.h"
#include "../common/context.h"

namespace embree
{
  namespace isa
  {
    __forceinline bool runIntersectionFilter1Helper(RTCFilterFunctionNArguments* args, const Geometry* const geometry, IntersectContext* context)
    {
      if (geometry->intersectionFilterN)
      {
        assert(context->scene->hasGeometryFilterFunction());
        geometry->intersectionFilterN(args);

        if (args->valid[0] == 0)
          return false;
      }
            
<<<<<<< HEAD
#if defined(EMBREE_FILTER_FUNCTION_CONTEXT)
=======
>>>>>>> ecc611b0
      if (context->user->filter) {
        assert(context->scene->hasContextFilterFunction());
        context->user->filter(args);

        if (args->valid[0] == 0)
          return false;
      }
      
<<<<<<< HEAD
#endif
=======
>>>>>>> ecc611b0
      copyHitToRay(*(RayHit*)args->ray,*(Hit*)args->hit);
      return true;
    }
    
    __forceinline bool runIntersectionFilter1(const Geometry* const geometry, RayHit& ray, IntersectContext* context, Hit& hit)
    {
      RTCFilterFunctionNArguments args;
      int mask = -1;
      args.valid = &mask;
      args.geometryUserPtr = geometry->userPtr;
      args.context = context->user;
      args.ray = (RTCRayN*)&ray;
      args.hit = (RTCHitN*)&hit;
      args.N = 1;
      return runIntersectionFilter1Helper(&args,geometry,context);
    }

    __forceinline void reportIntersection1(IntersectFunctionNArguments* args, const RTCFilterFunctionNArguments* filter_args)
    {
#if defined(EMBREE_FILTER_FUNCTION)
      IntersectContext* MAYBE_UNUSED context = args->internal_context;
      const Geometry* const geometry = args->geometry;
      if (geometry->intersectionFilterN) {
        assert(context->scene->hasGeometryFilterFunction());
        geometry->intersectionFilterN(filter_args);
      }
      
      //if (args->valid[0] == 0)
      //  return;

      if (context->user->filter) {
        assert(context->scene->hasContextFilterFunction());
        context->user->filter(filter_args);
      }
#endif
    }
    
    __forceinline bool runOcclusionFilter1Helper(RTCFilterFunctionNArguments* args, const Geometry* const geometry, IntersectContext* context)
    {
      if (geometry->occlusionFilterN)
      {
        assert(context->scene->hasGeometryFilterFunction());
        geometry->occlusionFilterN(args);

        if (args->valid[0] == 0)
          return false;
      }
      
<<<<<<< HEAD
#if defined(EMBREE_FILTER_FUNCTION_CONTEXT)
=======
>>>>>>> ecc611b0
      if (context->user->filter) {
        assert(context->scene->hasContextFilterFunction());
        context->user->filter(args);

        if (args->valid[0] == 0)
          return false;
      }
<<<<<<< HEAD
#endif
=======

>>>>>>> ecc611b0
      return true;
    }

    __forceinline bool runOcclusionFilter1(const Geometry* const geometry, Ray& ray, IntersectContext* context, Hit& hit)
    {
      RTCFilterFunctionNArguments args;
      int mask = -1;
      args.valid = &mask;
      args.geometryUserPtr = geometry->userPtr;
      args.context = context->user;
      args.ray = (RTCRayN*)&ray;
      args.hit = (RTCHitN*)&hit;
      args.N = 1;
      return runOcclusionFilter1Helper(&args,geometry,context);
    }

    __forceinline void reportOcclusion1(OccludedFunctionNArguments* args, const RTCFilterFunctionNArguments* filter_args)
    {
#if defined(EMBREE_FILTER_FUNCTION)
      IntersectContext* MAYBE_UNUSED context = args->internal_context;
      const Geometry* const geometry = args->geometry;
      if (geometry->occlusionFilterN) {
        assert(context->scene->hasGeometryFilterFunction());
        geometry->occlusionFilterN(filter_args);
      }
      
      //if (args->valid[0] == 0)
      //  return false;
      
      if (context->user->filter) {
        assert(context->scene->hasContextFilterFunction());
        context->user->filter(filter_args);
      }
#endif
    }

    template<int K>
      __forceinline vbool<K> runIntersectionFilterHelper(RTCFilterFunctionNArguments* args, const Geometry* const geometry, IntersectContext* context)
    {
      vint<K>* mask = (vint<K>*) args->valid;
      if (geometry->intersectionFilterN)
      {
        assert(context->scene->hasGeometryFilterFunction());
        geometry->intersectionFilterN(args);
      }

      vbool<K> valid_o = *mask != vint<K>(zero);
      if (none(valid_o)) return valid_o;

      if (context->user->filter) {
        assert(context->scene->hasContextFilterFunction());
        context->user->filter(args);
      }

      valid_o = *mask != vint<K>(zero);
      if (none(valid_o)) return valid_o;
      
      copyHitToRay(valid_o,*(RayHitK<K>*)args->ray,*(HitK<K>*)args->hit);
      return valid_o;
    }
    
    template<int K>
    __forceinline vbool<K> runIntersectionFilter(const vbool<K>& valid, const Geometry* const geometry, RayHitK<K>& ray, IntersectContext* context, HitK<K>& hit)
    {
      RTCFilterFunctionNArguments args;
      vint<K> mask = valid.mask32();
      args.valid = (int*)&mask;
      args.geometryUserPtr = geometry->userPtr;
      args.context = context->user;
      args.ray = (RTCRayN*)&ray;
      args.hit = (RTCHitN*)&hit;
      args.N = K;
      return runIntersectionFilterHelper<K>(&args,geometry,context);
    }

    template<int K>
      __forceinline vbool<K> runOcclusionFilterHelper(RTCFilterFunctionNArguments* args, const Geometry* const geometry, IntersectContext* context)
    {
      vint<K>* mask = (vint<K>*) args->valid;
      if (geometry->occlusionFilterN)
      {
        assert(context->scene->hasGeometryFilterFunction());
        geometry->occlusionFilterN(args);
      }

      vbool<K> valid_o = *mask != vint<K>(zero);
      
      if (none(valid_o)) return valid_o;

      if (context->user->filter) {
        assert(context->scene->hasContextFilterFunction());
        context->user->filter(args);
      }

      valid_o = *mask != vint<K>(zero);

      RayK<K>* ray = (RayK<K>*) args->ray;
      ray->tfar = select(valid_o, vfloat<K>(neg_inf), ray->tfar);
      return valid_o;
    }

    template<int K>
      __forceinline vbool<K> runOcclusionFilter(const vbool<K>& valid, const Geometry* const geometry, RayK<K>& ray, IntersectContext* context, HitK<K>& hit)
    {
      RTCFilterFunctionNArguments args;
      vint<K> mask = valid.mask32();
      args.valid = (int*)&mask;
      args.geometryUserPtr = geometry->userPtr;
      args.context = context->user;
      args.ray = (RTCRayN*)&ray;
      args.hit = (RTCHitN*)&hit;
      args.N = K;
      return runOcclusionFilterHelper<K>(&args,geometry,context);
    }
  }
}<|MERGE_RESOLUTION|>--- conflicted
+++ resolved
@@ -36,22 +36,14 @@
           return false;
       }
             
-<<<<<<< HEAD
-#if defined(EMBREE_FILTER_FUNCTION_CONTEXT)
-=======
->>>>>>> ecc611b0
-      if (context->user->filter) {
-        assert(context->scene->hasContextFilterFunction());
-        context->user->filter(args);
-
-        if (args->valid[0] == 0)
-          return false;
-      }
-      
-<<<<<<< HEAD
-#endif
-=======
->>>>>>> ecc611b0
+      if (context->user->filter) {
+        assert(context->scene->hasContextFilterFunction());
+        context->user->filter(args);
+
+        if (args->valid[0] == 0)
+          return false;
+      }
+      
       copyHitToRay(*(RayHit*)args->ray,*(Hit*)args->hit);
       return true;
     }
@@ -100,22 +92,13 @@
           return false;
       }
       
-<<<<<<< HEAD
-#if defined(EMBREE_FILTER_FUNCTION_CONTEXT)
-=======
->>>>>>> ecc611b0
-      if (context->user->filter) {
-        assert(context->scene->hasContextFilterFunction());
-        context->user->filter(args);
-
-        if (args->valid[0] == 0)
-          return false;
-      }
-<<<<<<< HEAD
-#endif
-=======
-
->>>>>>> ecc611b0
+      if (context->user->filter) {
+        assert(context->scene->hasContextFilterFunction());
+        context->user->filter(args);
+
+        if (args->valid[0] == 0)
+          return false;
+      }
       return true;
     }
 
