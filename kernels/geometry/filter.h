// ======================================================================== //
// Copyright 2009-2018 Intel Corporation                                    //
//                                                                          //
// Licensed under the Apache License, Version 2.0 (the "License");          //
// you may not use this file except in compliance with the License.         //
// You may obtain a copy of the License at                                  //
//                                                                          //
//     http://www.apache.org/licenses/LICENSE-2.0                           //
//                                                                          //
// Unless required by applicable law or agreed to in writing, software      //
// distributed under the License is distributed on an "AS IS" BASIS,        //
// WITHOUT WARRANTIES OR CONDITIONS OF ANY KIND, either express or implied. //
// See the License for the specific language governing permissions and      //
// limitations under the License.                                           //
// ======================================================================== //

#pragma once

#include "../common/geometry.h"
#include "../common/ray.h"
#include "../common/hit.h"
#include "../common/context.h"

namespace embree
{
  namespace isa
  {
    __forceinline bool runIntersectionFilter1Helper(RTCFilterFunctionNArguments* args, const Geometry* const geometry, IntersectContext* context)
    {
#if defined(EMBREE_FILTER_FUNCTION_CONTEXT)
      if (geometry->intersectionFilterN)
#endif
      {
        assert(context->scene->hasGeometryFilterFunction());
        geometry->intersectionFilterN(args);
      }
      
      if (args->valid[0] == 0)
        return false;
      
#if defined(EMBREE_FILTER_FUNCTION_CONTEXT)
      if (context->user->filter) {
        assert(context->scene->hasContextFilterFunction());
        context->user->filter(args);
      }

      if (args->valid[0] == 0)
        return false;
#endif
<<<<<<< HEAD
      copyHitToRay(*(RayHit*)args->ray,*(Hit*)args->potentialHit);
=======
      copyHitToRay(*(Ray*)args->ray,*(Hit*)args->hit);
>>>>>>> 84796020
      return true;
    }
    
    __forceinline bool runIntersectionFilter1(const Geometry* const geometry, RayHit& ray, IntersectContext* context, Hit& hit)
    {
      RTCFilterFunctionNArguments args;
      int mask = -1;
      args.valid = &mask;
      args.geomUserPtr = geometry->userPtr;
      args.context = context->user;
      args.ray = (RTCRayN*)&ray;
      args.hit = (RTCHitN*)&hit;
      args.N = 1;
      return runIntersectionFilter1Helper(&args,geometry,context);
    }

    __forceinline void reportIntersection1(IntersectFunctionNArguments* args, const RTCFilterFunctionNArguments* filter_args)
    {
#if defined(EMBREE_FILTER_FUNCTION)
      IntersectContext* MAYBE_UNUSED context = args->internal_context;
      const Geometry* const geometry = args->geometry;
      if (geometry->intersectionFilterN) {
        assert(context->scene->hasGeometryFilterFunction());
        geometry->intersectionFilterN(filter_args);
      }
      
#if defined(EMBREE_FILTER_FUNCTION_CONTEXT)
      //if (args->valid[0] == 0)
      //  return;

      if (context->user->filter) {
        assert(context->scene->hasContextFilterFunction());
        context->user->filter(filter_args);
      }
#endif
#endif
    }
    
    __forceinline bool runOcclusionFilter1Helper(RTCFilterFunctionNArguments* args, const Geometry* const geometry, IntersectContext* context)
    {
#if defined(EMBREE_FILTER_FUNCTION_CONTEXT)
      if (geometry->occlusionFilterN)
#endif
      {
        assert(context->scene->hasGeometryFilterFunction());
        geometry->occlusionFilterN(args);
      }
      
#if defined(EMBREE_FILTER_FUNCTION_CONTEXT)
      if (args->valid[0] == 0)
        return false;
      
      if (context->user->filter) {
        assert(context->scene->hasContextFilterFunction());
        context->user->filter(args);
      }
#endif
      return args->valid[0] != 0;
    }

    __forceinline bool runOcclusionFilter1(const Geometry* const geometry, Ray& ray, IntersectContext* context, Hit& hit)
    {
      RTCFilterFunctionNArguments args;
      int mask = -1;
      args.valid = &mask;
      args.geomUserPtr = geometry->userPtr;
      args.context = context->user;
      args.ray = (RTCRayN*)&ray;
      args.hit = (RTCHitN*)&hit;
      args.N = 1;
      return runOcclusionFilter1Helper(&args,geometry,context);
    }

    __forceinline void reportOcclusion1(OccludedFunctionNArguments* args, const RTCFilterFunctionNArguments* filter_args)
    {
#if defined(EMBREE_FILTER_FUNCTION)
      IntersectContext* MAYBE_UNUSED context = args->internal_context;
      const Geometry* const geometry = args->geometry;
      if (geometry->occlusionFilterN) {
        assert(context->scene->hasGeometryFilterFunction());
        geometry->occlusionFilterN(filter_args);
      }
      
#if defined(EMBREE_FILTER_FUNCTION_CONTEXT)
      //if (args->valid[0] == 0)
      //  return false;
      
      if (context->user->filter) {
        assert(context->scene->hasContextFilterFunction());
        context->user->filter(filter_args);
      }
#endif
#endif
    }

    template<int K>
      __forceinline vbool<K> runIntersectionFilterHelper(RTCFilterFunctionNArguments* args, const Geometry* const geometry, IntersectContext* context)
    {
      vint<K>* mask = (vint<K>*) args->valid;
#if defined(EMBREE_FILTER_FUNCTION_CONTEXT)
      if (geometry->intersectionFilterN)
#endif
      {
        assert(context->scene->hasGeometryFilterFunction());
        geometry->intersectionFilterN(args);
      }

      vbool<K> valid_o = *mask != vint<K>(zero);
      if (none(valid_o)) return valid_o;

#if defined(EMBREE_FILTER_FUNCTION_CONTEXT)      
      if (context->user->filter) {
        assert(context->scene->hasContextFilterFunction());
        context->user->filter(args);
      }

      valid_o = *mask != vint<K>(zero);
      if (none(valid_o)) return valid_o;
#endif
      
<<<<<<< HEAD
      copyHitToRay(valid_o,*(RayHitK<K>*)args->ray,*(HitK<K>*)args->potentialHit);
=======
      copyHitToRay(valid_o,*(RayK<K>*)args->ray,*(HitK<K>*)args->hit);
>>>>>>> 84796020
      return valid_o;
    }
    
    template<int K>
    __forceinline vbool<K> runIntersectionFilter(const vbool<K>& valid, const Geometry* const geometry, RayHitK<K>& ray, IntersectContext* context, HitK<K>& hit)
    {
      RTCFilterFunctionNArguments args;
      vint<K> mask = valid.mask32();
      args.valid = (int*)&mask;
      args.geomUserPtr = geometry->userPtr;
      args.context = context->user;
      args.ray = (RTCRayN*)&ray;
      args.hit = (RTCHitN*)&hit;
      args.N = K;
      return runIntersectionFilterHelper<K>(&args,geometry,context);
    }

    template<int K>
      __forceinline vbool<K> runOcclusionFilterHelper(RTCFilterFunctionNArguments* args, const Geometry* const geometry, IntersectContext* context)
    {
      vint<K>* mask = (vint<K>*) args->valid;
#if defined(EMBREE_FILTER_FUNCTION_CONTEXT)
      if (geometry->occlusionFilterN)
#endif
      {
        assert(context->scene->hasGeometryFilterFunction());
        geometry->occlusionFilterN(args);
      }

      vbool<K> valid_o = *mask != vint<K>(zero);
      
#if defined(EMBREE_FILTER_FUNCTION_CONTEXT)
      if (none(valid_o)) return valid_o;

      if (context->user->filter) {
        assert(context->scene->hasContextFilterFunction());
        context->user->filter(args);
      }

      valid_o = *mask != vint<K>(zero);
#endif

      RayK<K>* ray = (RayK<K>*) args->ray;
      ray->tfar() = select(valid_o, vfloat<K>(neg_inf), ray->tfar());
      return valid_o;
    }

    template<int K>
      __forceinline vbool<K> runOcclusionFilter(const vbool<K>& valid, const Geometry* const geometry, RayK<K>& ray, IntersectContext* context, HitK<K>& hit)
    {
      RTCFilterFunctionNArguments args;
      vint<K> mask = valid.mask32();
      args.valid = (int*)&mask;
      args.geomUserPtr = geometry->userPtr;
      args.context = context->user;
      args.ray = (RTCRayN*)&ray;
      args.hit = (RTCHitN*)&hit;
      args.N = K;
      return runOcclusionFilterHelper<K>(&args,geometry,context);
    }
  }
}<|MERGE_RESOLUTION|>--- conflicted
+++ resolved
@@ -47,11 +47,7 @@
       if (args->valid[0] == 0)
         return false;
 #endif
-<<<<<<< HEAD
-      copyHitToRay(*(RayHit*)args->ray,*(Hit*)args->potentialHit);
-=======
-      copyHitToRay(*(Ray*)args->ray,*(Hit*)args->hit);
->>>>>>> 84796020
+      copyHitToRay(*(RayHit*)args->ray,*(Hit*)args->hit);
       return true;
     }
     
@@ -172,11 +168,7 @@
       if (none(valid_o)) return valid_o;
 #endif
       
-<<<<<<< HEAD
-      copyHitToRay(valid_o,*(RayHitK<K>*)args->ray,*(HitK<K>*)args->potentialHit);
-=======
-      copyHitToRay(valid_o,*(RayK<K>*)args->ray,*(HitK<K>*)args->hit);
->>>>>>> 84796020
+      copyHitToRay(valid_o,*(RayHitK<K>*)args->ray,*(HitK<K>*)args->hit);
       return valid_o;
     }
     
