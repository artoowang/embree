--- conflicted
+++ resolved
@@ -49,16 +49,8 @@
     __forceinline LineMi() {  }
 
     /* Construction from vertices and IDs */
-<<<<<<< HEAD
-    __forceinline LineMi(const vint<M>& v0, const vint<M>& geomIDs, const vint<M>& primIDs, const Leaf::Type ty)
-      : geomIDs(Leaf::encode(ty,geomIDs)), primIDs(primIDs), v0(v0) {}
-=======
-    __forceinline LineMi(const vint<M>& v0, const vint<M>& geomIDs, const vint<M>& primIDs, const bool last)
-      : v0(v0), geomIDs(geomIDs), primIDs(primIDs)
-    {
-      this->geomIDs[0] |= unsigned(last) << 31;
-    }
->>>>>>> fdc88671
+    __forceinline LineMi(const vint<M>& v0, const vint<M>& geomIDs, const vint<M>& primIDs, const Leaf::Type ty, const bool last)
+      : geomIDs(Leaf::vencode(ty,geomIDs,last)), primIDs(primIDs), v0(v0) {}
 
     /* Returns a mask that tells which line segments are valid */
     __forceinline vbool<M> valid() const { return primIDs != vint<M>(-1); }
@@ -74,19 +66,12 @@
     __forceinline size_t size() const { return __bsf(~movemask(valid())); }
 
      /*! checks if this is the last primitive */
-    __forceinline unsigned last() const { return geomIDs[0] & 0x80000000; }
+    __forceinline unsigned last() const { return Leaf::decodeLast(geomIDs[0]); }
 
     /* Returns the geometry IDs */
     __forceinline       vint<M>& geomID()       { return geomIDs; }
     __forceinline const vint<M>& geomID() const { return geomIDs; }
-<<<<<<< HEAD
     __forceinline unsigned geomID(const size_t i) const { assert(i<M); return Leaf::decodeID(geomIDs[i]); }
-=======
-    __forceinline int geomID(const size_t i) const {
-      assert(i<M);
-      return geomIDs[i] & 0x7FFFFFFF;
-    }
->>>>>>> fdc88671
 
     /* Returns the primitive IDs */
     __forceinline       vint<M>& primID()       { return primIDs; }
@@ -155,11 +140,7 @@
 
     /* Fill line segment from line segment list */
     template<typename PrimRefT>
-<<<<<<< HEAD
-    __forceinline BBox3fa fill(const PrimRefT* prims, size_t& begin, size_t end, Scene* scene, const Leaf::Type ty = Leaf::TY_LINE)
-=======
-      __forceinline void fill(const PrimRefT* prims, size_t& begin, size_t end, Scene* scene, bool last)
->>>>>>> fdc88671
+    __forceinline BBox3fa fill(const PrimRefT* prims, size_t& begin, size_t end, Scene* scene, bool last, const Leaf::Type ty = Leaf::TY_LINE)
     {
       vint<M> geomID, primID;
       vint<M> v0;
@@ -186,31 +167,19 @@
         if (begin<end) prim = &prims[begin];
       }
 
-<<<<<<< HEAD
-      new (this) LineMi(v0,geomID,primID,ty); // FIXME: use non temporal store
+      new (this) LineMi(v0,geomID,primID,ty,last); // FIXME: use non temporal store
       return bounds;
-=======
-      new (this) LineMi(v0,geomID,primID,last); // FIXME: use non temporal store
->>>>>>> fdc88671
     }
 
     __forceinline LBBox3fa fillMB(const PrimRef* prims, size_t& begin, size_t end, Scene* scene, size_t itime, bool last)
     {
-<<<<<<< HEAD
-      fill(prims,begin,end,scene,Leaf::TY_LINE_MB);
-=======
-      fill(prims,begin,end,scene,last);
->>>>>>> fdc88671
+      fill(prims,begin,end,scene,last,Leaf::TY_LINE_MB);
       return linearBounds(scene,itime);
     }
 
     __forceinline LBBox3fa fillMB(const PrimRefMB* prims, size_t& begin, size_t end, Scene* scene, const BBox1f time_range, bool last)
     {
-<<<<<<< HEAD
-      fill(prims,begin,end,scene,Leaf::TY_LINE_MB);
-=======
-      fill(prims,begin,end,scene,last);
->>>>>>> fdc88671
+      fill(prims,begin,end,scene,last,Leaf::TY_LINE_MB);
       return linearBounds(scene,time_range);
     }
 
@@ -237,7 +206,7 @@
       size_t items = blocks(range.size());
       LineMi* accel = (LineMi*) alloc.malloc1(items*sizeof(LineMi),BVH::byteAlignment);
       for (size_t i=0; i<items; i++) {
-        accel[i].fill(prims,cur,range.end(),bvh->scene);
+        accel[i].fill(prims,cur,range.end(),bvh->scene,i==(items-1));
       }
       return BVH::encodeLeaf((char*)accel,items);
     }
@@ -251,7 +220,7 @@
       typename BVH::NodeRef node = bvh->encodeLeaf((char*)accel,items);
       LBBox3fa allBounds = empty;
       for (size_t i=0; i<items; i++) {
-        const BBox3fa b = accel[i].fill(set.prims->data(), start, set.object_range.end(), bvh->scene); 
+        const BBox3fa b = accel[i].fill(set.prims->data(), start, set.object_range.end(), bvh->scene, i==(items-1)); 
         allBounds.extend(LBBox3fa(b));
       }
       return typename BVH::NodeRecordMB4D(node,allBounds,set.time_range,0.0f,items);
@@ -259,7 +228,7 @@
 
     /*! output operator */
     friend __forceinline std::ostream& operator<<(std::ostream& cout, const LineMi& line) {
-      return cout << "Line" << M << "i {" << line.v0 << ", " << (line.geomIDs & 0x7FFFFFFF) << ", " << line.primIDs << "}";
+      return cout << "Line" << M << "i {" << line.v0 << ", " << Leaf::decodeID(line.geomIDs) << ", " << line.primIDs << "}";
     }
     
   private:
@@ -288,7 +257,7 @@
       typename BVH::NodeRef node = bvh->encodeLeaf((char*)accel,items);
       LBBox3fa allBounds = empty;
       for (size_t i=0; i<items; i++)
-        allBounds.extend(accel[i].fillMB(set.prims->data(), start, set.object_range.end(), bvh->scene, set.time_range));
+        allBounds.extend(accel[i].fillMB(set.prims->data(), start, set.object_range.end(), bvh->scene, set.time_range, i==(items-1)));
       return typename BVH::NodeRecordMB4D(node,allBounds,set.time_range);
     }
   };
@@ -298,7 +267,7 @@
                                          Vec4vf4& p1,
                                          const Scene* scene) const
   {
-    const LineSegments* geom0 = scene->get<LineSegments>(geomIDs[0] & 0x7FFFFFFF);
+    const LineSegments* geom0 = scene->get<LineSegments>(Leaf::decodeID(geomIDs[0]));
     const LineSegments* geom1 = scene->get<LineSegments>(geomIDs[1]);
     const LineSegments* geom2 = scene->get<LineSegments>(geomIDs[2]);
     const LineSegments* geom3 = scene->get<LineSegments>(geomIDs[3]);
@@ -348,7 +317,7 @@
                                          const Scene* scene,
                                          float time) const
   {
-    const LineSegments* geom0 = scene->get<LineSegments>(geomIDs[0] & 0x7FFFFFFF);
+    const LineSegments* geom0 = scene->get<LineSegments>(Leaf::decodeID(geomIDs[0]));
     const LineSegments* geom1 = scene->get<LineSegments>(geomIDs[1]);
     const LineSegments* geom2 = scene->get<LineSegments>(geomIDs[2]);
     const LineSegments* geom3 = scene->get<LineSegments>(geomIDs[3]);
