--- conflicted
+++ resolved
@@ -131,12 +131,8 @@
     }
 
     /* Fill line segment from line segment list */
-<<<<<<< HEAD
     template<typename PrimRefT>
-    __forceinline void fill(const PrimRefT* prims, size_t& begin, size_t end, Scene* scene, const bool list)
-=======
-    __forceinline void fill(const PrimRef* prims, size_t& begin, size_t end, Scene* scene)
->>>>>>> 5b6d074b
+    __forceinline void fill(const PrimRefT* prims, size_t& begin, size_t end, Scene* scene)
     {
       vint<M> geomID, primID;
       vint<M> v0;
@@ -164,12 +160,7 @@
       new (this) LineMi(v0,geomID,primID); // FIXME: use non temporal store
     }
 
-<<<<<<< HEAD
-    __forceinline LBBox3fa fillMB(const PrimRef* prims, size_t& begin, size_t end, Scene* scene, const bool list, size_t itime, size_t numTimeSteps)
-=======
-    /* Fill line segment from line segment list */
     __forceinline LBBox3fa fillMB(const PrimRef* prims, size_t& begin, size_t end, Scene* scene, size_t itime, size_t numTimeSteps)
->>>>>>> 5b6d074b
     {
       fill(prims,begin,end,scene);
       return linearBounds(scene,itime,numTimeSteps);
@@ -177,7 +168,7 @@
 
     __forceinline LBBox3fa fillMB(const PrimRefMB* prims, size_t& begin, size_t end, Scene* scene, const BBox1f time_range)
     {
-      fill(prims,begin,end,scene,false);
+      fill(prims,begin,end,scene);
       return linearBounds(scene,time_range);
     }
 
