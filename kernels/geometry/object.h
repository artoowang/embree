--- conflicted
+++ resolved
@@ -44,34 +44,17 @@
   public:
 
     /*! constructs a virtual object */
-<<<<<<< HEAD
-    Object (unsigned geomID, unsigned primID) 
-    : _geomID(Leaf::encode(Leaf::TY_OBJECT,geomID)), _primID(primID) {}
+    Object (unsigned geomID, unsigned primID, bool last) 
+    : _geomID(Leaf::encode(Leaf::TY_OBJECT,geomID,last)), _primID(primID) {}
 
+    /*! checks if this is the last primitive */
+    __forceinline unsigned last() const { return Leaf::decodeLast(_geomID); }
+    
     /*! returns geomID */
     __forceinline unsigned geomID() const { return Leaf::decodeID(_geomID); }
 
     /*! returns primID */
     __forceinline unsigned primID() const { return _primID; }
-=======
-    Object (unsigned geomID, unsigned primID, bool last) 
-    : _geomID(geomID | (unsigned(last) << 31)), _primID(primID) {}
-
-      /*! checks if this is the last primitive */
-    __forceinline unsigned last() const {
-      return _geomID & 0x80000000;
-    }
-
-    /*! returns geometry ID */
-    __forceinline unsigned geomID() const {
-      return _geomID & 0x7FFFFFFF;
-    }
-
-    /*! returns primitive ID */
-    __forceinline unsigned primID() const {
-      return _primID;
-    }
->>>>>>> fdc88671
 
     /*! fill triangle from triangle list */
     __forceinline void fill(const PrimRef* prims, size_t& i, size_t end, Scene* scene, bool last)
