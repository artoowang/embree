// ======================================================================== //
// Copyright 2009-2017 Intel Corporation                                    //
//                                                                          //
// Licensed under the Apache License, Version 2.0 (the "License");          //
// you may not use this file except in compliance with the License.         //
// You may obtain a copy of the License at                                  //
//                                                                          //
//     http://www.apache.org/licenses/LICENSE-2.0                           //
//                                                                          //
// Unless required by applicable law or agreed to in writing, software      //
// distributed under the License is distributed on an "AS IS" BASIS,        //
// WITHOUT WARRANTIES OR CONDITIONS OF ANY KIND, either express or implied. //
// See the License for the specific language governing permissions and      //
// limitations under the License.                                           //
// ======================================================================== //

#pragma once

#include "../geometry/primitive.h"
#include "bspline_patch.h"
#include "bezier_patch.h"
#include "gregory_patch.h"
#include "gregory_patch_dense.h"
#include "tessellation.h"
#include "tessellation_cache.h"
#include "gridrange.h"
#include "patch_eval_grid.h"
#include "feature_adaptive_eval_grid.h"
#include "../common/scene_subdiv_mesh.h"

namespace embree
{
  struct __aligned(64) SubdivPatch1Base
  {
  public:

    enum Type {
      INVALID_PATCH          = 0,
      BSPLINE_PATCH          = 1,  
      BEZIER_PATCH           = 2,  
      GREGORY_PATCH          = 3,
      EVAL_PATCH             = 5,
      BILINEAR_PATCH         = 6,
    };

    enum Flags {
      TRANSITION_PATCH       = 16, 
    };

    /*! Default constructor. */
    __forceinline SubdivPatch1Base () {}

    SubdivPatch1Base (const unsigned int gID,
                      const unsigned int pID,
                      const unsigned int subPatch,
                      const SubdivMesh *const mesh,
                      const size_t time,
                      const Vec2f uv[4],
                      const float edge_level[4],
                      const int subdiv[4],
                      const int simd_width);

    __forceinline bool needsStitching() const {
      return flags & TRANSITION_PATCH;      
    }

    __forceinline Vec2f getUV(const size_t i) const {
      return Vec2f((float)u[i],(float)v[i]) * (1.0f/32768.0f);
    }

    static void computeEdgeLevels(const float edge_level[4], const int subdiv[4], float level[4]);
    static Vec2i computeGridSize(const float level[4]);
    bool updateEdgeLevels(const float edge_level[4], const int subdiv[4], const SubdivMesh *const mesh, const int simd_width);

  public:

    __forceinline size_t getGridBytes() const {
      const size_t grid_size_xyzuv = (grid_size_simd_blocks * VSIZEX) * 4;
      return 64*((grid_size_xyzuv+15) / 16);
    }

    __forceinline void write_lock()     { mtx.lock();   }
    __forceinline void write_unlock()   { mtx.unlock(); }
    __forceinline bool try_write_lock() { return mtx.try_lock(); }
    //__forceinline bool try_read_lock()  { return mtx.try_read_lock(); }

    __forceinline void resetRootRef() {
      //assert( mtx.hasInitialState() );
      root_ref = SharedLazyTessellationCache::Tag();
    }

    __forceinline SharedLazyTessellationCache::CacheEntry& entry() {
      return (SharedLazyTessellationCache::CacheEntry&) root_ref;
    }

  public:    
<<<<<<< HEAD
    unsigned int geom;                          //!< geometry ID of the subdivision mesh this patch belongs to
    unsigned int prim;                          //!< primitive ID of this subdivision patch
=======
    __forceinline unsigned int geomID() const  {
      return geom;
    } 

    __forceinline unsigned int primID() const  {
      return prim;
    } 

  public:
>>>>>>> 1422e18f
    SharedLazyTessellationCache::Tag root_ref;
    SpinLock mtx;

    unsigned short u[4];                        //!< 16bit discretized u,v coordinates
    unsigned short v[4];
    float level[4];

    unsigned char flags;
    unsigned char type;
    unsigned short grid_u_res;
    unsigned short grid_v_res;

    unsigned short grid_size_simd_blocks;
    unsigned int time_;

    struct PatchHalfEdge {
      const HalfEdge* edge;
      unsigned subPatch;
    };

    Vec3fa patch_v[4][4];

    const HalfEdge *edge() const { return ((PatchHalfEdge*)patch_v)->edge; }
    unsigned time() const { return time_; }
    unsigned subPatch() const { return ((PatchHalfEdge*)patch_v)->subPatch; }

    void set_edge(const HalfEdge *h) const { ((PatchHalfEdge*)patch_v)->edge = h; }
    void set_subPatch(const unsigned s) const { ((PatchHalfEdge*)patch_v)->subPatch = s; }
  };

  namespace isa
  {
    Vec3fa patchEval(const SubdivPatch1Base& patch, const float uu, const float vv);
    Vec3fa patchNormal(const SubdivPatch1Base& patch, const float uu, const float vv);
    
    template<typename simdf>
      Vec3<simdf> patchEval(const SubdivPatch1Base& patch, const simdf& uu, const simdf& vv); 

    template<typename simdf>
      Vec3<simdf> patchNormal(const SubdivPatch1Base& patch, const simdf& uu, const simdf& vv); 
   

    /* eval grid over patch and stich edges when required */      
    void evalGrid(const SubdivPatch1Base& patch,
                  const unsigned x0, const unsigned x1,
                  const unsigned y0, const unsigned y1,
                  const unsigned swidth, const unsigned sheight,
                  float *__restrict__ const grid_x,
                  float *__restrict__ const grid_y,
                  float *__restrict__ const grid_z,
                  float *__restrict__ const grid_u,
                  float *__restrict__ const grid_v,
                  const SubdivMesh* const geom);

    /* eval grid over patch and stich edges when required */      
    BBox3fa evalGridBounds(const SubdivPatch1Base& patch,
                           const unsigned x0, const unsigned x1,
                           const unsigned y0, const unsigned y1,
                           const unsigned swidth, const unsigned sheight,
                           const SubdivMesh* const geom);
  }
}<|MERGE_RESOLUTION|>--- conflicted
+++ resolved
@@ -93,11 +93,6 @@
       return (SharedLazyTessellationCache::CacheEntry&) root_ref;
     }
 
-  public:    
-<<<<<<< HEAD
-    unsigned int geom;                          //!< geometry ID of the subdivision mesh this patch belongs to
-    unsigned int prim;                          //!< primitive ID of this subdivision patch
-=======
     __forceinline unsigned int geomID() const  {
       return geom;
     } 
@@ -106,8 +101,11 @@
       return prim;
     } 
 
+  private:    
+    unsigned int geom;                          //!< geometry ID of the subdivision mesh this patch belongs to
+    unsigned int prim;                          //!< primitive ID of this subdivision patch
+
   public:
->>>>>>> 1422e18f
     SharedLazyTessellationCache::Tag root_ref;
     SpinLock mtx;
 
