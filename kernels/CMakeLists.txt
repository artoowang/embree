## ======================================================================== ##
## Copyright 2009-2017 Intel Corporation                                    ##
##                                                                          ##
## Licensed under the Apache License, Version 2.0 (the "License");          ##
## you may not use this file except in compliance with the License.         ##
## You may obtain a copy of the License at                                  ##
##                                                                          ##
##     http://www.apache.org/licenses/LICENSE-2.0                           ##
##                                                                          ##
## Unless required by applicable law or agreed to in writing, software      ##
## distributed under the License is distributed on an "AS IS" BASIS,        ##
## WITHOUT WARRANTIES OR CONDITIONS OF ANY KIND, either express or implied. ##
## See the License for the specific language governing permissions and      ##
## limitations under the License.                                           ##
## ======================================================================== ##

SOURCE_GROUP("Source Files\\bvh4" "/bvh4/" )
SOURCE_GROUP("Source Files\\bvh8" "/bvh8/" )
SOURCE_GROUP("Source Files\\geometry" "/geometry/" )
SOURCE_GROUP("Source Files\\builders" "/builders.*/" )
SOURCE_GROUP("Source Files\\common" "/kernels/common/" )
SOURCE_GROUP("Source Files\\tasking" "/tasking/" )
SOURCE_GROUP("Source Files\\algorithms" "/algorithms/")
SOURCE_GROUP("" FILES embree.rc)

SET(EMBREE_LIBRARY_FILES
 
  embree.rc

  common/device.cpp
  common/stat.cpp
  common/acceln.cpp
  common/accelset.cpp
  common/state.cpp
  common/rtcore.cpp
  common/rtcore_builder.cpp
  common/scene.cpp
  common/alloc.cpp
  common/geometry.cpp
  common/tasksys.cpp
  common/scene_user_geometry.cpp
  common/scene_instance.cpp
  common/scene_geometry_instance.cpp
  common/scene_triangle_mesh.cpp
  common/scene_quad_mesh.cpp
  common/scene_bezier_curves.cpp
  common/scene_line_segments.cpp

  subdiv/bezier_curve.cpp
  subdiv/bspline_curve.cpp

  geometry/leaf_intersector.cpp
  geometry/primitive.cpp
  geometry/instance_intersector1.cpp
  builders/primrefgen.cpp

  bvh/bvh.cpp
  bvh/bvh_statistics.cpp
  bvh/bvh4_factory.cpp
  bvh/bvh8_factory.cpp

  bvh/bvh_rotate.cpp
  bvh/bvh_refit.cpp
  bvh/bvh_builder.cpp
  bvh/bvh_builder_hair.cpp
  bvh/bvh_builder_morton.cpp
  bvh/bvh_builder_sah.cpp
  bvh/bvh_builder_multi.cpp
  bvh/bvh_builder_twolevel.cpp
  bvh/bvh_builder_instancing.cpp

  bvh/bvh_intersector1_bvh4.cpp
  )

IF (EMBREE_GEOMETRY_SUBDIV)
  SET(EMBREE_LIBRARY_FILES ${EMBREE_LIBRARY_FILES}
  common/scene_subdiv_mesh.cpp
  subdiv/tessellation_cache.cpp
  subdiv/subdivpatch1base.cpp
  subdiv/catmullclark_coefficients.cpp
  geometry/grid_soa.cpp	
  subdiv/subdivpatch1base_eval.cpp
  bvh/bvh_builder_subdiv.cpp)
ENDIF()

IF (EMBREE_RAY_PACKETS)
  SET(EMBREE_LIBRARY_FILES ${EMBREE_LIBRARY_FILES}

  common/rtcore_ispc.cpp
  common/rtcore_ispc.ispc

  bvh/bvh_intersector_hybrid4_bvh4.cpp
  bvh/bvh_intersector_stream_bvh4.cpp
  bvh/bvh_intersector_stream_filters.cpp)
ENDIF()

MACRO(embree_files TARGET ISA)
      
  SET(${TARGET}
    geometry/instance_intersector1.cpp
    bvh/bvh_intersector1_bvh4.cpp)

<<<<<<< HEAD
IF (EMBREE_GEOMETRY_SUBDIV)
  SET(EMBREE_LIBRARY_FILES_SSE42 ${EMBREE_LIBRARY_FILES_SSE42}
    geometry/grid_soa.cpp
    subdiv/subdivpatch1base_eval.cpp)
ENDIF()

IF (EMBREE_RAY_PACKETS)
    SET(EMBREE_LIBRARY_FILES_SSE42 ${EMBREE_LIBRARY_FILES_SSE42}
    bvh/bvh_intersector_hybrid4_bvh4.cpp
    bvh/bvh_intersector_stream_bvh4.cpp
    bvh/bvh_intersector_stream_filters.cpp)
ENDIF()

SET(EMBREE_LIBRARY_FILES_AVX
    common/scene_triangle_mesh.cpp
    common/scene_quad_mesh.cpp 
    common/scene_bezier_curves.cpp
    common/scene_line_segments.cpp

    geometry/leaf_intersector.cpp
    geometry/instance_intersector1.cpp
    builders/primrefgen.cpp

    bvh/bvh_rotate.cpp
    bvh/bvh_refit.cpp
    bvh/bvh_builder.cpp
    bvh/bvh_builder_hair.cpp
    bvh/bvh_builder_morton.cpp
    bvh/bvh_builder_sah.cpp
    bvh/bvh_builder_multi.cpp
    bvh/bvh_builder_twolevel.cpp
    bvh/bvh_builder_instancing.cpp
    bvh/bvh_intersector1_bvh4.cpp
    bvh/bvh_intersector1_bvh8.cpp
    
    bvh/bvh.cpp
    bvh/bvh_statistics.cpp)

IF (EMBREE_GEOMETRY_SUBDIV)
  SET(EMBREE_LIBRARY_FILES_AVX ${EMBREE_LIBRARY_FILES_AVX}
  common/scene_subdiv_mesh.cpp
  geometry/grid_soa.cpp
  subdiv/subdivpatch1base_eval.cpp
  bvh/bvh_builder_subdiv.cpp)
ENDIF()

IF (EMBREE_RAY_PACKETS)
  SET(EMBREE_LIBRARY_FILES_AVX ${EMBREE_LIBRARY_FILES_AVX}

    bvh/bvh_intersector_hybrid4_bvh4.cpp
    bvh/bvh_intersector_hybrid8_bvh4.cpp
    bvh/bvh_intersector_hybrid4_bvh8.cpp
    bvh/bvh_intersector_hybrid8_bvh8.cpp
    bvh/bvh_intersector_stream_bvh4.cpp
    bvh/bvh_intersector_stream_bvh8.cpp
    bvh/bvh_intersector_stream_filters.cpp)
ENDIF()

SET(EMBREE_LIBRARY_FILES_AVX2
    geometry/leaf_intersector.cpp
    geometry/instance_intersector1.cpp
    builders/primrefgen.cpp
    bvh/bvh_builder_morton.cpp
    bvh/bvh_rotate.cpp
    bvh/bvh_intersector1_bvh4.cpp
    bvh/bvh_intersector1_bvh8.cpp)

IF (EMBREE_GEOMETRY_SUBDIV)
  SET(EMBREE_LIBRARY_FILES_AVX2 ${EMBREE_LIBRARY_FILES_AVX2}
  geometry/grid_soa.cpp
  subdiv/subdivpatch1base_eval.cpp)
ENDIF()

IF (EMBREE_RAY_PACKETS)
  SET(EMBREE_LIBRARY_FILES_AVX2 ${EMBREE_LIBRARY_FILES_AVX2}
    bvh/bvh_intersector_hybrid4_bvh4.cpp
    bvh/bvh_intersector_hybrid8_bvh4.cpp
    bvh/bvh_intersector_hybrid4_bvh8.cpp
    bvh/bvh_intersector_hybrid8_bvh8.cpp
    bvh/bvh_intersector_stream_bvh4.cpp
    bvh/bvh_intersector_stream_bvh8.cpp
    bvh/bvh_intersector_stream_filters.cpp)
ENDIF()

SET(EMBREE_LIBRARY_FILES_AVX512KNL
    geometry/leaf_intersector.cpp
    geometry/instance_intersector1.cpp

    bvh/bvh_refit.cpp
    bvh/bvh_rotate.cpp
    bvh/bvh_intersector1_bvh4.cpp
    bvh/bvh_intersector1_bvh8.cpp

    builders/primrefgen.cpp
    bvh/bvh_builder.cpp
    bvh/bvh_builder_sah.cpp
    bvh/bvh_builder_multi.cpp
    bvh/bvh_builder_twolevel.cpp
    bvh/bvh_builder_instancing.cpp
    bvh/bvh_builder_morton.cpp)

IF (EMBREE_GEOMETRY_SUBDIV)
  SET(EMBREE_LIBRARY_FILES_AVX512KNL ${EMBREE_LIBRARY_FILES_AVX512KNL}
  geometry/grid_soa.cpp    
  subdiv/subdivpatch1base_eval.cpp
  bvh/bvh_builder_subdiv.cpp)
ENDIF()

IF (EMBREE_RAY_PACKETS)
  SET(EMBREE_LIBRARY_FILES_AVX512KNL ${EMBREE_LIBRARY_FILES_AVX512KNL}
    bvh/bvh_intersector_hybrid4_bvh4.cpp
    bvh/bvh_intersector_hybrid8_bvh4.cpp
    bvh/bvh_intersector_hybrid16_bvh4.cpp
    bvh/bvh_intersector_hybrid4_bvh8.cpp
    bvh/bvh_intersector_hybrid8_bvh8.cpp
    bvh/bvh_intersector_hybrid16_bvh8.cpp
    bvh/bvh_intersector_stream_bvh4.cpp
    bvh/bvh_intersector_stream_bvh8.cpp
    bvh/bvh_intersector_stream_filters.cpp)
ENDIF()

SET(EMBREE_LIBRARY_FILES_AVX512SKX
    geometry/leaf_intersector.cpp
    geometry/instance_intersector1.cpp
=======
  IF (${ISA} EQUAL ${SSE2} OR ${ISA} EQUAL ${AVX} OR ${ISA} EQUAL ${AVX512KNL} OR ${ISA_LOWEST} EQUAL ${ISA})
    
    LIST(APPEND ${TARGET}
      common/scene_triangle_mesh.cpp
      common/scene_quad_mesh.cpp 
      common/scene_bezier_curves.cpp
      common/scene_line_segments.cpp
      
      bvh/bvh_refit.cpp
      bvh/bvh_builder.cpp
      bvh/bvh_builder_hair.cpp
      bvh/bvh_builder_sah.cpp
      bvh/bvh_builder_twolevel.cpp
      bvh/bvh_builder_instancing.cpp)

    IF (EMBREE_GEOMETRY_SUBDIV)
      LIST(APPEND ${TARGET} bvh/bvh_builder_subdiv.cpp)
    ENDIF()
  ENDIF()

  IF (${ISA} EQUAL ${SSE2} OR ${ISA} EQUAL ${AVX} OR ${ISA} EQUAL ${AVX2} OR ${ISA} EQUAL ${AVX512KNL} OR ${ISA_LOWEST} EQUAL ${ISA})
    LIST(APPEND ${TARGET}
      bvh/bvh_builder_morton.cpp
      bvh/bvh_rotate.cpp
      builders/primrefgen.cpp)
  ENDIF()
    
  IF (${ISA} GREATER ${SSE42})
    LIST(APPEND ${TARGET} bvh/bvh_intersector1_bvh8.cpp)
  ENDIF()

  IF (${ISA} EQUAL ${AVX})
    LIST(APPEND ${TARGET}
      bvh/bvh.cpp
      bvh/bvh_statistics.cpp)
  ENDIF()

  IF (EMBREE_GEOMETRY_SUBDIV)
    LIST(APPEND ${TARGET}
        common/scene_subdiv_mesh.cpp
        geometry/grid_soa.cpp
        subdiv/subdivpatch1base_eval.cpp)
  ENDIF()
    
  IF (EMBREE_RAY_PACKETS)
    LIST(APPEND ${TARGET}
      bvh/bvh_intersector_hybrid4_bvh4.cpp
      bvh/bvh_intersector_stream_bvh4.cpp
      bvh/bvh_intersector_stream_filters.cpp)

    IF (${ISA} GREATER ${SSE42})
      LIST(APPEND ${TARGET}
        bvh/bvh_intersector_hybrid8_bvh4.cpp
        bvh/bvh_intersector_hybrid4_bvh8.cpp
        bvh/bvh_intersector_hybrid8_bvh8.cpp
        bvh/bvh_intersector_stream_bvh8.cpp)
    ENDIF()

    IF (${ISA} GREATER ${AVX2})
      LIST(APPEND ${TARGET}
        bvh/bvh_intersector_hybrid16_bvh8.cpp
        bvh/bvh_intersector_hybrid16_bvh4.cpp)
    ENDIF()
  ENDIF()
  
ENDMACRO()
>>>>>>> 8375fa6d

#embree_files(EMBREE_LIBRARY_FILES_SSE2 ${SSE2})
embree_files(EMBREE_LIBRARY_FILES_SSE42 ${SSE42})
embree_files(EMBREE_LIBRARY_FILES_AVX ${AVX})
embree_files(EMBREE_LIBRARY_FILES_AVX2 ${AVX2})
embree_files(EMBREE_LIBRARY_FILES_AVX512KNL ${AVX512KNL})
embree_files(EMBREE_LIBRARY_FILES_AVX512SKX ${AVX512SKX})

#message("SSE2: ${EMBREE_LIBRARY_FILES_SSE2}")
#message("SSE42: ${EMBREE_LIBRARY_FILES_SSE42}")
#message("AVX: ${EMBREE_LIBRARY_FILES_AVX}")
#message("AVX2: ${EMBREE_LIBRARY_FILES_AVX2}")
#message("AVX512KNL: ${EMBREE_LIBRARY_FILES_AVX512KNL}")
#message("AVX512SKX: ${EMBREE_LIBRARY_FILES_AVX512SKX}")

# replaces all .cpp files with a dummy file that includes that .cpp file
# this is to work around an ICC name mangling issue related to lambda functions under windows
MACRO (CreateISADummyFiles list isa)
  SET(${list})
  FOREACH(src ${ARGN})
    SET(src_file ${CMAKE_CURRENT_SOURCE_DIR}/${src})
    SET(dst_file ${CMAKE_BINARY_DIR}/${src}.${isa}.cpp)
    SET(${list} ${${list}} ${dst_file})
    ADD_CUSTOM_COMMAND(OUTPUT ${dst_file}
      COMMAND ${CMAKE_COMMAND} 
       -D src=${src_file}
       -D dst=${dst_file}
       -P ${PROJECT_SOURCE_DIR}/common/cmake/create_isa_dummy_file.cmake
      DEPENDS ${src_file})
  ENDFOREACH()
ENDMACRO()
#CreateISADummyFiles(EMBREE_LIBRARY_FILES_SSE2      sse2      ${EMBREE_LIBRARY_FILES_SSE2})
CreateISADummyFiles(EMBREE_LIBRARY_FILES_SSE42     sse42     ${EMBREE_LIBRARY_FILES_SSE42})
CreateISADummyFiles(EMBREE_LIBRARY_FILES_AVX       avx       ${EMBREE_LIBRARY_FILES_AVX})
CreateISADummyFiles(EMBREE_LIBRARY_FILES_AVX2      avx2      ${EMBREE_LIBRARY_FILES_AVX2})
CreateISADummyFiles(EMBREE_LIBRARY_FILES_AVX512KNL avx512knl ${EMBREE_LIBRARY_FILES_AVX512KNL})
CreateISADummyFiles(EMBREE_LIBRARY_FILES_AVX512SKX avx512skx ${EMBREE_LIBRARY_FILES_AVX512SKX})

MACRO (CheckGlobals library)
  IF (NOT WIN32 AND NOT APPLE)
    ADD_CUSTOM_TARGET(${library}_check_globals ALL COMMAND ${CMAKE_COMMAND} -D file=$<TARGET_FILE:${library}> -P ${PROJECT_SOURCE_DIR}/common/cmake/check_globals.cmake DEPENDS ${library})
  ENDIF()
ENDMACRO()

ADD_ISPC_LIBRARY(embree ${EMBREE_LIB_TYPE} ${EMBREE_LIBRARY_FILES} $<TARGET_OBJECTS:algorithms>)
SET_TARGET_PROPERTIES(embree PROPERTIES COMPILE_FLAGS "${FLAGS_LOWEST}")
SET_TARGET_PROPERTIES(embree PROPERTIES COMPILE_DEFINITIONS "EMBREE_LOWEST_ISA")
SET_PROPERTY(TARGET embree PROPERTY FOLDER kernels)
IF (NOT WIN32 AND NOT  APPLE)
  ADD_CUSTOM_TARGET(embree_check_stack_frame_size COMMAND ${CMAKE_COMMAND} -D file=$<TARGET_FILE:embree> -P ${PROJECT_SOURCE_DIR}/common/cmake/check_stack_frame_size.cmake DEPENDS embree)
ENDIF()

#IF (EMBREE_ISA_SSE2 AND EMBREE_LIBRARY_FILES_SSE2)
#  ADD_LIBRARY(embree_sse2 STATIC ${EMBREE_LIBRARY_FILES_SSE2})
#  SET_TARGET_PROPERTIES(embree_sse2 PROPERTIES COMPILE_FLAGS "${FLAGS_SSE2}")
#  SET_PROPERTY(TARGET embree_sse2 PROPERTY FOLDER kernels)
#  SET(EMBREE_LIBRARIES ${EMBREE_LIBRARIES} embree_sse2)
#  CheckGlobals(embree_sse2)
#ENDIF ()

IF (EMBREE_ISA_SSE42 AND EMBREE_LIBRARY_FILES_SSE42)
  ADD_LIBRARY(embree_sse42 STATIC ${EMBREE_LIBRARY_FILES_SSE42})
  SET_TARGET_PROPERTIES(embree_sse42 PROPERTIES COMPILE_FLAGS "${FLAGS_SSE42}")
  SET_PROPERTY(TARGET embree_sse42 PROPERTY FOLDER kernels)
  SET(EMBREE_LIBRARIES ${EMBREE_LIBRARIES} embree_sse42)
  CheckGlobals(embree_sse42)
ENDIF ()

IF (EMBREE_ISA_AVX  AND EMBREE_LIBRARY_FILES_AVX)
  ADD_LIBRARY(embree_avx STATIC ${EMBREE_LIBRARY_FILES_AVX})
  SET_TARGET_PROPERTIES(embree_avx PROPERTIES COMPILE_FLAGS "${FLAGS_AVX}")
  SET_PROPERTY(TARGET embree_avx PROPERTY FOLDER kernels)
  SET(EMBREE_LIBRARIES ${EMBREE_LIBRARIES} embree_avx)
  CheckGlobals(embree_avx)
ENDIF()

IF (EMBREE_ISA_AVX2 AND EMBREE_LIBRARY_FILES_AVX2)
  ADD_LIBRARY(embree_avx2 STATIC ${EMBREE_LIBRARY_FILES_AVX2})
  SET_TARGET_PROPERTIES(embree_avx2 PROPERTIES COMPILE_FLAGS "${FLAGS_AVX2}")
  SET_PROPERTY(TARGET embree_avx2 PROPERTY FOLDER kernels)
  SET(EMBREE_LIBRARIES ${EMBREE_LIBRARIES} embree_avx2)
  CheckGlobals(embree_avx2)
ENDIF()

IF (EMBREE_ISA_AVX512KNL AND EMBREE_LIBRARY_FILES_AVX512KNL)
  ADD_LIBRARY(embree_avx512knl STATIC ${EMBREE_LIBRARY_FILES_AVX512KNL})
  SET_TARGET_PROPERTIES(embree_avx512knl PROPERTIES COMPILE_FLAGS "${FLAGS_AVX512KNL}")
  SET_PROPERTY(TARGET embree_avx512knl PROPERTY FOLDER kernels)
  SET(EMBREE_LIBRARIES ${EMBREE_LIBRARIES} embree_avx512knl)
  CheckGlobals(embree_avx512knl)
ENDIF()

IF (EMBREE_ISA_AVX512SKX AND EMBREE_LIBRARY_FILES_AVX512SKX)
  ADD_LIBRARY(embree_avx512skx STATIC ${EMBREE_LIBRARY_FILES_AVX512SKX})
  SET_TARGET_PROPERTIES(embree_avx512skx PROPERTIES COMPILE_FLAGS "${FLAGS_AVX512SKX}")
  SET_PROPERTY(TARGET embree_avx512skx PROPERTY FOLDER kernels)
  SET(EMBREE_LIBRARIES ${EMBREE_LIBRARIES} embree_avx512skx)
  CheckGlobals(embree_avx512skx)
ENDIF()

TARGET_LINK_LIBRARIES(embree ${EMBREE_LIBRARIES} sys math simd lexers tasking)
SET_TARGET_PROPERTIES(embree PROPERTIES INSTALL_RPATH "") # no RPATH for installed libembree

IF (WIN32)
ELSEIF (APPLE)
  SET_TARGET_PROPERTIES(embree PROPERTIES LINK_FLAGS -Wl,-exported_symbols_list,${PROJECT_SOURCE_DIR}/kernels/export.macosx.map)
  SET_SOURCE_FILES_PROPERTIES(common/rtcore.cpp PROPERTIES OBJECT_DEPENDS ${PROJECT_SOURCE_DIR}/kernels/export.macosx.map) 
ELSE()
  SET_TARGET_PROPERTIES(embree PROPERTIES LINK_FLAGS -Wl,--version-script=${PROJECT_SOURCE_DIR}/kernels/export.linux.map)
  SET_SOURCE_FILES_PROPERTIES(common/rtcore.cpp PROPERTIES OBJECT_DEPENDS ${PROJECT_SOURCE_DIR}/kernels/export.linux.map)
ENDIF()


IF (EMBREE_ZIP_MODE)
  SET_TARGET_PROPERTIES(embree PROPERTIES VERSION ${EMBREE_VERSION_MAJOR} SOVERSION ${EMBREE_VERSION_MAJOR})
ELSE()
  SET_TARGET_PROPERTIES(embree PROPERTIES VERSION ${EMBREE_VERSION} SOVERSION ${EMBREE_VERSION_MAJOR})
ENDIF()

INSTALL(TARGETS embree
  LIBRARY DESTINATION ${CMAKE_INSTALL_LIBDIR} COMPONENT lib
  # on Windows put the dlls into bin
  RUNTIME DESTINATION ${CMAKE_INSTALL_BINDIR} COMPONENT examples
  # ... and the import lib into the devel package
  ARCHIVE DESTINATION ${CMAKE_INSTALL_LIBDIR} COMPONENT devel
)<|MERGE_RESOLUTION|>--- conflicted
+++ resolved
@@ -100,132 +100,6 @@
     geometry/instance_intersector1.cpp
     bvh/bvh_intersector1_bvh4.cpp)
 
-<<<<<<< HEAD
-IF (EMBREE_GEOMETRY_SUBDIV)
-  SET(EMBREE_LIBRARY_FILES_SSE42 ${EMBREE_LIBRARY_FILES_SSE42}
-    geometry/grid_soa.cpp
-    subdiv/subdivpatch1base_eval.cpp)
-ENDIF()
-
-IF (EMBREE_RAY_PACKETS)
-    SET(EMBREE_LIBRARY_FILES_SSE42 ${EMBREE_LIBRARY_FILES_SSE42}
-    bvh/bvh_intersector_hybrid4_bvh4.cpp
-    bvh/bvh_intersector_stream_bvh4.cpp
-    bvh/bvh_intersector_stream_filters.cpp)
-ENDIF()
-
-SET(EMBREE_LIBRARY_FILES_AVX
-    common/scene_triangle_mesh.cpp
-    common/scene_quad_mesh.cpp 
-    common/scene_bezier_curves.cpp
-    common/scene_line_segments.cpp
-
-    geometry/leaf_intersector.cpp
-    geometry/instance_intersector1.cpp
-    builders/primrefgen.cpp
-
-    bvh/bvh_rotate.cpp
-    bvh/bvh_refit.cpp
-    bvh/bvh_builder.cpp
-    bvh/bvh_builder_hair.cpp
-    bvh/bvh_builder_morton.cpp
-    bvh/bvh_builder_sah.cpp
-    bvh/bvh_builder_multi.cpp
-    bvh/bvh_builder_twolevel.cpp
-    bvh/bvh_builder_instancing.cpp
-    bvh/bvh_intersector1_bvh4.cpp
-    bvh/bvh_intersector1_bvh8.cpp
-    
-    bvh/bvh.cpp
-    bvh/bvh_statistics.cpp)
-
-IF (EMBREE_GEOMETRY_SUBDIV)
-  SET(EMBREE_LIBRARY_FILES_AVX ${EMBREE_LIBRARY_FILES_AVX}
-  common/scene_subdiv_mesh.cpp
-  geometry/grid_soa.cpp
-  subdiv/subdivpatch1base_eval.cpp
-  bvh/bvh_builder_subdiv.cpp)
-ENDIF()
-
-IF (EMBREE_RAY_PACKETS)
-  SET(EMBREE_LIBRARY_FILES_AVX ${EMBREE_LIBRARY_FILES_AVX}
-
-    bvh/bvh_intersector_hybrid4_bvh4.cpp
-    bvh/bvh_intersector_hybrid8_bvh4.cpp
-    bvh/bvh_intersector_hybrid4_bvh8.cpp
-    bvh/bvh_intersector_hybrid8_bvh8.cpp
-    bvh/bvh_intersector_stream_bvh4.cpp
-    bvh/bvh_intersector_stream_bvh8.cpp
-    bvh/bvh_intersector_stream_filters.cpp)
-ENDIF()
-
-SET(EMBREE_LIBRARY_FILES_AVX2
-    geometry/leaf_intersector.cpp
-    geometry/instance_intersector1.cpp
-    builders/primrefgen.cpp
-    bvh/bvh_builder_morton.cpp
-    bvh/bvh_rotate.cpp
-    bvh/bvh_intersector1_bvh4.cpp
-    bvh/bvh_intersector1_bvh8.cpp)
-
-IF (EMBREE_GEOMETRY_SUBDIV)
-  SET(EMBREE_LIBRARY_FILES_AVX2 ${EMBREE_LIBRARY_FILES_AVX2}
-  geometry/grid_soa.cpp
-  subdiv/subdivpatch1base_eval.cpp)
-ENDIF()
-
-IF (EMBREE_RAY_PACKETS)
-  SET(EMBREE_LIBRARY_FILES_AVX2 ${EMBREE_LIBRARY_FILES_AVX2}
-    bvh/bvh_intersector_hybrid4_bvh4.cpp
-    bvh/bvh_intersector_hybrid8_bvh4.cpp
-    bvh/bvh_intersector_hybrid4_bvh8.cpp
-    bvh/bvh_intersector_hybrid8_bvh8.cpp
-    bvh/bvh_intersector_stream_bvh4.cpp
-    bvh/bvh_intersector_stream_bvh8.cpp
-    bvh/bvh_intersector_stream_filters.cpp)
-ENDIF()
-
-SET(EMBREE_LIBRARY_FILES_AVX512KNL
-    geometry/leaf_intersector.cpp
-    geometry/instance_intersector1.cpp
-
-    bvh/bvh_refit.cpp
-    bvh/bvh_rotate.cpp
-    bvh/bvh_intersector1_bvh4.cpp
-    bvh/bvh_intersector1_bvh8.cpp
-
-    builders/primrefgen.cpp
-    bvh/bvh_builder.cpp
-    bvh/bvh_builder_sah.cpp
-    bvh/bvh_builder_multi.cpp
-    bvh/bvh_builder_twolevel.cpp
-    bvh/bvh_builder_instancing.cpp
-    bvh/bvh_builder_morton.cpp)
-
-IF (EMBREE_GEOMETRY_SUBDIV)
-  SET(EMBREE_LIBRARY_FILES_AVX512KNL ${EMBREE_LIBRARY_FILES_AVX512KNL}
-  geometry/grid_soa.cpp    
-  subdiv/subdivpatch1base_eval.cpp
-  bvh/bvh_builder_subdiv.cpp)
-ENDIF()
-
-IF (EMBREE_RAY_PACKETS)
-  SET(EMBREE_LIBRARY_FILES_AVX512KNL ${EMBREE_LIBRARY_FILES_AVX512KNL}
-    bvh/bvh_intersector_hybrid4_bvh4.cpp
-    bvh/bvh_intersector_hybrid8_bvh4.cpp
-    bvh/bvh_intersector_hybrid16_bvh4.cpp
-    bvh/bvh_intersector_hybrid4_bvh8.cpp
-    bvh/bvh_intersector_hybrid8_bvh8.cpp
-    bvh/bvh_intersector_hybrid16_bvh8.cpp
-    bvh/bvh_intersector_stream_bvh4.cpp
-    bvh/bvh_intersector_stream_bvh8.cpp
-    bvh/bvh_intersector_stream_filters.cpp)
-ENDIF()
-
-SET(EMBREE_LIBRARY_FILES_AVX512SKX
-    geometry/leaf_intersector.cpp
-    geometry/instance_intersector1.cpp
-=======
   IF (${ISA} EQUAL ${SSE2} OR ${ISA} EQUAL ${AVX} OR ${ISA} EQUAL ${AVX512KNL} OR ${ISA_LOWEST} EQUAL ${ISA})
     
     LIST(APPEND ${TARGET}
@@ -236,6 +110,7 @@
       
       bvh/bvh_refit.cpp
       bvh/bvh_builder.cpp
+      bvh/bvh_builder_multi.cpp
       bvh/bvh_builder_hair.cpp
       bvh/bvh_builder_sah.cpp
       bvh/bvh_builder_twolevel.cpp
@@ -250,6 +125,7 @@
     LIST(APPEND ${TARGET}
       bvh/bvh_builder_morton.cpp
       bvh/bvh_rotate.cpp
+      geometry/leaf_intersector.cpp
       builders/primrefgen.cpp)
   ENDIF()
     
@@ -292,7 +168,6 @@
   ENDIF()
   
 ENDMACRO()
->>>>>>> 8375fa6d
 
 #embree_files(EMBREE_LIBRARY_FILES_SSE2 ${SSE2})
 embree_files(EMBREE_LIBRARY_FILES_SSE42 ${SSE42})
