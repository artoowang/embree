// ======================================================================== //
// Copyright 2009-2016 Intel Corporation                                    //
//                                                                          //
// Licensed under the Apache License, Version 2.0 (the "License");          //
// you may not use this file except in compliance with the License.         //
// You may obtain a copy of the License at                                  //
//                                                                          //
//     http://www.apache.org/licenses/LICENSE-2.0                           //
//                                                                          //
// Unless required by applicable law or agreed to in writing, software      //
// distributed under the License is distributed on an "AS IS" BASIS,        //
// WITHOUT WARRANTIES OR CONDITIONS OF ANY KIND, either express or implied. //
// See the License for the specific language governing permissions and      //
// limitations under the License.                                           //
// ======================================================================== //

#pragma once

#include "priminfo.h"
#include "../geometry/bezier1v.h"

#include "../../common/algorithms/parallel_reduce.h"
#include "../../common/algorithms/parallel_partition.h"

namespace embree
{
  namespace isa
  { 
    /*! mapping into bins */
    template<size_t BINS>
      struct BinMapping
      {
      public:
        __forceinline BinMapping() {}
        
        /*! calculates the mapping */
        __forceinline BinMapping(const BBox3fa& centBounds, size_t N) 
        {
          num = min(BINS,size_t(4.0f + 0.05f*N));
          const vfloat4 diag = (vfloat4) centBounds.size();
          scale = select(diag > vfloat4(1E-34f),vfloat4(0.99f*num)/diag,vfloat4(0.0f));
          ofs  = (vfloat4) centBounds.lower;
        }

        /*! calculates the mapping */
        __forceinline BinMapping(const PrimInfo& pinfo) 
        {
          num = min(BINS,size_t(4.0f + 0.05f*pinfo.size()));
          const vfloat4 diag = (vfloat4) pinfo.centBounds.size();
          scale = select(diag > vfloat4(1E-34f),vfloat4(0.99f*num)/diag,vfloat4(0.0f));
          ofs  = (vfloat4) pinfo.centBounds.lower;
        }

        /*! returns number of bins */
        __forceinline size_t size() const { return num; }
        
        /*! slower but safe binning */
        __forceinline Vec3ia bin(const Vec3fa& p) const 
        {
          const vint4 i = floori((vfloat4(p)-ofs)*scale);
#if 1
          assert(i[0] >= 0 && (size_t)i[0] < num); 
          assert(i[1] >= 0 && (size_t)i[1] < num);
          assert(i[2] >= 0 && (size_t)i[2] < num);
          return Vec3ia(i);
#else
          return Vec3ia(clamp(i,vint4(0),vint4(num-1)));
#endif
        }

        /*! faster but unsafe binning */
        __forceinline Vec3ia bin_unsafe(const Vec3fa& p) const {
          return Vec3ia(floori((vfloat4(p)-ofs)*scale));
        }

        /*! returns true if the mapping is invalid in some dimension */
        __forceinline bool invalid(const size_t dim) const {
          return scale[dim] == 0.0f;
        }
        
        /*! stream output */
        friend std::ostream& operator<<(std::ostream& cout, const BinMapping& mapping) {
          return cout << "BinMapping { num = " << mapping.num << ", ofs = " << mapping.ofs << ", scale = " << mapping.scale << "}";
        }
        
      public:
        size_t num;
        vfloat4 ofs,scale;        //!< linear function that maps to bin ID
      };
    
    /*! stores all information to perform some split */
    template<size_t BINS>
      struct BinSplit
      {
        /*! construct an invalid split by default */
        __forceinline BinSplit()
          : sah(inf), dim(-1), pos(0), data(0) {}

<<<<<<< HEAD
        __forceinline BinSplit(float sah, unsigned data, int dim = 0, int pos = 0)
          : sah(sah), dim(dim), pos(pos), data(data) {}
=======
        __forceinline BinSplit(float sah, unsigned data)
          : sah(sah), data(data) {}
>>>>>>> c99b7c81
        
        /*! constructs specified split */
        __forceinline BinSplit(float sah, int dim, int pos, const BinMapping<BINS>& mapping)
          : sah(sah), dim(dim), pos(pos), data(0), mapping(mapping) {}
        
        /*! tests if this split is valid */
        __forceinline bool valid() const { return dim != -1; }
        
        /*! calculates surface area heuristic for performing the split */
        __forceinline float splitSAH() const { return sah; }
        
        /*! stream output */
        friend std::ostream& operator<<(std::ostream& cout, const BinSplit& split) {
          return cout << "BinSplit { sah = " << split.sah << ", dim = " << split.dim << ", pos = " << split.pos << "}";
        }
        
      public:
        float sah;                //!< SAH cost of the split
        int dim;                  //!< split dimension
        int pos;                  //!< bin index for splitting
        unsigned int data;        //!< extra optional split data
        BinMapping<BINS> mapping; //!< mapping into bins
      };
    
    /*! stores extended information about the split */
    template<typename BBox>
      struct SplitInfoT
    {

      __forceinline SplitInfoT () {}
      
      __forceinline SplitInfoT (size_t leftCount, const BBox& leftBounds, size_t rightCount, const BBox& rightBounds)
	: leftCount(leftCount), rightCount(rightCount), leftBounds(leftBounds), rightBounds(rightBounds) {}
      
    public:
      size_t leftCount,rightCount;
      BBox leftBounds,rightBounds;
    };

    typedef SplitInfoT<BBox3fa> SplitInfo;
    typedef SplitInfoT<LBBox3fa> SplitInfo2;
    
    /*! stores all binning information */
    template<size_t BINS, typename PrimRef, typename BBox>
      struct __aligned(64) BinInfoT
    {
		  
      typedef BinSplit<BINS> Split;
      
      __forceinline BinInfoT() {
      }
      
      __forceinline BinInfoT(EmptyTy) {
	clear();
      }

      /*! bin access function */
      __forceinline BBox &bounds(const size_t binID, const size_t dimID)             { return _bounds[binID][dimID]; }
      __forceinline const BBox &bounds(const size_t binID, const size_t dimID) const { return _bounds[binID][dimID]; }

      __forceinline int &counts(const size_t binID, const size_t dimID)             { return _counts[binID][dimID]; }
      __forceinline const int &counts(const size_t binID, const size_t dimID) const { return _counts[binID][dimID]; }

      __forceinline vint4 &counts(const size_t binID)             { return _counts[binID]; }
      __forceinline const vint4 &counts(const size_t binID) const { return _counts[binID]; }

      /*! clears the bin info */
      __forceinline void clear() 
      {
	for (size_t i=0; i<BINS; i++) {
	  bounds(i,0) = bounds(i,1) = bounds(i,2) = empty;
	  counts(i) = vint4(zero);
	}
      }
      
      /*! bins an array of primitives */
      __forceinline void bin (const PrimRef* prims, size_t N, const BinMapping<BINS>& mapping)
      {
	if (unlikely(N == 0)) return;
	size_t i; 
	for (i=0; i<N-1; i+=2)
        {
          /*! map even and odd primitive to bin */
          BBox prim0; Vec3fa center0;
          prims[i+0].binBoundsAndCenter(prim0,center0); 
          const vint4 bin0 = (vint4)mapping.bin(center0); 
          
          BBox prim1; Vec3fa center1;
          prims[i+1].binBoundsAndCenter(prim1,center1); 
          const vint4 bin1 = (vint4)mapping.bin(center1); 
          
          /*! increase bounds for bins for even primitive */
          const unsigned int b00 = extract<0>(bin0); bounds(b00,0).extend(prim0); 
          const unsigned int b01 = extract<1>(bin0); bounds(b01,1).extend(prim0); 
          const unsigned int b02 = extract<2>(bin0); bounds(b02,2).extend(prim0); 

          counts(b00,0)++;
          counts(b01,1)++;
          counts(b02,2)++;

          /*! increase bounds of bins for odd primitive */
          const unsigned int b10 = extract<0>(bin1);  bounds(b10,0).extend(prim1); 
          const unsigned int b11 = extract<1>(bin1);  bounds(b11,1).extend(prim1); 
          const unsigned int b12 = extract<2>(bin1);  bounds(b12,2).extend(prim1); 

          counts(b10,0)++;
          counts(b11,1)++;
          counts(b12,2)++;
        }
	/*! for uneven number of primitives */
	if (i < N)
        {
          /*! map primitive to bin */
          BBox prim0; Vec3fa center0;
          prims[i].binBoundsAndCenter(prim0,center0); 
          const vint4 bin0 = (vint4)mapping.bin(center0); 
          
          /*! increase bounds of bins */
          const int b00 = extract<0>(bin0); counts(b00,0)++; bounds(b00,0).extend(prim0);
          const int b01 = extract<1>(bin0); counts(b01,1)++; bounds(b01,1).extend(prim0);
          const int b02 = extract<2>(bin0); counts(b02,2)++; bounds(b02,2).extend(prim0);
        }
      }

      /*! bins an array of primitives */
      __forceinline void bin (const PrimRef* prims, size_t N, const BinMapping<BINS>& mapping, const AffineSpace3fa& space)
      {
	if (N == 0) return;
        
	size_t i; 
	for (i=0; i<N-1; i+=2)
        {
          /*! map even and odd primitive to bin */
          BBox prim0; Vec3fa center0; prims[i+0].binBoundsAndCenter(prim0,center0,space); 
          const vint4 bin0 = (vint4)mapping.bin(center0); 
          BBox prim1; Vec3fa center1; prims[i+1].binBoundsAndCenter(prim1,center1,space); 
          const vint4 bin1 = (vint4)mapping.bin(center1); 
          
          /*! increase bounds for bins for even primitive */
          const int b00 = extract<0>(bin0); counts(b00,0)++; bounds(b00,0).extend(prim0);
          const int b01 = extract<1>(bin0); counts(b01,1)++; bounds(b01,1).extend(prim0);
          const int b02 = extract<2>(bin0); counts(b02,2)++; bounds(b02,2).extend(prim0);
          
          /*! increase bounds of bins for odd primitive */
          const int b10 = extract<0>(bin1); counts(b10,0)++; bounds(b10,0).extend(prim1);
          const int b11 = extract<1>(bin1); counts(b11,1)++; bounds(b11,1).extend(prim1);
          const int b12 = extract<2>(bin1); counts(b12,2)++; bounds(b12,2).extend(prim1);
        }
	
	/*! for uneven number of primitives */
	if (i < N)
        {
          /*! map primitive to bin */
          BBox prim0; Vec3fa center0; prims[i+0].binBoundsAndCenter(prim0,center0,space); 
          const vint4 bin0 = (vint4)mapping.bin(center0); 
          
          /*! increase bounds of bins */
          const int b00 = extract<0>(bin0); counts(b00,0)++; bounds(b00,0).extend(prim0);
          const int b01 = extract<1>(bin0); counts(b01,1)++; bounds(b01,1).extend(prim0);
          const int b02 = extract<2>(bin0); counts(b02,2)++; bounds(b02,2).extend(prim0);
        }
      }
      
      __forceinline void bin(const PrimRef* prims, size_t begin, size_t end, const BinMapping<BINS>& mapping) {
	bin(prims+begin,end-begin,mapping);
      }

      __forceinline void bin(const PrimRef* prims, size_t begin, size_t end, const BinMapping<BINS>& mapping, const AffineSpace3fa& space) {
	bin(prims+begin,end-begin,mapping,space);
      }   

      /*! merges in other binning information */
      __forceinline void merge (const BinInfoT& other, size_t numBins)
      {
		
	for (size_t i=0; i<numBins; i++) 
        {
          counts(i) += other.counts(i);
          bounds(i,0).extend(other.bounds(i,0));
          bounds(i,1).extend(other.bounds(i,1));
          bounds(i,2).extend(other.bounds(i,2));
        }
      }

      /*! reduces binning information */
      static __forceinline const BinInfoT reduce (const BinInfoT& a, const BinInfoT& b, const size_t numBins = BINS)
      {
        BinInfoT c;
	for (size_t i=0; i<numBins; i++) 
        {
          c.counts(i) = a.counts(i)+b.counts(i);
          c.bounds(i,0) = embree::merge(a.bounds(i,0),b.bounds(i,0));
          c.bounds(i,1) = embree::merge(a.bounds(i,1),b.bounds(i,1));
          c.bounds(i,2) = embree::merge(a.bounds(i,2),b.bounds(i,2));
        }
        return c;
      }
      
      /*! finds the best split by scanning binning information */
      __forceinline Split best(const BinMapping<BINS>& mapping, const size_t blocks_shift) const
      {
	/* sweep from right to left and compute parallel prefix of merged bounds */
	vfloat4 rAreas[BINS];
	vint4 rCounts[BINS];
	vint4 count = 0; BBox bx = empty; BBox by = empty; BBox bz = empty;
	for (size_t i=mapping.size()-1; i>0; i--)
        {
          count += counts(i);
          rCounts[i] = count;
          bx.extend(bounds(i,0)); rAreas[i][0] = expectedApproxHalfArea(bx);
          by.extend(bounds(i,1)); rAreas[i][1] = expectedApproxHalfArea(by);
          bz.extend(bounds(i,2)); rAreas[i][2] = expectedApproxHalfArea(bz);
          rAreas[i][3] = 0.0f;
        }
	/* sweep from left to right and compute SAH */
	vint4 blocks_add = (1 << blocks_shift)-1;
	vint4 ii = 1; vfloat4 vbestSAH = pos_inf; vint4 vbestPos = 0; 
	count = 0; bx = empty; by = empty; bz = empty;
	for (size_t i=1; i<mapping.size(); i++, ii+=1)
        {
          count += counts(i-1);
          bx.extend(bounds(i-1,0)); float Ax = expectedApproxHalfArea(bx);
          by.extend(bounds(i-1,1)); float Ay = expectedApproxHalfArea(by);
          bz.extend(bounds(i-1,2)); float Az = expectedApproxHalfArea(bz);
          const vfloat4 lArea = vfloat4(Ax,Ay,Az,Az);
          const vfloat4 rArea = rAreas[i];
          const vint4 lCount = (count     +blocks_add) >> int(blocks_shift);
          const vint4 rCount = (rCounts[i]+blocks_add) >> int(blocks_shift);
          const vfloat4 sah = lArea*vfloat4(lCount) + rArea*vfloat4(rCount);
          vbestPos = select(sah < vbestSAH,ii ,vbestPos);
          vbestSAH = select(sah < vbestSAH,sah,vbestSAH);
        }
	
	/* find best dimension */
	float bestSAH = inf;
	int   bestDim = -1;
	int   bestPos = 0;
	for (int dim=0; dim<3; dim++) 
        {
          /* ignore zero sized dimensions */
          if (unlikely(mapping.invalid(dim)))
            continue;
          
          /* test if this is a better dimension */
          if (vbestSAH[dim] < bestSAH && vbestPos[dim] != 0) {
            bestDim = dim;
            bestPos = vbestPos[dim];
            bestSAH = vbestSAH[dim];
          }
        }
	return Split(bestSAH,bestDim,bestPos,mapping);
      }
      
      /*! calculates extended split information */
      __forceinline void getSplitInfo(const BinMapping<BINS>& mapping, const Split& split, SplitInfoT<BBox>& info) const 
      {
	if (split.dim == -1) {
	  new (&info) SplitInfoT<BBox>(0,empty,0,empty);
	  return;
	}
	
	size_t leftCount = 0;
	BBox leftBounds = empty;
	for (size_t i=0; i<(size_t)split.pos; i++) {
	  leftCount += counts(i,split.dim);
	  leftBounds.extend(bounds(i,split.dim));
	}
	size_t rightCount = 0;
	BBox rightBounds = empty;
	for (size_t i=split.pos; i<mapping.size(); i++) {
	  rightCount += counts(i,split.dim);
	  rightBounds.extend(bounds(i,split.dim));
	}
	new (&info) SplitInfoT<BBox>(leftCount,leftBounds,rightCount,rightBounds);
      }

      /*! gets the number of primitives left of the split */
      __forceinline size_t getLeftCount(const BinMapping<BINS>& mapping, const Split& split) const
      {
        if (unlikely(split.dim == -1)) return -1;

        size_t leftCount = 0;
        for (size_t i = 0; i < (size_t)split.pos; i++) {
          leftCount += counts(i, split.dim);
        }
        return leftCount;
      }

      /*! gets the number of primitives right of the split */
      __forceinline size_t getRightCount(const BinMapping<BINS>& mapping, const Split& split) const
      {
        if (unlikely(split.dim == -1)) return -1;

        size_t rightCount = 0;
        for (size_t i = (size_t)split.pos; i<mapping.size(); i++) {
          rightCount += counts(i, split.dim);
        }
        return rightCount;
      }

    private:
      BBox _bounds[BINS][3]; //!< geometry bounds for each bin in each dimension
      vint4   _counts[BINS];    //!< counts number of primitives that map into the bins
    };

#if defined(__AVX512F__)

   /*! mapping into bins */
   template<>
     struct BinMapping<16>
   {
    public:
      __forceinline BinMapping() {}
      
      /*! calculates the mapping */
        __forceinline BinMapping(const PrimInfo& pinfo) 
        {
          num = 16;
          const vfloat4 diag = (vfloat4) pinfo.centBounds.size();
          scale = select(diag > vfloat4(1E-34f),vfloat4(0.99f*num)/diag,vfloat4(0.0f));
          ofs  = (vfloat4) pinfo.centBounds.lower;
          scale16 = scale;
          ofs16 = ofs;
        }

        /*! returns number of bins */
        __forceinline size_t size() const { return num; }

        __forceinline vint16 bin16(const Vec3fa& p) const {
          return vint16(vint4(floori((vfloat4(p)-ofs)*scale)));
        }

        __forceinline vint16 bin16(const vfloat16& p) const {
          return floori((p-ofs16)*scale16);
        }

        __forceinline int bin_unsafe(const PrimRef &ref,
                                     const vint16  vSplitPos,
                                     const vbool16 splitDimMask) const
        {
          const vfloat16 lower(*(vfloat4*)&ref.lower);
          const vfloat16 upper(*(vfloat4*)&ref.upper);
          const vfloat16 p = lower + upper;
          const vint16 i = floori((p-ofs16)*scale16);
          return lt(splitDimMask,i,vSplitPos);
        }
        
        /*! returns true if the mapping is invalid in some dimension */
        __forceinline bool invalid(const size_t dim) const {
          return scale[dim] == 0.0f;
        }
        
      public:
        size_t num;
        vfloat4 ofs,scale;         //!< linear function that maps to bin ID
        vfloat16 ofs16,scale16;    //!< linear function that maps to bin ID
      };

    /* 16 bins in-register binner */
    template<typename PrimRef>
      struct __aligned(64) BinInfoT<16,PrimRef,BBox3fa>
    {
      typedef BinSplit<16> Split;
      
      __forceinline BinInfoT() {
      }
      
      __forceinline BinInfoT(EmptyTy) {
	clear();
      }
      
      /*! clears the bin info */
      __forceinline void clear() 
      {
        lower[0] = lower[1] = lower[2] = pos_inf;
        upper[0] = upper[1] = upper[2] = neg_inf;
        count[0] = count[1] = count[2] = 0;
      }


      static __forceinline vfloat16 prefix_area_rl(const vfloat16 min_x,
                                                   const vfloat16 min_y,
                                                   const vfloat16 min_z,
                                                   const vfloat16 max_x,
                                                   const vfloat16 max_y,
                                                   const vfloat16 max_z)
      {
        const vfloat16 r_min_x = reverse_prefix_min(min_x);
        const vfloat16 r_min_y = reverse_prefix_min(min_y);
        const vfloat16 r_min_z = reverse_prefix_min(min_z);
        const vfloat16 r_max_x = reverse_prefix_max(max_x);
        const vfloat16 r_max_y = reverse_prefix_max(max_y);
        const vfloat16 r_max_z = reverse_prefix_max(max_z);
        const vfloat16 dx = r_max_x - r_min_x;
        const vfloat16 dy = r_max_y - r_min_y;
        const vfloat16 dz = r_max_z - r_min_z;
        const vfloat16 area_rl = dx*dy+dx*dz+dy*dz;
        return area_rl;
      }

      static __forceinline vfloat16 prefix_area_lr(const vfloat16 min_x,
                                                   const vfloat16 min_y,
                                                   const vfloat16 min_z,
                                                   const vfloat16 max_x,
                                                   const vfloat16 max_y,
                                                   const vfloat16 max_z)
      {
        const vfloat16 r_min_x = prefix_min(min_x);
        const vfloat16 r_min_y = prefix_min(min_y);
        const vfloat16 r_min_z = prefix_min(min_z);
        const vfloat16 r_max_x = prefix_max(max_x);
        const vfloat16 r_max_y = prefix_max(max_y);
        const vfloat16 r_max_z = prefix_max(max_z);
        const vfloat16 dx = r_max_x - r_min_x;
        const vfloat16 dy = r_max_y - r_min_y;
        const vfloat16 dz = r_max_z - r_min_z;
        const vfloat16 area_lr = dx*dy+dx*dz+dy*dz;
        return area_lr;
      }


      /*! bins an array of primitives */
      __forceinline void bin (const PrimRef* prims, size_t N, const BinMapping<16>& mapping)
      {

        const vfloat16 init_min(pos_inf);
        const vfloat16 init_max(neg_inf);

        vfloat16 min_x0,min_x1,min_x2;
        vfloat16 min_y0,min_y1,min_y2;
        vfloat16 min_z0,min_z1,min_z2;
        vfloat16 max_x0,max_x1,max_x2;
        vfloat16 max_y0,max_y1,max_y2;
        vfloat16 max_z0,max_z1,max_z2;
        vint16 count0,count1,count2;

        min_x0 = init_min;
        min_x1 = init_min;
        min_x2 = init_min;
        min_y0 = init_min;
        min_y1 = init_min;
        min_y2 = init_min;
        min_z0 = init_min;
        min_z1 = init_min;
        min_z2 = init_min;

        max_x0 = init_max;
        max_x1 = init_max;
        max_x2 = init_max;
        max_y0 = init_max;
        max_y1 = init_max;
        max_y2 = init_max;
        max_z0 = init_max;
        max_z1 = init_max;
        max_z2 = init_max;

        count0 = vint16::zero();
        count1 = vint16::zero();
        count2 = vint16::zero();

        const vint16 step16(step);
        size_t i;
	for (i=0; i<N-1; i+=2)
        {
          /*! map even and odd primitive to bin */
          const BBox3fa primA = prims[i+0].bounds();
          const vfloat16 centerA = vfloat16((vfloat4)primA.lower) + vfloat16((vfloat4)primA.upper); 
          const vint16 binA = mapping.bin16(centerA);

          const BBox3fa primB = prims[i+1].bounds();
          const vfloat16 centerB = vfloat16((vfloat4)primB.lower) + vfloat16((vfloat4)primB.upper); 
          const vint16 binB = mapping.bin16(centerB);

          /* A */
          {
            const vfloat16 b_min_x = prims[i+0].lower.x;
            const vfloat16 b_min_y = prims[i+0].lower.y;
            const vfloat16 b_min_z = prims[i+0].lower.z;
            const vfloat16 b_max_x = prims[i+0].upper.x;
            const vfloat16 b_max_y = prims[i+0].upper.y;
            const vfloat16 b_max_z = prims[i+0].upper.z;

            const vint16 bin0 = shuffle<0>(binA);
            const vint16 bin1 = shuffle<1>(binA);
            const vint16 bin2 = shuffle<2>(binA);

            const vbool16 m_update_x = step16 == bin0;
            const vbool16 m_update_y = step16 == bin1;
            const vbool16 m_update_z = step16 == bin2;

            assert(__popcnt((size_t)m_update_x) == 1);
            assert(__popcnt((size_t)m_update_y) == 1);
            assert(__popcnt((size_t)m_update_z) == 1);

            min_x0 = mask_min(m_update_x,min_x0,min_x0,b_min_x);
            min_y0 = mask_min(m_update_x,min_y0,min_y0,b_min_y);
            min_z0 = mask_min(m_update_x,min_z0,min_z0,b_min_z);
            // ------------------------------------------------------------------------      
            max_x0 = mask_max(m_update_x,max_x0,max_x0,b_max_x);
            max_y0 = mask_max(m_update_x,max_y0,max_y0,b_max_y);
            max_z0 = mask_max(m_update_x,max_z0,max_z0,b_max_z);
            // ------------------------------------------------------------------------
            min_x1 = mask_min(m_update_y,min_x1,min_x1,b_min_x);
            min_y1 = mask_min(m_update_y,min_y1,min_y1,b_min_y);
            min_z1 = mask_min(m_update_y,min_z1,min_z1,b_min_z);      
            // ------------------------------------------------------------------------      
            max_x1 = mask_max(m_update_y,max_x1,max_x1,b_max_x);
            max_y1 = mask_max(m_update_y,max_y1,max_y1,b_max_y);
            max_z1 = mask_max(m_update_y,max_z1,max_z1,b_max_z);
            // ------------------------------------------------------------------------
            min_x2 = mask_min(m_update_z,min_x2,min_x2,b_min_x);
            min_y2 = mask_min(m_update_z,min_y2,min_y2,b_min_y);
            min_z2 = mask_min(m_update_z,min_z2,min_z2,b_min_z);
            // ------------------------------------------------------------------------      
            max_x2 = mask_max(m_update_z,max_x2,max_x2,b_max_x);
            max_y2 = mask_max(m_update_z,max_y2,max_y2,b_max_y);
            max_z2 = mask_max(m_update_z,max_z2,max_z2,b_max_z);
            // ------------------------------------------------------------------------
            count0 = mask_add(m_update_x,count0,count0,vint16(1));
            count1 = mask_add(m_update_y,count1,count1,vint16(1));
            count2 = mask_add(m_update_z,count2,count2,vint16(1));      
          }


          /* B */
          {
            const vfloat16 b_min_x = prims[i+1].lower.x;
            const vfloat16 b_min_y = prims[i+1].lower.y;
            const vfloat16 b_min_z = prims[i+1].lower.z;
            const vfloat16 b_max_x = prims[i+1].upper.x;
            const vfloat16 b_max_y = prims[i+1].upper.y;
            const vfloat16 b_max_z = prims[i+1].upper.z;

            const vint16 bin0 = shuffle<0>(binB);
            const vint16 bin1 = shuffle<1>(binB);
            const vint16 bin2 = shuffle<2>(binB);

            const vbool16 m_update_x = step16 == bin0;
            const vbool16 m_update_y = step16 == bin1;
            const vbool16 m_update_z = step16 == bin2;

            assert(__popcnt((size_t)m_update_x) == 1);
            assert(__popcnt((size_t)m_update_y) == 1);
            assert(__popcnt((size_t)m_update_z) == 1);

            min_x0 = mask_min(m_update_x,min_x0,min_x0,b_min_x);
            min_y0 = mask_min(m_update_x,min_y0,min_y0,b_min_y);
            min_z0 = mask_min(m_update_x,min_z0,min_z0,b_min_z);
            // ------------------------------------------------------------------------      
            max_x0 = mask_max(m_update_x,max_x0,max_x0,b_max_x);
            max_y0 = mask_max(m_update_x,max_y0,max_y0,b_max_y);
            max_z0 = mask_max(m_update_x,max_z0,max_z0,b_max_z);
            // ------------------------------------------------------------------------
            min_x1 = mask_min(m_update_y,min_x1,min_x1,b_min_x);
            min_y1 = mask_min(m_update_y,min_y1,min_y1,b_min_y);
            min_z1 = mask_min(m_update_y,min_z1,min_z1,b_min_z);      
            // ------------------------------------------------------------------------      
            max_x1 = mask_max(m_update_y,max_x1,max_x1,b_max_x);
            max_y1 = mask_max(m_update_y,max_y1,max_y1,b_max_y);
            max_z1 = mask_max(m_update_y,max_z1,max_z1,b_max_z);
            // ------------------------------------------------------------------------
            min_x2 = mask_min(m_update_z,min_x2,min_x2,b_min_x);
            min_y2 = mask_min(m_update_z,min_y2,min_y2,b_min_y);
            min_z2 = mask_min(m_update_z,min_z2,min_z2,b_min_z);
            // ------------------------------------------------------------------------      
            max_x2 = mask_max(m_update_z,max_x2,max_x2,b_max_x);
            max_y2 = mask_max(m_update_z,max_y2,max_y2,b_max_y);
            max_z2 = mask_max(m_update_z,max_z2,max_z2,b_max_z);
            // ------------------------------------------------------------------------
            count0 = mask_add(m_update_x,count0,count0,vint16(1));
            count1 = mask_add(m_update_y,count1,count1,vint16(1));
            count2 = mask_add(m_update_z,count2,count2,vint16(1));      
          }

        }

        if (i < N)
        {
          const BBox3fa prim0 = prims[i].bounds();
          const vfloat16 center0 = vfloat16((vfloat4)prim0.lower) + vfloat16((vfloat4)prim0.upper); 
          const vint16 bin = mapping.bin16(center0);
          const vfloat16 b_min_x = prims[i].lower.x;
          const vfloat16 b_min_y = prims[i].lower.y;
          const vfloat16 b_min_z = prims[i].lower.z;
          const vfloat16 b_max_x = prims[i].upper.x;
          const vfloat16 b_max_y = prims[i].upper.y;
          const vfloat16 b_max_z = prims[i].upper.z;

          const vint16 bin0 = shuffle<0>(bin);
          const vint16 bin1 = shuffle<1>(bin);
          const vint16 bin2 = shuffle<2>(bin);

          const vbool16 m_update_x = step16 == bin0;
          const vbool16 m_update_y = step16 == bin1;
          const vbool16 m_update_z = step16 == bin2;

          assert(__popcnt((size_t)m_update_x) == 1);
          assert(__popcnt((size_t)m_update_y) == 1);
          assert(__popcnt((size_t)m_update_z) == 1);

          min_x0 = mask_min(m_update_x,min_x0,min_x0,b_min_x);
          min_y0 = mask_min(m_update_x,min_y0,min_y0,b_min_y);
          min_z0 = mask_min(m_update_x,min_z0,min_z0,b_min_z);
          // ------------------------------------------------------------------------      
          max_x0 = mask_max(m_update_x,max_x0,max_x0,b_max_x);
          max_y0 = mask_max(m_update_x,max_y0,max_y0,b_max_y);
          max_z0 = mask_max(m_update_x,max_z0,max_z0,b_max_z);
          // ------------------------------------------------------------------------
          min_x1 = mask_min(m_update_y,min_x1,min_x1,b_min_x);
          min_y1 = mask_min(m_update_y,min_y1,min_y1,b_min_y);
          min_z1 = mask_min(m_update_y,min_z1,min_z1,b_min_z);      
          // ------------------------------------------------------------------------      
          max_x1 = mask_max(m_update_y,max_x1,max_x1,b_max_x);
          max_y1 = mask_max(m_update_y,max_y1,max_y1,b_max_y);
          max_z1 = mask_max(m_update_y,max_z1,max_z1,b_max_z);
          // ------------------------------------------------------------------------
          min_x2 = mask_min(m_update_z,min_x2,min_x2,b_min_x);
          min_y2 = mask_min(m_update_z,min_y2,min_y2,b_min_y);
          min_z2 = mask_min(m_update_z,min_z2,min_z2,b_min_z);
          // ------------------------------------------------------------------------      
          max_x2 = mask_max(m_update_z,max_x2,max_x2,b_max_x);
          max_y2 = mask_max(m_update_z,max_y2,max_y2,b_max_y);
          max_z2 = mask_max(m_update_z,max_z2,max_z2,b_max_z);
          // ------------------------------------------------------------------------
          count0 = mask_add(m_update_x,count0,count0,vint16(1));
          count1 = mask_add(m_update_y,count1,count1,vint16(1));
          count2 = mask_add(m_update_z,count2,count2,vint16(1));      
        }

        lower[0] = Vec3vf16( min_x0, min_y0, min_z0 );
        lower[1] = Vec3vf16( min_x1, min_y1, min_z1 );
        lower[2] = Vec3vf16( min_x2, min_y2, min_z2 );

        upper[0] = Vec3vf16( max_x0, max_y0, max_z0 );
        upper[1] = Vec3vf16( max_x1, max_y1, max_z1 );
        upper[2] = Vec3vf16( max_x2, max_y2, max_z2 );

        count[0] = count0;
        count[1] = count1;
        count[2] = count2;
      }

      __forceinline void bin(const PrimRef* prims, size_t begin, size_t end, const BinMapping<16>& mapping) {
	bin(prims+begin,end-begin,mapping);
      }

      /*! merges in other binning information */
      __forceinline void merge (const BinInfoT& other, size_t numBins)
      {
        for (size_t i=0; i<3; i++)
        {
          lower[i]  = min(lower[i],other.lower[i]);
          upper[i]  = max(upper[i],other.upper[i]);
          count[i] += other.count[i];
        }
      }

      /*! reducesr binning information */
      static __forceinline const BinInfoT reduce (const BinInfoT& a, const BinInfoT& b)
      {
        BinInfoT c;
	for (size_t i=0; i<3; i++) 
        {
          c.counts[i] = a.counts[i] + b.counts[i];
          c.lower[i]  = min(a.lower[i],b.lower[i]);
          c.upper[i]  = max(a.upper[i],b.upper[i]);
        }
        return c;
      }

      __forceinline vfloat16 shift_right1_zero_extend(const vfloat16 &a) const
      {
        vfloat16 z = vfloat16::zero();
        return align_shift_right<1>(z,a);
      }  

      __forceinline vint16 shift_right1_zero_extend(const vint16 &a) const
      {
        vint16 z = vint16::zero();
        return align_shift_right<1>(z,a);
      }  

      /*! finds the best split by scanning binning information */
      __forceinline Split best(const BinMapping<16>& mapping, const size_t blocks_shift) const
      {

	/* find best dimension */
	float bestSAH = inf;
	int   bestDim = -1;
	int   bestPos = 0;
	int   bestLeft = 0;
	const vint16 blocks_add = (1 << blocks_shift)-1;
        const vfloat16 inf(pos_inf);
	for (size_t dim=0; dim<3; dim++) 
        {
          /* ignore zero sized dimensions */
          if (unlikely(mapping.invalid(dim)))
            continue;

          const vfloat16 rArea16 = prefix_area_rl(lower[dim].x,lower[dim].y,lower[dim].z, upper[dim].x,upper[dim].y,upper[dim].z);
          const vfloat16 lArea16 = prefix_area_lr(lower[dim].x,lower[dim].y,lower[dim].z, upper[dim].x,upper[dim].y,upper[dim].z);
          const vint16  lCount16 = prefix_sum(count[dim]);
          const vint16  rCount16 = reverse_prefix_sum(count[dim]); 

          /* compute best split in this dimension */
          const vfloat16 leftArea  = lArea16;
          const vfloat16 rightArea = shift_right1_zero_extend(rArea16);
          const vint16 lC = lCount16;
          const vint16 rC = shift_right1_zero_extend(rCount16);
          const vint16 leftCount  = ( lC + blocks_add) >> blocks_shift;
          const vint16 rightCount = ( rC + blocks_add) >> blocks_shift;
          const vbool16 valid = (leftArea < inf) & (rightArea < inf) & vbool16(0x7fff); // handles inf entries
          const vfloat16 sah = select(valid,leftArea*vfloat16(leftCount) + rightArea*vfloat16(rightCount),vfloat16(pos_inf));
          /* test if this is a better dimension */
          if (any(sah < vfloat16(bestSAH))) 
          {
            const size_t index = select_min(sah);            
            assert(index < 15);
            assert(sah[index] < bestSAH);
            bestDim = dim;
            bestPos = index+1;
            bestSAH = sah[index];
          }
        }
	
	return Split(bestSAH,bestDim,bestPos,mapping);

      }

      /*! calculates extended split information */
      __forceinline void getSplitInfo(const BinMapping<16>& mapping, const Split& split, SplitInfo& info) const 
      {
	if (split.dim == -1) {
	  new (&info) SplitInfo(0,empty,0,empty);
	  return;
	}
	// FIXME: horizontal reduction!

	size_t leftCount = 0;
	BBox3fa leftBounds = empty;
	for (size_t i=0; i<(size_t)split.pos; i++) {
	  leftCount += count[split.dim][i];
          Vec3fa bounds_lower(lower[split.dim].x[i],lower[split.dim].y[i],lower[split.dim].z[i]);
          Vec3fa bounds_upper(upper[split.dim].x[i],upper[split.dim].y[i],upper[split.dim].z[i]);
	  leftBounds.extend(BBox3fa(bounds_lower,bounds_upper));
	}
	size_t rightCount = 0;
	BBox3fa rightBounds = empty;
	for (size_t i=split.pos; i<mapping.size(); i++) {
	  rightCount += count[split.dim][i];
          Vec3fa bounds_lower(lower[split.dim].x[i],lower[split.dim].y[i],lower[split.dim].z[i]);
          Vec3fa bounds_upper(upper[split.dim].x[i],upper[split.dim].y[i],upper[split.dim].z[i]);
	  rightBounds.extend(BBox3fa(bounds_lower,bounds_upper));
	}
	new (&info) SplitInfo(leftCount,leftBounds,rightCount,rightBounds);
      }

      /*! gets the number of primitives left of the split */
      __forceinline size_t getLeftCount(const BinMapping<16>& mapping, const Split& split) const
      {
        if (unlikely(split.dim == -1)) return -1;

        size_t leftCount = 0;
        for (size_t i = 0; i < (size_t)split.pos; i++) {
          leftCount += count[split.dim][i];
        }
        return leftCount;
      }

      /*! gets the number of primitives right of the split */
      __forceinline size_t getRightCount(const BinMapping<16>& mapping, const Split& split) const
      {
        if (unlikely(split.dim == -1)) return -1;

        size_t rightCount = 0;
        for (size_t i = (size_t)split.pos; i<mapping.size(); i++) {
          rightCount += count[split.dim][i];
        }
        return rightCount;
      }
            
    private:
      Vec3vf16 lower[3];
      Vec3vf16 upper[3];
      vint16   count[3];
    };
#endif
  }
}<|MERGE_RESOLUTION|>--- conflicted
+++ resolved
@@ -96,13 +96,8 @@
         __forceinline BinSplit()
           : sah(inf), dim(-1), pos(0), data(0) {}
 
-<<<<<<< HEAD
         __forceinline BinSplit(float sah, unsigned data, int dim = 0, int pos = 0)
           : sah(sah), dim(dim), pos(pos), data(data) {}
-=======
-        __forceinline BinSplit(float sah, unsigned data)
-          : sah(sah), data(data) {}
->>>>>>> c99b7c81
         
         /*! constructs specified split */
         __forceinline BinSplit(float sah, int dim, int pos, const BinMapping<BINS>& mapping)
