// ======================================================================== //
// Copyright 2009-2017 Intel Corporation                                    //
//                                                                          //
// Licensed under the Apache License, Version 2.0 (the "License");          //
// you may not use this file except in compliance with the License.         //
// You may obtain a copy of the License at                                  //
//                                                                          //
//     http://www.apache.org/licenses/LICENSE-2.0                           //
//                                                                          //
// Unless required by applicable law or agreed to in writing, software      //
// distributed under the License is distributed on an "AS IS" BASIS,        //
// WITHOUT WARRANTIES OR CONDITIONS OF ANY KIND, either express or implied. //
// See the License for the specific language governing permissions and      //
// limitations under the License.                                           //
// ======================================================================== //

#pragma once

#include "priminfo.h"
#include "../geometry/bezier1v.h"

#include "../../common/algorithms/parallel_reduce.h"
#include "../../common/algorithms/parallel_partition.h"

namespace embree
{
  namespace isa
  { 
    /*! mapping into bins */
    template<size_t BINS>
      struct BinMapping
      {
      public:
        __forceinline BinMapping() {}
        
        /*! calculates the mapping */
        __forceinline BinMapping(size_t N, const BBox3fa& centBounds) 
        {
          num = min(BINS,size_t(4.0f + 0.05f*N));
          assert(num >= 1);
          const vfloat4 eps = 1E-34f;
          const vfloat4 diag = max(eps, (vfloat4) centBounds.size());
          scale = select(diag > eps,vfloat4(0.99f*num)/diag,vfloat4(0.0f));
          ofs  = (vfloat4) centBounds.lower;
        }

        /*! calculates the mapping */
        __forceinline BinMapping(const BBox3fa& centBounds) 
        {
          num = BINS; 
          const vfloat4 eps = 1E-34f;
          const vfloat4 diag = max(eps, (vfloat4) centBounds.size());
          scale = select(diag > eps,vfloat4(0.99f*num)/diag,vfloat4(0.0f));
          ofs  = (vfloat4) centBounds.lower;
        }

        /*! calculates the mapping */
        template<typename PrimInfo>
        __forceinline BinMapping(const PrimInfo& pinfo) 
        {
          const vfloat4 eps = 1E-34f;
          num = min(BINS,size_t(4.0f + 0.05f*pinfo.size()));
          const vfloat4 diag = max(eps,(vfloat4) pinfo.centBounds.size());
          scale = select(diag > eps,vfloat4(0.99f*num)/diag,vfloat4(0.0f));
          ofs  = (vfloat4) pinfo.centBounds.lower;
        }

        /*! returns number of bins */
        __forceinline size_t size() const { return num; }
        
        /*! slower but safe binning */
        __forceinline Vec3ia bin(const Vec3fa& p) const 
        {
          const vint4 i = floori((vfloat4(p)-ofs)*scale);
#if 1
          assert(i[0] >= 0 && (size_t)i[0] < num); 
          assert(i[1] >= 0 && (size_t)i[1] < num);
          assert(i[2] >= 0 && (size_t)i[2] < num);
          return Vec3ia(i);
#else
          return Vec3ia(clamp(i,vint4(0),vint4(num-1)));
#endif
        }

        /*! faster but unsafe binning */
        __forceinline Vec3ia bin_unsafe(const Vec3fa& p) const {
          return Vec3ia(floori((vfloat4(p)-ofs)*scale));
        }

        /*! faster but unsafe binning */
        template<typename PrimRef>
        __forceinline Vec3ia bin_unsafe(const PrimRef& p) const {
          return bin_unsafe(p.binCenter());
        }

        /*! faster but unsafe binning */
        template<typename PrimRef, typename BinBoundsAndCenter>
        __forceinline Vec3ia bin_unsafe(const PrimRef& p, const BinBoundsAndCenter& binBoundsAndCenter) const {
          return bin_unsafe(binBoundsAndCenter.binCenter(p));
        }

        template<typename PrimRef>
        __forceinline bool bin_unsafe(const PrimRef& ref,
                                      const vint4&   vSplitPos,
                                      const vbool4&  splitDimMask) const // FIXME: rename to isLeft
        {
          return any(((vint4)bin_unsafe(center2(ref.bounds())) < vSplitPos) & splitDimMask);
        }

        /*! calculates left spatial position of bin */
        __forceinline float pos(const size_t bin, const size_t dim) const {
          return madd(float(bin),1.0f / scale[dim],ofs[dim]);
        }

        /*! returns true if the mapping is invalid in some dimension */
        __forceinline bool invalid(const size_t dim) const {
          return scale[dim] == 0.0f;
        }
        
        /*! stream output */
        friend std::ostream& operator<<(std::ostream& cout, const BinMapping& mapping) {
          return cout << "BinMapping { num = " << mapping.num << ", ofs = " << mapping.ofs << ", scale = " << mapping.scale << "}";
        }
        
      public:
        size_t num;
        vfloat4 ofs,scale;        //!< linear function that maps to bin ID
      };
    
    /*! stores all information to perform some split */
    template<size_t BINS>
      struct BinSplit
      {
        enum
        {
<<<<<<< HEAD
          SPLIT_OBJECT   =  0,
          SPLIT_TEMPORAL = -1,
          SPLIT_FALLBACK = -2,
          SPLIT_NONE     = -3,
          SPLIT_TYPE     = -4
=======
          SPLIT_OBJECT   = 0,
          SPLIT_TEMPORAL = 1,
          SPLIT_FALLBACK = 2,
>>>>>>> 999a1e09
        };

        /*! construct an invalid split by default */
        __forceinline BinSplit()
          : sah(inf), dim(-1), pos(0), data(0) {}

        __forceinline BinSplit(float sah, unsigned data, int dim = 0, float fpos = 0)
          : sah(sah), dim(dim), fpos(fpos), data(data) {}
        
        /*! constructs specified split */
        __forceinline BinSplit(float sah, int dim, int pos, const BinMapping<BINS>& mapping)
          : sah(sah), dim(dim), pos(pos), data(0), mapping(mapping) {}
        
        /*! tests if this split is valid */
        __forceinline bool valid() const { return dim != -1; }
        
        /*! calculates surface area heuristic for performing the split */
        __forceinline float splitSAH() const { return sah; }
        
        /*! stream output */
        friend std::ostream& operator<<(std::ostream& cout, const BinSplit& split) {
          return cout << "BinSplit { sah = " << split.sah << ", dim = " << split.dim << ", pos = " << split.pos << "}";
        }
        
      public:
        float sah;                //!< SAH cost of the split
        int dim;                  //!< split dimension
        union { int pos; float fpos; };                  //!< bin index for splitting
        unsigned int data;        //!< extra optional split data
        BinMapping<BINS> mapping; //!< mapping into bins
      };
    
    /*! stores extended information about the split */
    template<typename BBox>
      struct SplitInfoT
    {

      __forceinline SplitInfoT () {}
      
      __forceinline SplitInfoT (size_t leftCount, const BBox& leftBounds, size_t rightCount, const BBox& rightBounds)
	: leftCount(leftCount), rightCount(rightCount), leftBounds(leftBounds), rightBounds(rightBounds) {}
      
    public:
      size_t leftCount,rightCount;
      BBox leftBounds,rightBounds;
    };

    typedef SplitInfoT<BBox3fa> SplitInfo;
    typedef SplitInfoT<LBBox3fa> SplitInfo2;
    
    /*! stores all binning information */
    template<size_t BINS, typename PrimRef, typename BBox>
      struct __aligned(64) BinInfoT
    {		  
      typedef BinSplit<BINS> Split;
      typedef vbool4 vbool;
      typedef vint4 vint;
      typedef vfloat4 vfloat;
      
      __forceinline BinInfoT() {
      }
      
      __forceinline BinInfoT(EmptyTy) {
	clear();
      }

      /*! bin access function */
      __forceinline BBox &bounds(const size_t binID, const size_t dimID)             { return _bounds[binID][dimID]; }
      __forceinline const BBox &bounds(const size_t binID, const size_t dimID) const { return _bounds[binID][dimID]; }

      __forceinline int &counts(const size_t binID, const size_t dimID)             { return _counts[binID][dimID]; }
      __forceinline const int &counts(const size_t binID, const size_t dimID) const { return _counts[binID][dimID]; }

      __forceinline vint4 &counts(const size_t binID)             { return _counts[binID]; }
      __forceinline const vint4 &counts(const size_t binID) const { return _counts[binID]; }

      /*! clears the bin info */
      __forceinline void clear() 
      {
	for (size_t i=0; i<BINS; i++) {
	  bounds(i,0) = bounds(i,1) = bounds(i,2) = empty;
	  counts(i) = vint4(zero);
	}
      }
      
      /*! bins an array of primitives */
      __forceinline void bin (const PrimRef* prims, size_t N, const BinMapping<BINS>& mapping)
      {
	if (unlikely(N == 0)) return;
	size_t i; 
	for (i=0; i<N-1; i+=2)
        {
          /*! map even and odd primitive to bin */
          BBox prim0; Vec3fa center0;
          prims[i+0].binBoundsAndCenter(prim0,center0); 
          const vint4 bin0 = (vint4)mapping.bin(center0); 
          
          BBox prim1; Vec3fa center1;
          prims[i+1].binBoundsAndCenter(prim1,center1); 
          const vint4 bin1 = (vint4)mapping.bin(center1); 
          
          /*! increase bounds for bins for even primitive */
          const unsigned int b00 = extract<0>(bin0); bounds(b00,0).extend(prim0); 
          const unsigned int b01 = extract<1>(bin0); bounds(b01,1).extend(prim0); 
          const unsigned int b02 = extract<2>(bin0); bounds(b02,2).extend(prim0); 
          const unsigned int s0 = (unsigned int)prims[i+0].size();
          counts(b00,0)+=s0;
          counts(b01,1)+=s0;
          counts(b02,2)+=s0;

          /*! increase bounds of bins for odd primitive */
          const unsigned int b10 = extract<0>(bin1);  bounds(b10,0).extend(prim1); 
          const unsigned int b11 = extract<1>(bin1);  bounds(b11,1).extend(prim1); 
          const unsigned int b12 = extract<2>(bin1);  bounds(b12,2).extend(prim1); 
          const unsigned int s1 = (unsigned int)prims[i+1].size();
          counts(b10,0)+=s1;
          counts(b11,1)+=s1;
          counts(b12,2)+=s1;
        }
	/*! for uneven number of primitives */
	if (i < N)
        {
          /*! map primitive to bin */
          BBox prim0; Vec3fa center0;
          prims[i].binBoundsAndCenter(prim0,center0); 
          const vint4 bin0 = (vint4)mapping.bin(center0); 
          
          /*! increase bounds of bins */
          const unsigned int s0 = (unsigned int)prims[i].size();
          const int b00 = extract<0>(bin0); counts(b00,0)+=s0; bounds(b00,0).extend(prim0);
          const int b01 = extract<1>(bin0); counts(b01,1)+=s0; bounds(b01,1).extend(prim0);
          const int b02 = extract<2>(bin0); counts(b02,2)+=s0; bounds(b02,2).extend(prim0);
        }
      }

      /*! bins an array of primitives */
      template<typename BinBoundsAndCenter>
        __forceinline void bin (const PrimRef* prims, size_t N, const BinMapping<BINS>& mapping, const BinBoundsAndCenter& binBoundsAndCenter)
      {
	if (N == 0) return;
        
	size_t i; 
	for (i=0; i<N-1; i+=2)
        {
          /*! map even and odd primitive to bin */
          BBox prim0; Vec3fa center0; binBoundsAndCenter.binBoundsAndCenter(prims[i+0],prim0,center0); 
          const vint4 bin0 = (vint4)mapping.bin(center0); 
          BBox prim1; Vec3fa center1; binBoundsAndCenter.binBoundsAndCenter(prims[i+1],prim1,center1); 
          const vint4 bin1 = (vint4)mapping.bin(center1); 
          
          /*! increase bounds for bins for even primitive */
          const unsigned int s0 = prims[i+0].size();
          const int b00 = extract<0>(bin0); counts(b00,0)+=s0; bounds(b00,0).extend(prim0);
          const int b01 = extract<1>(bin0); counts(b01,1)+=s0; bounds(b01,1).extend(prim0);
          const int b02 = extract<2>(bin0); counts(b02,2)+=s0; bounds(b02,2).extend(prim0);
          
          /*! increase bounds of bins for odd primitive */
          const unsigned int s1 = prims[i+1].size();
          const int b10 = extract<0>(bin1); counts(b10,0)+=s1; bounds(b10,0).extend(prim1);
          const int b11 = extract<1>(bin1); counts(b11,1)+=s1; bounds(b11,1).extend(prim1);
          const int b12 = extract<2>(bin1); counts(b12,2)+=s1; bounds(b12,2).extend(prim1);
        }
	
	/*! for uneven number of primitives */
	if (i < N)
        {
          /*! map primitive to bin */
          BBox prim0; Vec3fa center0; binBoundsAndCenter.binBoundsAndCenter(prims[i+0],prim0,center0); 
          const vint4 bin0 = (vint4)mapping.bin(center0); 
          
          /*! increase bounds of bins */
          const unsigned int s0 = prims[i+0].size();
          const int b00 = extract<0>(bin0); counts(b00,0)+=s0; bounds(b00,0).extend(prim0);
          const int b01 = extract<1>(bin0); counts(b01,1)+=s0; bounds(b01,1).extend(prim0);
          const int b02 = extract<2>(bin0); counts(b02,2)+=s0; bounds(b02,2).extend(prim0);
        }
      }
      
      __forceinline void bin(const PrimRef* prims, size_t begin, size_t end, const BinMapping<BINS>& mapping) {
	bin(prims+begin,end-begin,mapping);
      }

      template<typename BinBoundsAndCenter>
        __forceinline void bin(const PrimRef* prims, size_t begin, size_t end, const BinMapping<BINS>& mapping, const BinBoundsAndCenter& binBoundsAndCenter) {
	bin<BinBoundsAndCenter>(prims+begin,end-begin,mapping,binBoundsAndCenter);
      }

      /*! merges in other binning information */
      __forceinline void merge (const BinInfoT& other, size_t numBins)
      {
		
	for (size_t i=0; i<numBins; i++) 
        {
          counts(i) += other.counts(i);
          bounds(i,0).extend(other.bounds(i,0));
          bounds(i,1).extend(other.bounds(i,1));
          bounds(i,2).extend(other.bounds(i,2));
        }
      }

      /*! reduces binning information */
      static __forceinline const BinInfoT reduce (const BinInfoT& a, const BinInfoT& b, const size_t numBins = BINS)
      {
        BinInfoT c;
	for (size_t i=0; i<numBins; i++) 
        {
          c.counts(i) = a.counts(i)+b.counts(i);
          c.bounds(i,0) = embree::merge(a.bounds(i,0),b.bounds(i,0));
          c.bounds(i,1) = embree::merge(a.bounds(i,1),b.bounds(i,1));
          c.bounds(i,2) = embree::merge(a.bounds(i,2),b.bounds(i,2));
        }
        return c;
      }
      
      /*! finds the best split by scanning binning information */
      __forceinline Split best(const BinMapping<BINS>& mapping, const size_t blocks_shift) const
      {
	/* sweep from right to left and compute parallel prefix of merged bounds */
	vfloat4 rAreas[BINS];
	vint4 rCounts[BINS];
	vint4 count = 0; BBox bx = empty; BBox by = empty; BBox bz = empty;
	for (size_t i=mapping.size()-1; i>0; i--)
        {
          count += counts(i);
          rCounts[i] = count;
          bx.extend(bounds(i,0)); rAreas[i][0] = expectedApproxHalfArea(bx);
          by.extend(bounds(i,1)); rAreas[i][1] = expectedApproxHalfArea(by);
          bz.extend(bounds(i,2)); rAreas[i][2] = expectedApproxHalfArea(bz);
          rAreas[i][3] = 0.0f;
        }
	/* sweep from left to right and compute SAH */
	vint4 blocks_add = (1 << blocks_shift)-1;
	vint4 ii = 1; vfloat4 vbestSAH = pos_inf; vint4 vbestPos = 0; 
	count = 0; bx = empty; by = empty; bz = empty;
	for (size_t i=1; i<mapping.size(); i++, ii+=1)
        {
          count += counts(i-1);
          bx.extend(bounds(i-1,0)); float Ax = expectedApproxHalfArea(bx);
          by.extend(bounds(i-1,1)); float Ay = expectedApproxHalfArea(by);
          bz.extend(bounds(i-1,2)); float Az = expectedApproxHalfArea(bz);
          const vfloat4 lArea = vfloat4(Ax,Ay,Az,Az);
          const vfloat4 rArea = rAreas[i];
          const vint4 lCount = (count     +blocks_add) >> int(blocks_shift);
          const vint4 rCount = (rCounts[i]+blocks_add) >> int(blocks_shift);
          const vfloat4 sah = madd(lArea,vfloat4(lCount),rArea*vfloat4(rCount));
          vbestPos = select(sah < vbestSAH,ii ,vbestPos);
          vbestSAH = select(sah < vbestSAH,sah,vbestSAH);
        }
	
	/* find best dimension */
	float bestSAH = inf;
	int   bestDim = -1;
	int   bestPos = 0;
	for (int dim=0; dim<3; dim++) 
        {
          /* ignore zero sized dimensions */
          if (unlikely(mapping.invalid(dim)))
            continue;
          
          /* test if this is a better dimension */
          if (vbestSAH[dim] < bestSAH && vbestPos[dim] != 0) {
            bestDim = dim;
            bestPos = vbestPos[dim];
            bestSAH = vbestSAH[dim];
          }
        }
	return Split(bestSAH,bestDim,bestPos,mapping);
      }
      
      /*! calculates extended split information */
      __forceinline void getSplitInfo(const BinMapping<BINS>& mapping, const Split& split, SplitInfoT<BBox>& info) const 
      {
	if (split.dim == -1) {
	  new (&info) SplitInfoT<BBox>(0,empty,0,empty);
	  return;
	}
	
	size_t leftCount = 0;
	BBox leftBounds = empty;
	for (size_t i=0; i<(size_t)split.pos; i++) {
	  leftCount += counts(i,split.dim);
	  leftBounds.extend(bounds(i,split.dim));
	}
	size_t rightCount = 0;
	BBox rightBounds = empty;
	for (size_t i=split.pos; i<mapping.size(); i++) {
	  rightCount += counts(i,split.dim);
	  rightBounds.extend(bounds(i,split.dim));
	}
	new (&info) SplitInfoT<BBox>(leftCount,leftBounds,rightCount,rightBounds);
      }

      /*! gets the number of primitives left of the split */
      __forceinline size_t getLeftCount(const BinMapping<BINS>& mapping, const Split& split) const
      {
        if (unlikely(split.dim == -1)) return -1;

        size_t leftCount = 0;
        for (size_t i = 0; i < (size_t)split.pos; i++) {
          leftCount += counts(i, split.dim);
        }
        return leftCount;
      }

      /*! gets the number of primitives right of the split */
      __forceinline size_t getRightCount(const BinMapping<BINS>& mapping, const Split& split) const
      {
        if (unlikely(split.dim == -1)) return -1;

        size_t rightCount = 0;
        for (size_t i = (size_t)split.pos; i<mapping.size(); i++) {
          rightCount += counts(i, split.dim);
        }
        return rightCount;
      }

    private:
      BBox _bounds[BINS][3]; //!< geometry bounds for each bin in each dimension
      vint4   _counts[BINS];    //!< counts number of primitives that map into the bins
    };

#if defined(__AVX512F__)

   /*! mapping into bins */
   template<>
     struct BinMapping<16>
   {
   public:
     __forceinline BinMapping() {}
      
     /*! calculates the mapping */
     template<typename PrimInfo>
     __forceinline BinMapping(const PrimInfo& pinfo)
     {
       num = 16;
       const vfloat4 eps = 1E-34f;
       const vfloat4 diag = max(eps,(vfloat4) pinfo.centBounds.size());
       scale = select(diag > eps,vfloat4(0.99f*num)/diag,vfloat4(0.0f));
       ofs  = (vfloat4) pinfo.centBounds.lower;
       scale16 = scale;
       ofs16 = ofs;
     }

     /*! returns number of bins */
     __forceinline size_t size() const { return num; }

     __forceinline vint16 bin16(const Vec3fa& p) const {
       return vint16(vint4(floori((vfloat4(p)-ofs)*scale)));
     }

     __forceinline vint16 bin16(const vfloat16& p) const {
       return floori((p-ofs16)*scale16);
     }

     __forceinline int bin_unsafe(const PrimRef& ref,
                                  const vint16&  vSplitPos,
                                  const vbool16& splitDimMask) const // FIXME: rename to isLeft
     {
       const vfloat16 lower(*(vfloat4*)&ref.lower);
       const vfloat16 upper(*(vfloat4*)&ref.upper);
       const vfloat16 p = lower + upper;
       const vint16 i = floori((p-ofs16)*scale16);
       return lt(splitDimMask,i,vSplitPos);
     }

     /*! returns true if the mapping is invalid in some dimension */
     __forceinline bool invalid(const size_t dim) const {
       return scale[dim] == 0.0f;
     }
        
    public:
      size_t num;
      vfloat4 ofs,scale;         //!< linear function that maps to bin ID
      vfloat16 ofs16,scale16;    //!< linear function that maps to bin ID
    };

    /* 16 bins in-register binner */
    template<typename PrimRef>
      struct __aligned(64) BinInfoT<16,PrimRef,BBox3fa>
    {
      typedef BinSplit<16> Split;
      typedef vbool16 vbool;
      typedef vint16 vint;
      typedef vfloat16 vfloat;
      
      __forceinline BinInfoT() {
      }
      
      __forceinline BinInfoT(EmptyTy) {
	clear();
      }
      
      /*! clears the bin info */
      __forceinline void clear() 
      {
        lower[0] = lower[1] = lower[2] = pos_inf;
        upper[0] = upper[1] = upper[2] = neg_inf;
        count[0] = count[1] = count[2] = 0;
      }


      static __forceinline vfloat16 prefix_area_rl(const vfloat16 min_x,
                                                   const vfloat16 min_y,
                                                   const vfloat16 min_z,
                                                   const vfloat16 max_x,
                                                   const vfloat16 max_y,
                                                   const vfloat16 max_z)
      {
        const vfloat16 r_min_x = reverse_prefix_min(min_x);
        const vfloat16 r_min_y = reverse_prefix_min(min_y);
        const vfloat16 r_min_z = reverse_prefix_min(min_z);
        const vfloat16 r_max_x = reverse_prefix_max(max_x);
        const vfloat16 r_max_y = reverse_prefix_max(max_y);
        const vfloat16 r_max_z = reverse_prefix_max(max_z);
        const vfloat16 dx = r_max_x - r_min_x;
        const vfloat16 dy = r_max_y - r_min_y;
        const vfloat16 dz = r_max_z - r_min_z;
        const vfloat16 area_rl = madd(dx,dy,madd(dx,dz,dy*dz));
        return area_rl;
      }

      static __forceinline vfloat16 prefix_area_lr(const vfloat16 min_x,
                                                   const vfloat16 min_y,
                                                   const vfloat16 min_z,
                                                   const vfloat16 max_x,
                                                   const vfloat16 max_y,
                                                   const vfloat16 max_z)
      {
        const vfloat16 r_min_x = prefix_min(min_x);
        const vfloat16 r_min_y = prefix_min(min_y);
        const vfloat16 r_min_z = prefix_min(min_z);
        const vfloat16 r_max_x = prefix_max(max_x);
        const vfloat16 r_max_y = prefix_max(max_y);
        const vfloat16 r_max_z = prefix_max(max_z);
        const vfloat16 dx = r_max_x - r_min_x;
        const vfloat16 dy = r_max_y - r_min_y;
        const vfloat16 dz = r_max_z - r_min_z;
        const vfloat16 area_lr = madd(dx,dy,madd(dx,dz,dy*dz));
        return area_lr;
      }


      /*! bins an array of primitives */
      __forceinline void bin (const PrimRef* prims, size_t N, const BinMapping<16>& mapping)
      {
        if (unlikely(N == 0)) return;

        const vfloat16 init_min(pos_inf);
        const vfloat16 init_max(neg_inf);

        vfloat16 min_x0,min_x1,min_x2;
        vfloat16 min_y0,min_y1,min_y2;
        vfloat16 min_z0,min_z1,min_z2;
        vfloat16 max_x0,max_x1,max_x2;
        vfloat16 max_y0,max_y1,max_y2;
        vfloat16 max_z0,max_z1,max_z2;
        vint16 count0,count1,count2;

        min_x0 = init_min;
        min_x1 = init_min;
        min_x2 = init_min;
        min_y0 = init_min;
        min_y1 = init_min;
        min_y2 = init_min;
        min_z0 = init_min;
        min_z1 = init_min;
        min_z2 = init_min;

        max_x0 = init_max;
        max_x1 = init_max;
        max_x2 = init_max;
        max_y0 = init_max;
        max_y1 = init_max;
        max_y2 = init_max;
        max_z0 = init_max;
        max_z1 = init_max;
        max_z2 = init_max;

        count0 = vint16::zero();
        count1 = vint16::zero();
        count2 = vint16::zero();

        const vint16 step16(step);
        size_t i;
	for (i=0; i<N-1; i+=2)
        {
          /*! map even and odd primitive to bin */
          const BBox3fa primA = prims[i+0].bounds();
          const vfloat16 centerA = vfloat16((vfloat4)primA.lower) + vfloat16((vfloat4)primA.upper);
          const vint16 binA = mapping.bin16(centerA);

          const BBox3fa primB = prims[i+1].bounds();
          const vfloat16 centerB = vfloat16((vfloat4)primB.lower) + vfloat16((vfloat4)primB.upper); 
          const vint16 binB = mapping.bin16(centerB);

          /* A */
          {
            const vfloat16 b_min_x = prims[i+0].lower.x;
            const vfloat16 b_min_y = prims[i+0].lower.y;
            const vfloat16 b_min_z = prims[i+0].lower.z;
            const vfloat16 b_max_x = prims[i+0].upper.x;
            const vfloat16 b_max_y = prims[i+0].upper.y;
            const vfloat16 b_max_z = prims[i+0].upper.z;

            const vint16 bin0 = shuffle<0>(binA);
            const vint16 bin1 = shuffle<1>(binA);
            const vint16 bin2 = shuffle<2>(binA);

            const vbool16 m_update_x = step16 == bin0;
            const vbool16 m_update_y = step16 == bin1;
            const vbool16 m_update_z = step16 == bin2;

            assert(__popcnt((size_t)m_update_x) == 1);
            assert(__popcnt((size_t)m_update_y) == 1);
            assert(__popcnt((size_t)m_update_z) == 1);

            min_x0 = mask_min(m_update_x,min_x0,min_x0,b_min_x);
            min_y0 = mask_min(m_update_x,min_y0,min_y0,b_min_y);
            min_z0 = mask_min(m_update_x,min_z0,min_z0,b_min_z);
            // ------------------------------------------------------------------------      
            max_x0 = mask_max(m_update_x,max_x0,max_x0,b_max_x);
            max_y0 = mask_max(m_update_x,max_y0,max_y0,b_max_y);
            max_z0 = mask_max(m_update_x,max_z0,max_z0,b_max_z);
            // ------------------------------------------------------------------------
            min_x1 = mask_min(m_update_y,min_x1,min_x1,b_min_x);
            min_y1 = mask_min(m_update_y,min_y1,min_y1,b_min_y);
            min_z1 = mask_min(m_update_y,min_z1,min_z1,b_min_z);      
            // ------------------------------------------------------------------------      
            max_x1 = mask_max(m_update_y,max_x1,max_x1,b_max_x);
            max_y1 = mask_max(m_update_y,max_y1,max_y1,b_max_y);
            max_z1 = mask_max(m_update_y,max_z1,max_z1,b_max_z);
            // ------------------------------------------------------------------------
            min_x2 = mask_min(m_update_z,min_x2,min_x2,b_min_x);
            min_y2 = mask_min(m_update_z,min_y2,min_y2,b_min_y);
            min_z2 = mask_min(m_update_z,min_z2,min_z2,b_min_z);
            // ------------------------------------------------------------------------      
            max_x2 = mask_max(m_update_z,max_x2,max_x2,b_max_x);
            max_y2 = mask_max(m_update_z,max_y2,max_y2,b_max_y);
            max_z2 = mask_max(m_update_z,max_z2,max_z2,b_max_z);
            // ------------------------------------------------------------------------
            count0 = mask_add(m_update_x,count0,count0,vint16(1));
            count1 = mask_add(m_update_y,count1,count1,vint16(1));
            count2 = mask_add(m_update_z,count2,count2,vint16(1));      
          }


          /* B */
          {
            const vfloat16 b_min_x = prims[i+1].lower.x;
            const vfloat16 b_min_y = prims[i+1].lower.y;
            const vfloat16 b_min_z = prims[i+1].lower.z;
            const vfloat16 b_max_x = prims[i+1].upper.x;
            const vfloat16 b_max_y = prims[i+1].upper.y;
            const vfloat16 b_max_z = prims[i+1].upper.z;

            const vint16 bin0 = shuffle<0>(binB);
            const vint16 bin1 = shuffle<1>(binB);
            const vint16 bin2 = shuffle<2>(binB);

            const vbool16 m_update_x = step16 == bin0;
            const vbool16 m_update_y = step16 == bin1;
            const vbool16 m_update_z = step16 == bin2;

            assert(__popcnt((size_t)m_update_x) == 1);
            assert(__popcnt((size_t)m_update_y) == 1);
            assert(__popcnt((size_t)m_update_z) == 1);

            min_x0 = mask_min(m_update_x,min_x0,min_x0,b_min_x);
            min_y0 = mask_min(m_update_x,min_y0,min_y0,b_min_y);
            min_z0 = mask_min(m_update_x,min_z0,min_z0,b_min_z);
            // ------------------------------------------------------------------------      
            max_x0 = mask_max(m_update_x,max_x0,max_x0,b_max_x);
            max_y0 = mask_max(m_update_x,max_y0,max_y0,b_max_y);
            max_z0 = mask_max(m_update_x,max_z0,max_z0,b_max_z);
            // ------------------------------------------------------------------------
            min_x1 = mask_min(m_update_y,min_x1,min_x1,b_min_x);
            min_y1 = mask_min(m_update_y,min_y1,min_y1,b_min_y);
            min_z1 = mask_min(m_update_y,min_z1,min_z1,b_min_z);      
            // ------------------------------------------------------------------------      
            max_x1 = mask_max(m_update_y,max_x1,max_x1,b_max_x);
            max_y1 = mask_max(m_update_y,max_y1,max_y1,b_max_y);
            max_z1 = mask_max(m_update_y,max_z1,max_z1,b_max_z);
            // ------------------------------------------------------------------------
            min_x2 = mask_min(m_update_z,min_x2,min_x2,b_min_x);
            min_y2 = mask_min(m_update_z,min_y2,min_y2,b_min_y);
            min_z2 = mask_min(m_update_z,min_z2,min_z2,b_min_z);
            // ------------------------------------------------------------------------      
            max_x2 = mask_max(m_update_z,max_x2,max_x2,b_max_x);
            max_y2 = mask_max(m_update_z,max_y2,max_y2,b_max_y);
            max_z2 = mask_max(m_update_z,max_z2,max_z2,b_max_z);
            // ------------------------------------------------------------------------
            count0 = mask_add(m_update_x,count0,count0,vint16(1));
            count1 = mask_add(m_update_y,count1,count1,vint16(1));
            count2 = mask_add(m_update_z,count2,count2,vint16(1));      
          }

        }

        if (i < N)
        {
          const BBox3fa prim0 = prims[i].bounds();
          const vfloat16 center0 = vfloat16((vfloat4)prim0.lower) + vfloat16((vfloat4)prim0.upper); 
          const vint16 bin = mapping.bin16(center0);

          const vfloat16 b_min_x = prims[i].lower.x;
          const vfloat16 b_min_y = prims[i].lower.y;
          const vfloat16 b_min_z = prims[i].lower.z;
          const vfloat16 b_max_x = prims[i].upper.x;
          const vfloat16 b_max_y = prims[i].upper.y;
          const vfloat16 b_max_z = prims[i].upper.z;

          const vint16 bin0 = shuffle<0>(bin);
          const vint16 bin1 = shuffle<1>(bin);
          const vint16 bin2 = shuffle<2>(bin);

          const vbool16 m_update_x = step16 == bin0;
          const vbool16 m_update_y = step16 == bin1;
          const vbool16 m_update_z = step16 == bin2;

          assert(__popcnt((size_t)m_update_x) == 1);
          assert(__popcnt((size_t)m_update_y) == 1);
          assert(__popcnt((size_t)m_update_z) == 1);

          min_x0 = mask_min(m_update_x,min_x0,min_x0,b_min_x);
          min_y0 = mask_min(m_update_x,min_y0,min_y0,b_min_y);
          min_z0 = mask_min(m_update_x,min_z0,min_z0,b_min_z);
          // ------------------------------------------------------------------------      
          max_x0 = mask_max(m_update_x,max_x0,max_x0,b_max_x);
          max_y0 = mask_max(m_update_x,max_y0,max_y0,b_max_y);
          max_z0 = mask_max(m_update_x,max_z0,max_z0,b_max_z);
          // ------------------------------------------------------------------------
          min_x1 = mask_min(m_update_y,min_x1,min_x1,b_min_x);
          min_y1 = mask_min(m_update_y,min_y1,min_y1,b_min_y);
          min_z1 = mask_min(m_update_y,min_z1,min_z1,b_min_z);      
          // ------------------------------------------------------------------------      
          max_x1 = mask_max(m_update_y,max_x1,max_x1,b_max_x);
          max_y1 = mask_max(m_update_y,max_y1,max_y1,b_max_y);
          max_z1 = mask_max(m_update_y,max_z1,max_z1,b_max_z);
          // ------------------------------------------------------------------------
          min_x2 = mask_min(m_update_z,min_x2,min_x2,b_min_x);
          min_y2 = mask_min(m_update_z,min_y2,min_y2,b_min_y);
          min_z2 = mask_min(m_update_z,min_z2,min_z2,b_min_z);
          // ------------------------------------------------------------------------      
          max_x2 = mask_max(m_update_z,max_x2,max_x2,b_max_x);
          max_y2 = mask_max(m_update_z,max_y2,max_y2,b_max_y);
          max_z2 = mask_max(m_update_z,max_z2,max_z2,b_max_z);
          // ------------------------------------------------------------------------
          count0 = mask_add(m_update_x,count0,count0,vint16(1));
          count1 = mask_add(m_update_y,count1,count1,vint16(1));
          count2 = mask_add(m_update_z,count2,count2,vint16(1));      
        }

        lower[0] = Vec3vf16( min_x0, min_y0, min_z0 );
        lower[1] = Vec3vf16( min_x1, min_y1, min_z1 );
        lower[2] = Vec3vf16( min_x2, min_y2, min_z2 );

        upper[0] = Vec3vf16( max_x0, max_y0, max_z0 );
        upper[1] = Vec3vf16( max_x1, max_y1, max_z1 );
        upper[2] = Vec3vf16( max_x2, max_y2, max_z2 );

        count[0] = count0;
        count[1] = count1;
        count[2] = count2;
      }

      __forceinline void bin(const PrimRef* prims, size_t begin, size_t end, const BinMapping<16>& mapping) {
	bin(prims+begin,end-begin,mapping);
      }

      /*! merges in other binning information */
      __forceinline void merge (const BinInfoT& other, size_t numBins)
      {
        for (size_t i=0; i<3; i++)
        {
          lower[i]  = min(lower[i],other.lower[i]);
          upper[i]  = max(upper[i],other.upper[i]);
          count[i] += other.count[i];
        }
      }

      /*! reducesr binning information */
      static __forceinline const BinInfoT reduce (const BinInfoT& a, const BinInfoT& b)
      {
        BinInfoT c;
	for (size_t i=0; i<3; i++) 
        {
          c.counts[i] = a.counts[i] + b.counts[i];
          c.lower[i]  = min(a.lower[i],b.lower[i]);
          c.upper[i]  = max(a.upper[i],b.upper[i]);
        }
        return c;
      }

      /*! finds the best split by scanning binning information */
      __forceinline Split best(const BinMapping<16>& mapping, const size_t blocks_shift) const
      {
	/* find best dimension */
	float bestSAH = inf;
	int   bestDim = -1;
	int   bestPos = 0;
	const vint16 blocks_add = (1 << blocks_shift)-1;
        const vfloat16 inf(pos_inf);
	for (size_t dim=0; dim<3; dim++) 
        {
          /* ignore zero sized dimensions */
          if (unlikely(mapping.invalid(dim)))
            continue;

          const vfloat16 rArea16 = prefix_area_rl(lower[dim].x,lower[dim].y,lower[dim].z, upper[dim].x,upper[dim].y,upper[dim].z);
          const vfloat16 lArea16 = prefix_area_lr(lower[dim].x,lower[dim].y,lower[dim].z, upper[dim].x,upper[dim].y,upper[dim].z);
          const vint16  lCount16 = prefix_sum(count[dim]);
          const vint16  rCount16 = reverse_prefix_sum(count[dim]); 

          /* compute best split in this dimension */
          const vfloat16 leftArea  = lArea16;
          const vfloat16 rightArea = align_shift_right<1>(zero,rArea16);
          const vint16 lC = lCount16;
          const vint16 rC = align_shift_right<1>(zero,rCount16);
          const vint16 leftCount  = ( lC + blocks_add) >> blocks_shift;
          const vint16 rightCount = ( rC + blocks_add) >> blocks_shift;
          const vbool16 valid = (leftArea < inf) & (rightArea < inf) & vbool16(0x7fff); // handles inf entries
          const vfloat16 sah = select(valid,madd(leftArea,vfloat16(leftCount),rightArea*vfloat16(rightCount)),vfloat16(pos_inf));
          /* test if this is a better dimension */
          if (any(sah < vfloat16(bestSAH))) 
          {
            const size_t index = select_min(sah);            
            assert(index < 15);
            assert(sah[index] < bestSAH);
            bestDim = dim;
            bestPos = index+1;
            bestSAH = sah[index];
          }
        }
	
	return Split(bestSAH,bestDim,bestPos,mapping);

      }

      /*! calculates extended split information */
      __forceinline void getSplitInfo(const BinMapping<16>& mapping, const Split& split, SplitInfo& info) const 
      {
	if (split.dim == -1) {
	  new (&info) SplitInfo(0,empty,0,empty);
	  return;
	}
	// FIXME: horizontal reduction!

	size_t leftCount = 0;
	BBox3fa leftBounds = empty;
	for (size_t i=0; i<(size_t)split.pos; i++) {
	  leftCount += count[split.dim][i];
          Vec3fa bounds_lower(lower[split.dim].x[i],lower[split.dim].y[i],lower[split.dim].z[i]);
          Vec3fa bounds_upper(upper[split.dim].x[i],upper[split.dim].y[i],upper[split.dim].z[i]);
	  leftBounds.extend(BBox3fa(bounds_lower,bounds_upper));
	}
	size_t rightCount = 0;
	BBox3fa rightBounds = empty;
	for (size_t i=split.pos; i<mapping.size(); i++) {
	  rightCount += count[split.dim][i];
          Vec3fa bounds_lower(lower[split.dim].x[i],lower[split.dim].y[i],lower[split.dim].z[i]);
          Vec3fa bounds_upper(upper[split.dim].x[i],upper[split.dim].y[i],upper[split.dim].z[i]);
	  rightBounds.extend(BBox3fa(bounds_lower,bounds_upper));
	}
	new (&info) SplitInfo(leftCount,leftBounds,rightCount,rightBounds);
      }

      /*! gets the number of primitives left of the split */
      __forceinline size_t getLeftCount(const BinMapping<16>& mapping, const Split& split) const
      {
        if (unlikely(split.dim == -1)) return -1;

        size_t leftCount = 0;
        for (size_t i = 0; i < (size_t)split.pos; i++) {
          leftCount += count[split.dim][i];
        }
        return leftCount;
      }

      /*! gets the number of primitives right of the split */
      __forceinline size_t getRightCount(const BinMapping<16>& mapping, const Split& split) const
      {
        if (unlikely(split.dim == -1)) return -1;

        size_t rightCount = 0;
        for (size_t i = (size_t)split.pos; i<mapping.size(); i++) {
          rightCount += count[split.dim][i];
        }
        return rightCount;
      }
            
    private:
      Vec3vf16 lower[3];
      Vec3vf16 upper[3];
      vint16   count[3];
    };
#endif
  }

  template<typename BinInfoT, typename BinMapping, typename PrimRef>
  __forceinline void bin_parallel(BinInfoT& binner, const PrimRef* prims, size_t begin, size_t end, size_t blockSize, size_t parallelThreshold, const BinMapping& mapping)
  {
    if (likely(end-begin < parallelThreshold)) {
      binner.bin(prims,begin,end,mapping);
    } else {
      binner = parallel_reduce(begin,end,blockSize,binner,
                              [&](const range<size_t>& r) -> BinInfoT { BinInfoT binner(empty); binner.bin(prims + r.begin(), r.size(), mapping); return binner; },
                              [&](const BinInfoT& b0, const BinInfoT& b1) -> BinInfoT { BinInfoT r = b0; r.merge(b1, mapping.size()); return r; });
    }
  }

  template<typename BinBoundsAndCenter, typename BinInfoT, typename BinMapping, typename PrimRef>
  __forceinline void bin_parallel(BinInfoT& binner, const PrimRef* prims, size_t begin, size_t end, size_t blockSize, size_t parallelThreshold, const BinMapping& mapping, const BinBoundsAndCenter& binBoundsAndCenter)
  {
    if (likely(end-begin < parallelThreshold)) {
      binner.bin(prims,begin,end,mapping,binBoundsAndCenter);
    } else {
      binner = parallel_reduce(begin,end,blockSize,binner,
                              [&](const range<size_t>& r) -> BinInfoT { BinInfoT binner(empty); binner.bin(prims + r.begin(), r.size(), mapping, binBoundsAndCenter); return binner; },
                              [&](const BinInfoT& b0, const BinInfoT& b1) -> BinInfoT { BinInfoT r = b0; r.merge(b1, mapping.size()); return r; });
    }
  }

  template<bool parallel, typename BinInfoT, typename BinMapping, typename PrimRef>
  __forceinline void bin_serial_or_parallel(BinInfoT& binner, const PrimRef* prims, size_t begin, size_t end, size_t blockSize, const BinMapping& mapping)
  {
    if (!parallel) {
      binner.bin(prims,begin,end,mapping);
    } else {
      binner = parallel_reduce(begin,end,blockSize,binner,
                              [&](const range<size_t>& r) -> BinInfoT { BinInfoT binner(empty); binner.bin(prims + r.begin(), r.size(), mapping); return binner; },
                              [&](const BinInfoT& b0, const BinInfoT& b1) -> BinInfoT { BinInfoT r = b0; r.merge(b1, mapping.size()); return r; });
    }
  }

  template<bool parallel, typename BinBoundsAndCenter, typename BinInfoT, typename BinMapping, typename PrimRef>
  __forceinline void bin_serial_or_parallel(BinInfoT& binner, const PrimRef* prims, size_t begin, size_t end, size_t blockSize, const BinMapping& mapping, const BinBoundsAndCenter& binBoundsAndCenter)
  {
    if (!parallel) {
      binner.bin(prims,begin,end,mapping,binBoundsAndCenter);
    } else {
      binner = parallel_reduce(begin,end,blockSize,binner,
                              [&](const range<size_t>& r) -> BinInfoT { BinInfoT binner(empty); binner.bin(prims + r.begin(), r.size(), mapping, binBoundsAndCenter); return binner; },
                              [&](const BinInfoT& b0, const BinInfoT& b1) -> BinInfoT { BinInfoT r = b0; r.merge(b1, mapping.size()); return r; });
    }
  }
}<|MERGE_RESOLUTION|>--- conflicted
+++ resolved
@@ -133,17 +133,11 @@
       {
         enum
         {
-<<<<<<< HEAD
-          SPLIT_OBJECT   =  0,
-          SPLIT_TEMPORAL = -1,
-          SPLIT_FALLBACK = -2,
-          SPLIT_NONE     = -3,
-          SPLIT_TYPE     = -4
-=======
           SPLIT_OBJECT   = 0,
           SPLIT_TEMPORAL = 1,
           SPLIT_FALLBACK = 2,
->>>>>>> 999a1e09
+          SPLIT_NONE     = 3,
+          SPLIT_TYPE     = 4
         };
 
         /*! construct an invalid split by default */
