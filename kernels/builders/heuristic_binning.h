// ======================================================================== //
// Copyright 2009-2017 Intel Corporation                                    //
//                                                                          //
// Licensed under the Apache License, Version 2.0 (the "License");          //
// you may not use this file except in compliance with the License.         //
// You may obtain a copy of the License at                                  //
//                                                                          //
//     http://www.apache.org/licenses/LICENSE-2.0                           //
//                                                                          //
// Unless required by applicable law or agreed to in writing, software      //
// distributed under the License is distributed on an "AS IS" BASIS,        //
// WITHOUT WARRANTIES OR CONDITIONS OF ANY KIND, either express or implied. //
// See the License for the specific language governing permissions and      //
// limitations under the License.                                           //
// ======================================================================== //

#pragma once

#include "priminfo.h"
#include "../geometry/bezier1v.h"

#include "../../common/algorithms/parallel_reduce.h"
#include "../../common/algorithms/parallel_partition.h"

namespace embree
{
  namespace isa
  { 
    /*! mapping into bins */
    template<size_t BINS>
      struct BinMapping
      {
      public:
        __forceinline BinMapping() {}
        
        /*! calculates the mapping */
        __forceinline BinMapping(const BBox3fa& centBounds, size_t N) 
        {
          //num = min(BINS,size_t(4.0f + 0.05f*N));
          num = min(BINS,N);
          const vfloat4 diag = (vfloat4) centBounds.size();
          scale = select(diag > vfloat4(1E-34f),vfloat4(0.99f*num)/diag,vfloat4(0.0f));
          ofs  = (vfloat4) centBounds.lower;
        }

        /*! calculates the mapping */
        template<typename PrimInfo>
        __forceinline BinMapping(const PrimInfo& pinfo) 
        {
          num = min(BINS,size_t(4.0f + 0.05f*pinfo.size()));
          const vfloat4 diag = (vfloat4) pinfo.centBounds.size();
          scale = select(diag > vfloat4(1E-34f),vfloat4(0.99f*num)/diag,vfloat4(0.0f));
          ofs  = (vfloat4) pinfo.centBounds.lower;
        }

        /*! returns number of bins */
        __forceinline size_t size() const { return num; }
        
        /*! slower but safe binning */
        __forceinline Vec3ia bin(const Vec3fa& p) const 
        {
          const vint4 i = floori((vfloat4(p)-ofs)*scale);
#if 1
          assert(i[0] >= 0 && (size_t)i[0] < num); 
          assert(i[1] >= 0 && (size_t)i[1] < num);
          assert(i[2] >= 0 && (size_t)i[2] < num);
          return Vec3ia(i);
#else
          return Vec3ia(clamp(i,vint4(0),vint4(num-1)));
#endif
        }

        /*! faster but unsafe binning */
        __forceinline Vec3ia bin_unsafe(const Vec3fa& p) const {
          return Vec3ia(floori((vfloat4(p)-ofs)*scale));
        }

        /*! faster but unsafe binning */
        template<typename PrimRef>
        __forceinline Vec3ia bin_unsafe(const PrimRef& p) const {
          return bin_unsafe(p.binCenter());
        }

        /*! faster but unsafe binning */
        template<typename PrimRef>
        __forceinline Vec3ia bin_unsafe(const PrimRef& p, const LinearSpace3fa& space, void* user = nullptr) const {
          return bin_unsafe(p.binCenter(space,user));
        }

        template<typename PrimRef>
        __forceinline bool bin_unsafe(const PrimRef& ref,
                                      const vint4&   vSplitPos,
                                      const vbool4&  splitDimMask) const
        {
          return any(((vint4)bin_unsafe(center2(ref.bounds())) < vSplitPos) & splitDimMask);
        }

        /*! calculates left spatial position of bin */
        __forceinline float pos(const size_t bin, const size_t dim) const {
          return madd(float(bin),1.0f / scale[dim],ofs[dim]);
        }

        /*! returns true if the mapping is invalid in some dimension */
        __forceinline bool invalid(const size_t dim) const {
          return scale[dim] == 0.0f;
        }
        
        /*! stream output */
        friend std::ostream& operator<<(std::ostream& cout, const BinMapping& mapping) {
          return cout << "BinMapping { num = " << mapping.num << ", ofs = " << mapping.ofs << ", scale = " << mapping.scale << "}";
        }
        
      public:
        size_t num;
        vfloat4 ofs,scale;        //!< linear function that maps to bin ID
      };
    
    /*! stores all information to perform some split */
    template<size_t BINS>
      struct BinSplit
      {
        /*! construct an invalid split by default */
        __forceinline BinSplit()
          : sah(inf), dim(-1), pos(0), data(0) {}

        __forceinline BinSplit(float sah, unsigned data, int dim = 0, float fpos = 0)
          : sah(sah), dim(dim), fpos(fpos), data(data) {}
        
        /*! constructs specified split */
        __forceinline BinSplit(float sah, int dim, int pos, const BinMapping<BINS>& mapping)
          : sah(sah), dim(dim), pos(pos), data(0), mapping(mapping) {}
        
        /*! tests if this split is valid */
        __forceinline bool valid() const { return dim != -1; }
        
        /*! calculates surface area heuristic for performing the split */
        __forceinline float splitSAH() const { return sah; }
        
        /*! stream output */
        friend std::ostream& operator<<(std::ostream& cout, const BinSplit& split) {
          return cout << "BinSplit { sah = " << split.sah << ", dim = " << split.dim << ", pos = " << split.pos << "}";
        }
        
      public:
        float sah;                //!< SAH cost of the split
        int dim;                  //!< split dimension
        union { int pos; float fpos; };                  //!< bin index for splitting
        unsigned int data;        //!< extra optional split data
        BinMapping<BINS> mapping; //!< mapping into bins
      };
    
    /*! stores extended information about the split */
    template<typename BBox>
      struct SplitInfoT
    {

      __forceinline SplitInfoT () {}
      
      __forceinline SplitInfoT (size_t leftCount, const BBox& leftBounds, size_t rightCount, const BBox& rightBounds)
	: leftCount(leftCount), rightCount(rightCount), leftBounds(leftBounds), rightBounds(rightBounds) {}
      
    public:
      size_t leftCount,rightCount;
      BBox leftBounds,rightBounds;
    };

    typedef SplitInfoT<BBox3fa> SplitInfo;
    typedef SplitInfoT<LBBox3fa> SplitInfo2;
    
    /*! stores all binning information */
    template<size_t BINS, typename PrimRef, typename BBox>
      struct __aligned(64) BinInfoT
    {
		  
      typedef BinSplit<BINS> Split;
      
      __forceinline BinInfoT() {
      }
      
      __forceinline BinInfoT(EmptyTy) {
	clear();
      }

      /*! bin access function */
      __forceinline BBox &bounds(const size_t binID, const size_t dimID)             { return _bounds[binID][dimID]; }
      __forceinline const BBox &bounds(const size_t binID, const size_t dimID) const { return _bounds[binID][dimID]; }

      __forceinline int &counts(const size_t binID, const size_t dimID)             { return _counts[binID][dimID]; }
      __forceinline const int &counts(const size_t binID, const size_t dimID) const { return _counts[binID][dimID]; }

      __forceinline vint4 &counts(const size_t binID)             { return _counts[binID]; }
      __forceinline const vint4 &counts(const size_t binID) const { return _counts[binID]; }

      /*! clears the bin info */
      __forceinline void clear() 
      {
	for (size_t i=0; i<BINS; i++) {
	  bounds(i,0) = bounds(i,1) = bounds(i,2) = empty;
	  counts(i) = vint4(zero);
	}
      }
      
      /*! bins an array of primitives */
      __forceinline void bin (const PrimRef* prims, size_t N, const BinMapping<BINS>& mapping)
      {
	if (unlikely(N == 0)) return;
	size_t i; 
	for (i=0; i<N-1; i+=2)
        {
          /*! map even and odd primitive to bin */
          BBox prim0; Vec3fa center0;
          prims[i+0].binBoundsAndCenter(prim0,center0); 
          const vint4 bin0 = (vint4)mapping.bin(center0); 
          
          BBox prim1; Vec3fa center1;
          prims[i+1].binBoundsAndCenter(prim1,center1); 
          const vint4 bin1 = (vint4)mapping.bin(center1); 
          
          /*! increase bounds for bins for even primitive */
          const unsigned int b00 = extract<0>(bin0); bounds(b00,0).extend(prim0); 
          const unsigned int b01 = extract<1>(bin0); bounds(b01,1).extend(prim0); 
          const unsigned int b02 = extract<2>(bin0); bounds(b02,2).extend(prim0); 
          const unsigned int s0 = prims[i+0].size();
          counts(b00,0)+=s0;
          counts(b01,1)+=s0;
          counts(b02,2)+=s0;

          /*! increase bounds of bins for odd primitive */
          const unsigned int b10 = extract<0>(bin1);  bounds(b10,0).extend(prim1); 
          const unsigned int b11 = extract<1>(bin1);  bounds(b11,1).extend(prim1); 
          const unsigned int b12 = extract<2>(bin1);  bounds(b12,2).extend(prim1); 
          const unsigned int s1 = prims[i+1].size();
          counts(b10,0)+=s1;
          counts(b11,1)+=s1;
          counts(b12,2)+=s1;
        }
	/*! for uneven number of primitives */
	if (i < N)
        {
          /*! map primitive to bin */
          BBox prim0; Vec3fa center0;
          prims[i].binBoundsAndCenter(prim0,center0); 
          const vint4 bin0 = (vint4)mapping.bin(center0); 
          
          /*! increase bounds of bins */
<<<<<<< HEAD
          const unsigned int b00 = extract<0>(bin0); counts(b00,0)++; bounds(b00,0).extend(prim0);
          const unsigned int b01 = extract<1>(bin0); counts(b01,1)++; bounds(b01,1).extend(prim0);
          const unsigned int b02 = extract<2>(bin0); counts(b02,2)++; bounds(b02,2).extend(prim0);
=======
          const unsigned int s0 = prims[i].size();
          const int b00 = extract<0>(bin0); counts(b00,0)+=s0; bounds(b00,0).extend(prim0);
          const int b01 = extract<1>(bin0); counts(b01,1)+=s0; bounds(b01,1).extend(prim0);
          const int b02 = extract<2>(bin0); counts(b02,2)+=s0; bounds(b02,2).extend(prim0);
>>>>>>> 7753f7ea
        }
      }

      /*! bins an array of primitives */
      __forceinline void bin (const PrimRef* prims, size_t N, const BinMapping<BINS>& mapping, const AffineSpace3fa& space, void* user = nullptr)
      {
	if (N == 0) return;
        
	size_t i; 
	for (i=0; i<N-1; i+=2)
        {
          /*! map even and odd primitive to bin */
          BBox prim0; Vec3fa center0; prims[i+0].binBoundsAndCenter(prim0,center0,space,user); 
          const vint4 bin0 = (vint4)mapping.bin(center0); 
          BBox prim1; Vec3fa center1; prims[i+1].binBoundsAndCenter(prim1,center1,space,user); 
          const vint4 bin1 = (vint4)mapping.bin(center1); 
          
          /*! increase bounds for bins for even primitive */
          const unsigned int s0 = prims[i+0].size();
          const int b00 = extract<0>(bin0); counts(b00,0)+=s0; bounds(b00,0).extend(prim0);
          const int b01 = extract<1>(bin0); counts(b01,1)+=s0; bounds(b01,1).extend(prim0);
          const int b02 = extract<2>(bin0); counts(b02,2)+=s0; bounds(b02,2).extend(prim0);
          
          /*! increase bounds of bins for odd primitive */
          const unsigned int s1 = prims[i+1].size();
          const int b10 = extract<0>(bin1); counts(b10,0)+=s1; bounds(b10,0).extend(prim1);
          const int b11 = extract<1>(bin1); counts(b11,1)+=s1; bounds(b11,1).extend(prim1);
          const int b12 = extract<2>(bin1); counts(b12,2)+=s1; bounds(b12,2).extend(prim1);
        }
	
	/*! for uneven number of primitives */
	if (i < N)
        {
          /*! map primitive to bin */
          BBox prim0; Vec3fa center0; prims[i+0].binBoundsAndCenter(prim0,center0,space,user); 
          const vint4 bin0 = (vint4)mapping.bin(center0); 
          
          /*! increase bounds of bins */
          const unsigned int s0 = prims[i+0].size();
          const int b00 = extract<0>(bin0); counts(b00,0)+=s0; bounds(b00,0).extend(prim0);
          const int b01 = extract<1>(bin0); counts(b01,1)+=s0; bounds(b01,1).extend(prim0);
          const int b02 = extract<2>(bin0); counts(b02,2)+=s0; bounds(b02,2).extend(prim0);
        }
      }
      
      __forceinline void bin(const PrimRef* prims, size_t begin, size_t end, const BinMapping<BINS>& mapping) {
	bin(prims+begin,end-begin,mapping);
      }

      __forceinline void bin(const PrimRef* prims, size_t begin, size_t end, const BinMapping<BINS>& mapping, const AffineSpace3fa& space, void* user = nullptr) {
	bin(prims+begin,end-begin,mapping,space,user);
      }   


      /*! bins an array of primitives using subtree counts */
      __forceinline void binSubTreeRefs (const PrimRef* prims, size_t N, const BinMapping<BINS>& mapping)
      {
	if (unlikely(N == 0)) return;
	size_t i; 
	for (i=0; i<N-1; i+=2)
        {
          /*! map even and odd primitive to bin */
          BBox prim0; Vec3fa center0;
          prims[i+0].binBoundsAndCenter(prim0,center0);
          const vint4 bin0 = (vint4)mapping.bin(center0); 
          
          BBox prim1; Vec3fa center1;
          prims[i+1].binBoundsAndCenter(prim1,center1); 
          const vint4 bin1 = (vint4)mapping.bin(center1); 
          
          /*! increase bounds for bins for even primitive */
          const unsigned int b00 = extract<0>(bin0); bounds(b00,0).extend(prim0); 
          const unsigned int b01 = extract<1>(bin0); bounds(b01,1).extend(prim0); 
          const unsigned int b02 = extract<2>(bin0); bounds(b02,2).extend(prim0); 
          const unsigned int n0  = prims[i+0].primID();
          assert(n0);
          counts(b00,0)+=n0;
          counts(b01,1)+=n0;
          counts(b02,2)+=n0;

          /*! increase bounds of bins for odd primitive */
          const unsigned int b10 = extract<0>(bin1);  bounds(b10,0).extend(prim1); 
          const unsigned int b11 = extract<1>(bin1);  bounds(b11,1).extend(prim1); 
          const unsigned int b12 = extract<2>(bin1);  bounds(b12,2).extend(prim1); 
          const unsigned int n1  = prims[i+1].primID();

          assert(n1);
          counts(b10,0)+=n1;
          counts(b11,1)+=n1;
          counts(b12,2)+=n1;
        }
	/*! for uneven number of primitives */
	if (i < N)
        {
          /*! map primitive to bin */
          BBox prim0; Vec3fa center0;
          prims[i].binBoundsAndCenter(prim0,center0); 
          const vint4 bin0 = (vint4)mapping.bin(center0); 
          
          /*! increase bounds of bins */
          const unsigned int num = prims[i].primID();
          assert(num);

          const unsigned int b00 = extract<0>(bin0); counts(b00,0)+=num; bounds(b00,0).extend(prim0);
          const unsigned int b01 = extract<1>(bin0); counts(b01,1)+=num; bounds(b01,1).extend(prim0);
          const unsigned int b02 = extract<2>(bin0); counts(b02,2)+=num; bounds(b02,2).extend(prim0);
        }
      }

      __forceinline void binSubTreeRefs(const PrimRef* prims, size_t begin, size_t end, const BinMapping<BINS>& mapping) {
	binSubTreeRefs(prims+begin,end-begin,mapping);
      }

      /*! merges in other binning information */
      __forceinline void merge (const BinInfoT& other, size_t numBins)
      {
		
	for (size_t i=0; i<numBins; i++) 
        {
          counts(i) += other.counts(i);
          bounds(i,0).extend(other.bounds(i,0));
          bounds(i,1).extend(other.bounds(i,1));
          bounds(i,2).extend(other.bounds(i,2));
        }
      }

      /*! reduces binning information */
      static __forceinline const BinInfoT reduce (const BinInfoT& a, const BinInfoT& b, const size_t numBins = BINS)
      {
        BinInfoT c;
	for (size_t i=0; i<numBins; i++) 
        {
          c.counts(i) = a.counts(i)+b.counts(i);
          c.bounds(i,0) = embree::merge(a.bounds(i,0),b.bounds(i,0));
          c.bounds(i,1) = embree::merge(a.bounds(i,1),b.bounds(i,1));
          c.bounds(i,2) = embree::merge(a.bounds(i,2),b.bounds(i,2));
        }
        return c;
      }
      
      /*! finds the best split by scanning binning information */
      __forceinline Split best(const BinMapping<BINS>& mapping, const size_t blocks_shift) const
      {
	/* sweep from right to left and compute parallel prefix of merged bounds */
	vfloat4 rAreas[BINS];
	vint4 rCounts[BINS];
	vint4 count = 0; BBox bx = empty; BBox by = empty; BBox bz = empty;
	for (size_t i=mapping.size()-1; i>0; i--)
        {
          count += counts(i);
          rCounts[i] = count;
          bx.extend(bounds(i,0)); rAreas[i][0] = expectedApproxHalfArea(bx);
          by.extend(bounds(i,1)); rAreas[i][1] = expectedApproxHalfArea(by);
          bz.extend(bounds(i,2)); rAreas[i][2] = expectedApproxHalfArea(bz);
          rAreas[i][3] = 0.0f;
        }
	/* sweep from left to right and compute SAH */
	vint4 blocks_add = (1 << blocks_shift)-1;
	vint4 ii = 1; vfloat4 vbestSAH = pos_inf; vint4 vbestPos = 0; 
	count = 0; bx = empty; by = empty; bz = empty;
	for (size_t i=1; i<mapping.size(); i++, ii+=1)
        {
          count += counts(i-1);
          bx.extend(bounds(i-1,0)); float Ax = expectedApproxHalfArea(bx);
          by.extend(bounds(i-1,1)); float Ay = expectedApproxHalfArea(by);
          bz.extend(bounds(i-1,2)); float Az = expectedApproxHalfArea(bz);
          const vfloat4 lArea = vfloat4(Ax,Ay,Az,Az);
          const vfloat4 rArea = rAreas[i];
          const vint4 lCount = (count     +blocks_add) >> int(blocks_shift);
          const vint4 rCount = (rCounts[i]+blocks_add) >> int(blocks_shift);
          const vfloat4 sah = madd(lArea,vfloat4(lCount),rArea*vfloat4(rCount));
          vbestPos = select(sah < vbestSAH,ii ,vbestPos);
          vbestSAH = select(sah < vbestSAH,sah,vbestSAH);
        }
	
	/* find best dimension */
	float bestSAH = inf;
	int   bestDim = -1;
	int   bestPos = 0;
	for (int dim=0; dim<3; dim++) 
        {
          /* ignore zero sized dimensions */
          if (unlikely(mapping.invalid(dim)))
            continue;
          
          /* test if this is a better dimension */
          if (vbestSAH[dim] < bestSAH && vbestPos[dim] != 0) {
            bestDim = dim;
            bestPos = vbestPos[dim];
            bestSAH = vbestSAH[dim];
          }
        }
	return Split(bestSAH,bestDim,bestPos,mapping);
      }
      
      /*! calculates extended split information */
      __forceinline void getSplitInfo(const BinMapping<BINS>& mapping, const Split& split, SplitInfoT<BBox>& info) const 
      {
	if (split.dim == -1) {
	  new (&info) SplitInfoT<BBox>(0,empty,0,empty);
	  return;
	}
	
	size_t leftCount = 0;
	BBox leftBounds = empty;
	for (size_t i=0; i<(size_t)split.pos; i++) {
	  leftCount += counts(i,split.dim);
	  leftBounds.extend(bounds(i,split.dim));
	}
	size_t rightCount = 0;
	BBox rightBounds = empty;
	for (size_t i=split.pos; i<mapping.size(); i++) {
	  rightCount += counts(i,split.dim);
	  rightBounds.extend(bounds(i,split.dim));
	}
	new (&info) SplitInfoT<BBox>(leftCount,leftBounds,rightCount,rightBounds);
      }

      /*! gets the number of primitives left of the split */
      __forceinline size_t getLeftCount(const BinMapping<BINS>& mapping, const Split& split) const
      {
        if (unlikely(split.dim == -1)) return -1;

        size_t leftCount = 0;
        for (size_t i = 0; i < (size_t)split.pos; i++) {
          leftCount += counts(i, split.dim);
        }
        return leftCount;
      }

      /*! gets the number of primitives right of the split */
      __forceinline size_t getRightCount(const BinMapping<BINS>& mapping, const Split& split) const
      {
        if (unlikely(split.dim == -1)) return -1;

        size_t rightCount = 0;
        for (size_t i = (size_t)split.pos; i<mapping.size(); i++) {
          rightCount += counts(i, split.dim);
        }
        return rightCount;
      }

    private:
      BBox _bounds[BINS][3]; //!< geometry bounds for each bin in each dimension
      vint4   _counts[BINS];    //!< counts number of primitives that map into the bins
    };

#if defined(__AVX512F__)

   /*! mapping into bins */
   template<>
     struct BinMapping<16>
   {
   public:
     __forceinline BinMapping() {}
      
     /*! calculates the mapping */
     template<typename PrimInfo>
     __forceinline BinMapping(const PrimInfo& pinfo)
     {
       num = 16;
       const vfloat4 diag = (vfloat4) pinfo.centBounds.size();
       scale = select(diag > vfloat4(1E-34f),vfloat4(0.99f*num)/diag,vfloat4(0.0f));
       ofs  = (vfloat4) pinfo.centBounds.lower;
       scale16 = scale;
       ofs16 = ofs;
     }

     /*! returns number of bins */
     __forceinline size_t size() const { return num; }

     __forceinline vint16 bin16(const Vec3fa& p) const {
       return vint16(vint4(floori((vfloat4(p)-ofs)*scale)));
     }

     __forceinline vint16 bin16(const vfloat16& p) const {
       return floori((p-ofs16)*scale16);
     }

     __forceinline int bin_unsafe(const PrimRef& ref,
                                  const vint16&  vSplitPos,
                                  const vbool16& splitDimMask) const
     {
       const vfloat16 lower(*(vfloat4*)&ref.lower);
       const vfloat16 upper(*(vfloat4*)&ref.upper);
       const vfloat16 p = lower + upper;
       const vint16 i = floori((p-ofs16)*scale16);
       return lt(splitDimMask,i,vSplitPos);
     }

     /*! returns true if the mapping is invalid in some dimension */
     __forceinline bool invalid(const size_t dim) const {
       return scale[dim] == 0.0f;
     }
        
    public:
      size_t num;
      vfloat4 ofs,scale;         //!< linear function that maps to bin ID
      vfloat16 ofs16,scale16;    //!< linear function that maps to bin ID
    };

    /* 16 bins in-register binner */
    template<typename PrimRef>
      struct __aligned(64) BinInfoT<16,PrimRef,BBox3fa>
    {
      typedef BinSplit<16> Split;
      
      __forceinline BinInfoT() {
      }
      
      __forceinline BinInfoT(EmptyTy) {
	clear();
      }
      
      /*! clears the bin info */
      __forceinline void clear() 
      {
        lower[0] = lower[1] = lower[2] = pos_inf;
        upper[0] = upper[1] = upper[2] = neg_inf;
        count[0] = count[1] = count[2] = 0;
      }


      static __forceinline vfloat16 prefix_area_rl(const vfloat16 min_x,
                                                   const vfloat16 min_y,
                                                   const vfloat16 min_z,
                                                   const vfloat16 max_x,
                                                   const vfloat16 max_y,
                                                   const vfloat16 max_z)
      {
        const vfloat16 r_min_x = reverse_prefix_min(min_x);
        const vfloat16 r_min_y = reverse_prefix_min(min_y);
        const vfloat16 r_min_z = reverse_prefix_min(min_z);
        const vfloat16 r_max_x = reverse_prefix_max(max_x);
        const vfloat16 r_max_y = reverse_prefix_max(max_y);
        const vfloat16 r_max_z = reverse_prefix_max(max_z);
        const vfloat16 dx = r_max_x - r_min_x;
        const vfloat16 dy = r_max_y - r_min_y;
        const vfloat16 dz = r_max_z - r_min_z;
        const vfloat16 area_rl = madd(dx,dy,madd(dx,dz,dy*dz));
        return area_rl;
      }

      static __forceinline vfloat16 prefix_area_lr(const vfloat16 min_x,
                                                   const vfloat16 min_y,
                                                   const vfloat16 min_z,
                                                   const vfloat16 max_x,
                                                   const vfloat16 max_y,
                                                   const vfloat16 max_z)
      {
        const vfloat16 r_min_x = prefix_min(min_x);
        const vfloat16 r_min_y = prefix_min(min_y);
        const vfloat16 r_min_z = prefix_min(min_z);
        const vfloat16 r_max_x = prefix_max(max_x);
        const vfloat16 r_max_y = prefix_max(max_y);
        const vfloat16 r_max_z = prefix_max(max_z);
        const vfloat16 dx = r_max_x - r_min_x;
        const vfloat16 dy = r_max_y - r_min_y;
        const vfloat16 dz = r_max_z - r_min_z;
        const vfloat16 area_lr = madd(dx,dy,madd(dx,dz,dy*dz));
        return area_lr;
      }


      /*! bins an array of primitives */
      __forceinline void bin (const PrimRef* prims, size_t N, const BinMapping<16>& mapping)
      {

        const vfloat16 init_min(pos_inf);
        const vfloat16 init_max(neg_inf);

        vfloat16 min_x0,min_x1,min_x2;
        vfloat16 min_y0,min_y1,min_y2;
        vfloat16 min_z0,min_z1,min_z2;
        vfloat16 max_x0,max_x1,max_x2;
        vfloat16 max_y0,max_y1,max_y2;
        vfloat16 max_z0,max_z1,max_z2;
        vint16 count0,count1,count2;

        min_x0 = init_min;
        min_x1 = init_min;
        min_x2 = init_min;
        min_y0 = init_min;
        min_y1 = init_min;
        min_y2 = init_min;
        min_z0 = init_min;
        min_z1 = init_min;
        min_z2 = init_min;

        max_x0 = init_max;
        max_x1 = init_max;
        max_x2 = init_max;
        max_y0 = init_max;
        max_y1 = init_max;
        max_y2 = init_max;
        max_z0 = init_max;
        max_z1 = init_max;
        max_z2 = init_max;

        count0 = vint16::zero();
        count1 = vint16::zero();
        count2 = vint16::zero();

        const vint16 step16(step);
        size_t i;
	for (i=0; i<N-1; i+=2)
        {
          /*! map even and odd primitive to bin */
          const BBox3fa primA = prims[i+0].bounds();
          const vfloat16 centerA = vfloat16((vfloat4)primA.lower) + vfloat16((vfloat4)primA.upper);
          const vint16 binA = mapping.bin16(centerA);

          const BBox3fa primB = prims[i+1].bounds();
          const vfloat16 centerB = vfloat16((vfloat4)primB.lower) + vfloat16((vfloat4)primB.upper); 
          const vint16 binB = mapping.bin16(centerB);

          /* A */
          {
            const vfloat16 b_min_x = prims[i+0].lower.x;
            const vfloat16 b_min_y = prims[i+0].lower.y;
            const vfloat16 b_min_z = prims[i+0].lower.z;
            const vfloat16 b_max_x = prims[i+0].upper.x;
            const vfloat16 b_max_y = prims[i+0].upper.y;
            const vfloat16 b_max_z = prims[i+0].upper.z;

            const vint16 bin0 = shuffle<0>(binA);
            const vint16 bin1 = shuffle<1>(binA);
            const vint16 bin2 = shuffle<2>(binA);

            const vbool16 m_update_x = step16 == bin0;
            const vbool16 m_update_y = step16 == bin1;
            const vbool16 m_update_z = step16 == bin2;

            assert(__popcnt((size_t)m_update_x) == 1);
            assert(__popcnt((size_t)m_update_y) == 1);
            assert(__popcnt((size_t)m_update_z) == 1);

            min_x0 = mask_min(m_update_x,min_x0,min_x0,b_min_x);
            min_y0 = mask_min(m_update_x,min_y0,min_y0,b_min_y);
            min_z0 = mask_min(m_update_x,min_z0,min_z0,b_min_z);
            // ------------------------------------------------------------------------      
            max_x0 = mask_max(m_update_x,max_x0,max_x0,b_max_x);
            max_y0 = mask_max(m_update_x,max_y0,max_y0,b_max_y);
            max_z0 = mask_max(m_update_x,max_z0,max_z0,b_max_z);
            // ------------------------------------------------------------------------
            min_x1 = mask_min(m_update_y,min_x1,min_x1,b_min_x);
            min_y1 = mask_min(m_update_y,min_y1,min_y1,b_min_y);
            min_z1 = mask_min(m_update_y,min_z1,min_z1,b_min_z);      
            // ------------------------------------------------------------------------      
            max_x1 = mask_max(m_update_y,max_x1,max_x1,b_max_x);
            max_y1 = mask_max(m_update_y,max_y1,max_y1,b_max_y);
            max_z1 = mask_max(m_update_y,max_z1,max_z1,b_max_z);
            // ------------------------------------------------------------------------
            min_x2 = mask_min(m_update_z,min_x2,min_x2,b_min_x);
            min_y2 = mask_min(m_update_z,min_y2,min_y2,b_min_y);
            min_z2 = mask_min(m_update_z,min_z2,min_z2,b_min_z);
            // ------------------------------------------------------------------------      
            max_x2 = mask_max(m_update_z,max_x2,max_x2,b_max_x);
            max_y2 = mask_max(m_update_z,max_y2,max_y2,b_max_y);
            max_z2 = mask_max(m_update_z,max_z2,max_z2,b_max_z);
            // ------------------------------------------------------------------------
            count0 = mask_add(m_update_x,count0,count0,vint16(1));
            count1 = mask_add(m_update_y,count1,count1,vint16(1));
            count2 = mask_add(m_update_z,count2,count2,vint16(1));      
          }


          /* B */
          {
            const vfloat16 b_min_x = prims[i+1].lower.x;
            const vfloat16 b_min_y = prims[i+1].lower.y;
            const vfloat16 b_min_z = prims[i+1].lower.z;
            const vfloat16 b_max_x = prims[i+1].upper.x;
            const vfloat16 b_max_y = prims[i+1].upper.y;
            const vfloat16 b_max_z = prims[i+1].upper.z;

            const vint16 bin0 = shuffle<0>(binB);
            const vint16 bin1 = shuffle<1>(binB);
            const vint16 bin2 = shuffle<2>(binB);

            const vbool16 m_update_x = step16 == bin0;
            const vbool16 m_update_y = step16 == bin1;
            const vbool16 m_update_z = step16 == bin2;

            assert(__popcnt((size_t)m_update_x) == 1);
            assert(__popcnt((size_t)m_update_y) == 1);
            assert(__popcnt((size_t)m_update_z) == 1);

            min_x0 = mask_min(m_update_x,min_x0,min_x0,b_min_x);
            min_y0 = mask_min(m_update_x,min_y0,min_y0,b_min_y);
            min_z0 = mask_min(m_update_x,min_z0,min_z0,b_min_z);
            // ------------------------------------------------------------------------      
            max_x0 = mask_max(m_update_x,max_x0,max_x0,b_max_x);
            max_y0 = mask_max(m_update_x,max_y0,max_y0,b_max_y);
            max_z0 = mask_max(m_update_x,max_z0,max_z0,b_max_z);
            // ------------------------------------------------------------------------
            min_x1 = mask_min(m_update_y,min_x1,min_x1,b_min_x);
            min_y1 = mask_min(m_update_y,min_y1,min_y1,b_min_y);
            min_z1 = mask_min(m_update_y,min_z1,min_z1,b_min_z);      
            // ------------------------------------------------------------------------      
            max_x1 = mask_max(m_update_y,max_x1,max_x1,b_max_x);
            max_y1 = mask_max(m_update_y,max_y1,max_y1,b_max_y);
            max_z1 = mask_max(m_update_y,max_z1,max_z1,b_max_z);
            // ------------------------------------------------------------------------
            min_x2 = mask_min(m_update_z,min_x2,min_x2,b_min_x);
            min_y2 = mask_min(m_update_z,min_y2,min_y2,b_min_y);
            min_z2 = mask_min(m_update_z,min_z2,min_z2,b_min_z);
            // ------------------------------------------------------------------------      
            max_x2 = mask_max(m_update_z,max_x2,max_x2,b_max_x);
            max_y2 = mask_max(m_update_z,max_y2,max_y2,b_max_y);
            max_z2 = mask_max(m_update_z,max_z2,max_z2,b_max_z);
            // ------------------------------------------------------------------------
            count0 = mask_add(m_update_x,count0,count0,vint16(1));
            count1 = mask_add(m_update_y,count1,count1,vint16(1));
            count2 = mask_add(m_update_z,count2,count2,vint16(1));      
          }

        }

        if (i < N)
        {
          const BBox3fa prim0 = prims[i].bounds();
          const vfloat16 center0 = vfloat16((vfloat4)prim0.lower) + vfloat16((vfloat4)prim0.upper); 
          const vint16 bin = mapping.bin16(center0);

          const vfloat16 b_min_x = prims[i].lower.x;
          const vfloat16 b_min_y = prims[i].lower.y;
          const vfloat16 b_min_z = prims[i].lower.z;
          const vfloat16 b_max_x = prims[i].upper.x;
          const vfloat16 b_max_y = prims[i].upper.y;
          const vfloat16 b_max_z = prims[i].upper.z;

          const vint16 bin0 = shuffle<0>(bin);
          const vint16 bin1 = shuffle<1>(bin);
          const vint16 bin2 = shuffle<2>(bin);

          const vbool16 m_update_x = step16 == bin0;
          const vbool16 m_update_y = step16 == bin1;
          const vbool16 m_update_z = step16 == bin2;

          assert(__popcnt((size_t)m_update_x) == 1);
          assert(__popcnt((size_t)m_update_y) == 1);
          assert(__popcnt((size_t)m_update_z) == 1);

          min_x0 = mask_min(m_update_x,min_x0,min_x0,b_min_x);
          min_y0 = mask_min(m_update_x,min_y0,min_y0,b_min_y);
          min_z0 = mask_min(m_update_x,min_z0,min_z0,b_min_z);
          // ------------------------------------------------------------------------      
          max_x0 = mask_max(m_update_x,max_x0,max_x0,b_max_x);
          max_y0 = mask_max(m_update_x,max_y0,max_y0,b_max_y);
          max_z0 = mask_max(m_update_x,max_z0,max_z0,b_max_z);
          // ------------------------------------------------------------------------
          min_x1 = mask_min(m_update_y,min_x1,min_x1,b_min_x);
          min_y1 = mask_min(m_update_y,min_y1,min_y1,b_min_y);
          min_z1 = mask_min(m_update_y,min_z1,min_z1,b_min_z);      
          // ------------------------------------------------------------------------      
          max_x1 = mask_max(m_update_y,max_x1,max_x1,b_max_x);
          max_y1 = mask_max(m_update_y,max_y1,max_y1,b_max_y);
          max_z1 = mask_max(m_update_y,max_z1,max_z1,b_max_z);
          // ------------------------------------------------------------------------
          min_x2 = mask_min(m_update_z,min_x2,min_x2,b_min_x);
          min_y2 = mask_min(m_update_z,min_y2,min_y2,b_min_y);
          min_z2 = mask_min(m_update_z,min_z2,min_z2,b_min_z);
          // ------------------------------------------------------------------------      
          max_x2 = mask_max(m_update_z,max_x2,max_x2,b_max_x);
          max_y2 = mask_max(m_update_z,max_y2,max_y2,b_max_y);
          max_z2 = mask_max(m_update_z,max_z2,max_z2,b_max_z);
          // ------------------------------------------------------------------------
          count0 = mask_add(m_update_x,count0,count0,vint16(1));
          count1 = mask_add(m_update_y,count1,count1,vint16(1));
          count2 = mask_add(m_update_z,count2,count2,vint16(1));      
        }

        lower[0] = Vec3vf16( min_x0, min_y0, min_z0 );
        lower[1] = Vec3vf16( min_x1, min_y1, min_z1 );
        lower[2] = Vec3vf16( min_x2, min_y2, min_z2 );

        upper[0] = Vec3vf16( max_x0, max_y0, max_z0 );
        upper[1] = Vec3vf16( max_x1, max_y1, max_z1 );
        upper[2] = Vec3vf16( max_x2, max_y2, max_z2 );

        count[0] = count0;
        count[1] = count1;
        count[2] = count2;
      }

      __forceinline void bin(const PrimRef* prims, size_t begin, size_t end, const BinMapping<16>& mapping) {
	bin(prims+begin,end-begin,mapping);
      }

      /*! merges in other binning information */
      __forceinline void merge (const BinInfoT& other, size_t numBins)
      {
        for (size_t i=0; i<3; i++)
        {
          lower[i]  = min(lower[i],other.lower[i]);
          upper[i]  = max(upper[i],other.upper[i]);
          count[i] += other.count[i];
        }
      }

      /*! reducesr binning information */
      static __forceinline const BinInfoT reduce (const BinInfoT& a, const BinInfoT& b)
      {
        BinInfoT c;
	for (size_t i=0; i<3; i++) 
        {
          c.counts[i] = a.counts[i] + b.counts[i];
          c.lower[i]  = min(a.lower[i],b.lower[i]);
          c.upper[i]  = max(a.upper[i],b.upper[i]);
        }
        return c;
      }

      __forceinline vfloat16 shift_right1_zero_extend(const vfloat16 &a) const
      {
        vfloat16 z = vfloat16::zero();
        return align_shift_right<1>(z,a);
      }  

      __forceinline vint16 shift_right1_zero_extend(const vint16 &a) const
      {
        vint16 z = vint16::zero();
        return align_shift_right<1>(z,a);
      }  

      /*! finds the best split by scanning binning information */
      __forceinline Split best(const BinMapping<16>& mapping, const size_t blocks_shift) const
      {

	/* find best dimension */
	float bestSAH = inf;
	int   bestDim = -1;
	int   bestPos = 0;
	int   bestLeft = 0;
	const vint16 blocks_add = (1 << blocks_shift)-1;
        const vfloat16 inf(pos_inf);
	for (size_t dim=0; dim<3; dim++) 
        {
          /* ignore zero sized dimensions */
          if (unlikely(mapping.invalid(dim)))
            continue;

          const vfloat16 rArea16 = prefix_area_rl(lower[dim].x,lower[dim].y,lower[dim].z, upper[dim].x,upper[dim].y,upper[dim].z);
          const vfloat16 lArea16 = prefix_area_lr(lower[dim].x,lower[dim].y,lower[dim].z, upper[dim].x,upper[dim].y,upper[dim].z);
          const vint16  lCount16 = prefix_sum(count[dim]);
          const vint16  rCount16 = reverse_prefix_sum(count[dim]); 

          /* compute best split in this dimension */
          const vfloat16 leftArea  = lArea16;
          const vfloat16 rightArea = shift_right1_zero_extend(rArea16);
          const vint16 lC = lCount16;
          const vint16 rC = shift_right1_zero_extend(rCount16);
          const vint16 leftCount  = ( lC + blocks_add) >> blocks_shift;
          const vint16 rightCount = ( rC + blocks_add) >> blocks_shift;
          const vbool16 valid = (leftArea < inf) & (rightArea < inf) & vbool16(0x7fff); // handles inf entries
          const vfloat16 sah = select(valid,madd(leftArea,vfloat16(leftCount),rightArea*vfloat16(rightCount)),vfloat16(pos_inf));
          /* test if this is a better dimension */
          if (any(sah < vfloat16(bestSAH))) 
          {
            const size_t index = select_min(sah);            
            assert(index < 15);
            assert(sah[index] < bestSAH);
            bestDim = dim;
            bestPos = index+1;
            bestSAH = sah[index];
          }
        }
	
	return Split(bestSAH,bestDim,bestPos,mapping);

      }

      /*! calculates extended split information */
      __forceinline void getSplitInfo(const BinMapping<16>& mapping, const Split& split, SplitInfo& info) const 
      {
	if (split.dim == -1) {
	  new (&info) SplitInfo(0,empty,0,empty);
	  return;
	}
	// FIXME: horizontal reduction!

	size_t leftCount = 0;
	BBox3fa leftBounds = empty;
	for (size_t i=0; i<(size_t)split.pos; i++) {
	  leftCount += count[split.dim][i];
          Vec3fa bounds_lower(lower[split.dim].x[i],lower[split.dim].y[i],lower[split.dim].z[i]);
          Vec3fa bounds_upper(upper[split.dim].x[i],upper[split.dim].y[i],upper[split.dim].z[i]);
	  leftBounds.extend(BBox3fa(bounds_lower,bounds_upper));
	}
	size_t rightCount = 0;
	BBox3fa rightBounds = empty;
	for (size_t i=split.pos; i<mapping.size(); i++) {
	  rightCount += count[split.dim][i];
          Vec3fa bounds_lower(lower[split.dim].x[i],lower[split.dim].y[i],lower[split.dim].z[i]);
          Vec3fa bounds_upper(upper[split.dim].x[i],upper[split.dim].y[i],upper[split.dim].z[i]);
	  rightBounds.extend(BBox3fa(bounds_lower,bounds_upper));
	}
	new (&info) SplitInfo(leftCount,leftBounds,rightCount,rightBounds);
      }

      /*! gets the number of primitives left of the split */
      __forceinline size_t getLeftCount(const BinMapping<16>& mapping, const Split& split) const
      {
        if (unlikely(split.dim == -1)) return -1;

        size_t leftCount = 0;
        for (size_t i = 0; i < (size_t)split.pos; i++) {
          leftCount += count[split.dim][i];
        }
        return leftCount;
      }

      /*! gets the number of primitives right of the split */
      __forceinline size_t getRightCount(const BinMapping<16>& mapping, const Split& split) const
      {
        if (unlikely(split.dim == -1)) return -1;

        size_t rightCount = 0;
        for (size_t i = (size_t)split.pos; i<mapping.size(); i++) {
          rightCount += count[split.dim][i];
        }
        return rightCount;
      }
            
    private:
      Vec3vf16 lower[3];
      Vec3vf16 upper[3];
      vint16   count[3];
    };
#endif
  }

  template<typename BinInfoT, typename BinMapping, typename PrimRef>
  __forceinline void bin_parallel(BinInfoT& binner, const PrimRef* prims, size_t begin, size_t end, size_t blockSize, size_t parallelThreshold, const BinMapping& mapping)
  {
    if (likely(end-begin < parallelThreshold)) {
      binner.bin(prims,begin,end,mapping);
    } else {
      binner = parallel_reduce(begin,end,blockSize,binner,
                              [&](const range<size_t>& r) -> BinInfoT { BinInfoT binner(empty); binner.bin(prims + r.begin(), r.size(), mapping); return binner; },
                              [&](const BinInfoT& b0, const BinInfoT& b1) -> BinInfoT { BinInfoT r = b0; r.merge(b1, mapping.size()); return r; });
    }
  }

  template<typename BinInfoT, typename BinMapping, typename PrimRef>
  __forceinline void bin_parallel(BinInfoT& binner, const PrimRef* prims, size_t begin, size_t end, size_t blockSize, size_t parallelThreshold, const BinMapping& mapping, const AffineSpace3fa& space, void* user = nullptr)
  {
    if (likely(end-begin < parallelThreshold)) {
      binner.bin(prims,begin,end,mapping,space,user);
    } else {
      binner = parallel_reduce(begin,end,blockSize,binner,
                              [&](const range<size_t>& r) -> BinInfoT { BinInfoT binner(empty); binner.bin(prims + r.begin(), r.size(), mapping, space, user); return binner; },
                              [&](const BinInfoT& b0, const BinInfoT& b1) -> BinInfoT { BinInfoT r = b0; r.merge(b1, mapping.size()); return r; });
    }
  }

  template<bool parallel, typename BinInfoT, typename BinMapping, typename PrimRef>
  __forceinline void bin_serial_or_parallel(BinInfoT& binner, const PrimRef* prims, size_t begin, size_t end, size_t blockSize, const BinMapping& mapping)
  {
    if (!parallel) {
      binner.bin(prims,begin,end,mapping);
    } else {
      binner = parallel_reduce(begin,end,blockSize,binner,
                              [&](const range<size_t>& r) -> BinInfoT { BinInfoT binner(empty); binner.bin(prims + r.begin(), r.size(), mapping); return binner; },
                              [&](const BinInfoT& b0, const BinInfoT& b1) -> BinInfoT { BinInfoT r = b0; r.merge(b1, mapping.size()); return r; });
    }
  }

  template<bool parallel, typename BinInfoT, typename BinMapping, typename PrimRef>
  __forceinline void bin_serial_or_parallel(BinInfoT& binner, const PrimRef* prims, size_t begin, size_t end, size_t blockSize, const BinMapping& mapping, const AffineSpace3fa& space, void* user = nullptr)
  {
    if (!parallel) {
      binner.bin(prims,begin,end,mapping,space,user);
    } else {
      binner = parallel_reduce(begin,end,blockSize,binner,
                              [&](const range<size_t>& r) -> BinInfoT { BinInfoT binner(empty); binner.bin(prims + r.begin(), r.size(), mapping, space, user); return binner; },
                              [&](const BinInfoT& b0, const BinInfoT& b1) -> BinInfoT { BinInfoT r = b0; r.merge(b1, mapping.size()); return r; });
    }
  }
}<|MERGE_RESOLUTION|>--- conflicted
+++ resolved
@@ -243,16 +243,10 @@
           const vint4 bin0 = (vint4)mapping.bin(center0); 
           
           /*! increase bounds of bins */
-<<<<<<< HEAD
-          const unsigned int b00 = extract<0>(bin0); counts(b00,0)++; bounds(b00,0).extend(prim0);
-          const unsigned int b01 = extract<1>(bin0); counts(b01,1)++; bounds(b01,1).extend(prim0);
-          const unsigned int b02 = extract<2>(bin0); counts(b02,2)++; bounds(b02,2).extend(prim0);
-=======
           const unsigned int s0 = prims[i].size();
           const int b00 = extract<0>(bin0); counts(b00,0)+=s0; bounds(b00,0).extend(prim0);
           const int b01 = extract<1>(bin0); counts(b01,1)+=s0; bounds(b01,1).extend(prim0);
           const int b02 = extract<2>(bin0); counts(b02,2)+=s0; bounds(b02,2).extend(prim0);
->>>>>>> 7753f7ea
         }
       }
 
