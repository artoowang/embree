--- conflicted
+++ resolved
@@ -437,41 +437,6 @@
    public:
      __forceinline BinMapping() {}
       
-<<<<<<< HEAD
-      /*! calculates the mapping */
-      template<typename PrimInfo>
-        __forceinline BinMapping(const PrimInfo& pinfo) 
-      {
-        num = 16;
-        const vfloat4 diag = (vfloat4) pinfo.centBounds.size();
-        scale = select(diag > vfloat4(1E-34f),vfloat4(0.99f*num)/diag,vfloat4(0.0f));
-        ofs  = (vfloat4) pinfo.centBounds.lower;
-        scale16 = scale;
-        ofs16 = ofs;
-      }
-
-        /*! returns number of bins */
-        __forceinline size_t size() const { return num; }
-
-        __forceinline vint16 bin16(const Vec3fa& p) const {
-          return vint16(vint4(floori((vfloat4(p)-ofs)*scale)));
-        }
-
-        __forceinline vint16 bin16(const vfloat16& p) const {
-          return floori((p-ofs16)*scale16);
-        }
-
-        __forceinline int bin_unsafe(const PrimRef& ref,
-                                     const vint16&  vSplitPos,
-                                     const vbool16& splitDimMask) const
-        {
-          const vfloat16 lower(*(vfloat4*)&ref.lower);
-          const vfloat16 upper(*(vfloat4*)&ref.upper);
-          const vfloat16 p = lower + upper;
-          const vint16 i = floori((p-ofs16)*scale16);
-          return lt(splitDimMask,i,vSplitPos);
-        }
-=======
      /*! calculates the mapping */
      template<typename PrimInfo>
      __forceinline BinMapping(const PrimInfo& pinfo)
@@ -510,7 +475,6 @@
      __forceinline bool invalid(const size_t dim) const {
        return scale[dim] == 0.0f;
      }
->>>>>>> 62a39f0c
         
     public:
       size_t num;
