// ======================================================================== //
// Copyright 2009-2019 Intel Corporation                                    //
//                                                                          //
// Licensed under the Apache License, Version 2.0 (the "License");          //
// you may not use this file except in compliance with the License.         //
// You may obtain a copy of the License at                                  //
//                                                                          //
//     http://www.apache.org/licenses/LICENSE-2.0                           //
//                                                                          //
// Unless required by applicable law or agreed to in writing, software      //
// distributed under the License is distributed on an "AS IS" BASIS,        //
// WITHOUT WARRANTIES OR CONDITIONS OF ANY KIND, either express or implied. //
// See the License for the specific language governing permissions and      //
// limitations under the License.                                           //
// ======================================================================== //

#pragma once

#include "../builders/primrefgen.h"
#include "../builders/heuristic_spatial.h"
#include "../builders/splitter.h"

#include "../../common/algorithms/parallel_for_for.h"
#include "../../common/algorithms/parallel_for_for_prefix_sum.h"

#define DBG_PRESPLIT(x)   
#define CHECK_PRESPLIT(x) 

#define GRID_SIZE 1024
#define MAX_PRESPLITS_PER_PRIMITIVE_LOG 5
#define MAX_PRESPLITS_PER_PRIMITIVE (1<<MAX_PRESPLITS_PER_PRIMITIVE_LOG)
#define PRIORITY_CUTOFF_THRESHOLD 1.0f
#define PRIORITY_SPLIT_POS_WEIGHT 1.5f

namespace embree
{  
  namespace isa
  {

    struct PresplitItem
    {
      union {
        float priority;    
        unsigned int data;
      };
      unsigned int index;
      
      __forceinline operator unsigned() const
      {
	return reinterpret_cast<const unsigned&>(priority);
      }
      __forceinline bool operator < (const PresplitItem& item) const
      {
	return (priority < item.priority);
      }

      template<typename Mesh>
      __forceinline static float compute_priority(const PrimRef &ref, Scene *scene, const Vec2i &mc)
      {
	const unsigned int geomID = ref.geomID();
	const unsigned int primID = ref.primID();
	const float area_aabb  = area(ref.bounds());
	const float area_prim  = ((Mesh*)scene->get(geomID))->projectedPrimitiveArea(primID);
        const unsigned int diff = 31 - lzcnt(mc.x^mc.y);
        assert(area_prim <= area_aabb);
        //const float priority = powf((area_aabb - area_prim) * powf(PRIORITY_SPLIT_POS_WEIGHT,(float)diff),1.0f/4.0f);   
        const float priority = sqrtf(sqrtf( (area_aabb - area_prim) * powf(PRIORITY_SPLIT_POS_WEIGHT,(float)diff) ));
        assert(priority >= 0.0f && priority < FLT_LARGE);
	return priority;      
      }

    
    };

    inline std::ostream &operator<<(std::ostream &cout, const PresplitItem& item) {
      return cout << "index " << item.index << " priority " << item.priority;    
    };

    template<typename SplitterFactory>    
      void splitPrimitive(SplitterFactory &Splitter,
                          const PrimRef &prim,
                          const unsigned int geomID,
                          const unsigned int primID,
                          const unsigned int split_level,
                          const Vec3fa &grid_base, 
                          const float grid_scale,
                          const float grid_extend,
                          PrimRef subPrims[MAX_PRESPLITS_PER_PRIMITIVE],
                          size_t &numSubPrims)
    {
      assert(split_level <= MAX_PRESPLITS_PER_PRIMITIVE_LOG);
      if (split_level == 0)
      {
        assert(numSubPrims < MAX_PRESPLITS_PER_PRIMITIVE);
        subPrims[numSubPrims++] = prim;
      }
      else
      {
        const Vec3fa lower = prim.lower;
        const Vec3fa upper = prim.upper;
        const Vec3fa glower = (lower-grid_base)*Vec3fa(grid_scale)+Vec3fa(0.2f);
        const Vec3fa gupper = (upper-grid_base)*Vec3fa(grid_scale)-Vec3fa(0.2f);
        Vec3ia ilower(floor(glower));
        Vec3ia iupper(floor(gupper));

        /* this ignores dimensions that are empty */
        iupper = (__m128i)select(vint4(glower) >= vint4(gupper),vint4(ilower),vint4(iupper));

        /* compute a morton code for the lower and upper grid coordinates. */
        const unsigned int lower_code = bitInterleave(ilower.x,ilower.y,ilower.z);
        const unsigned int upper_code = bitInterleave(iupper.x,iupper.y,iupper.z);
			
        /* if all bits are equal then we cannot split */
        if(unlikely(lower_code == upper_code))
        {
          assert(numSubPrims < MAX_PRESPLITS_PER_PRIMITIVE);
          subPrims[numSubPrims++] = prim;
          return;
        }
		    
        /* compute octree level and dimension to perform the split in */
        const unsigned int diff = 31 - lzcnt(lower_code^upper_code);
        const unsigned int level = diff / 3;
        const unsigned int dim   = diff % 3;
      
        /* now we compute the grid position of the split */
        const unsigned int isplit = iupper[dim] & ~((1<<level)-1);
			    
        /* compute world space position of split */
        const float inv_grid_size = 1.0f / GRID_SIZE;
        const float fsplit = grid_base[dim] + isplit * inv_grid_size * grid_extend;

        assert(prim.lower[dim] <= fsplit &&
               prim.upper[dim] >= fsplit);
		
        /* split primitive */
        const auto splitter = Splitter(prim);
        BBox3fa left,right;
        splitter(prim.bounds(),dim,fsplit,left,right);
        assert(!left.empty());
        assert(!right.empty());

			    
        splitPrimitive(Splitter,PrimRef(left ,geomID,primID),geomID,primID,split_level-1,grid_base,grid_scale,grid_extend,subPrims,numSubPrims);
        splitPrimitive(Splitter,PrimRef(right,geomID,primID),geomID,primID,split_level-1,grid_base,grid_scale,grid_extend,subPrims,numSubPrims);
      }
    }
    
    
    template<typename Mesh, typename SplitterFactory>    
      PrimInfo createPrimRefArray_presplit(Geometry* geometry, unsigned int geomID, size_t numPrimRefs, mvector<PrimRef>& prims, BuildProgressMonitor& progressMonitor)
    {
      ParallelPrefixSumState<PrimInfo> pstate;
      
      /* first try */
      progressMonitor(0);
      PrimInfo pinfo = parallel_prefix_sum( pstate, size_t(0), geometry->size(), size_t(1024), PrimInfo(empty), [&](const range<size_t>& r, const PrimInfo& base) -> PrimInfo {
	  return geometry->createPrimRefArray(prims,r,r.begin(),geomID);
	}, [](const PrimInfo& a, const PrimInfo& b) -> PrimInfo { return PrimInfo::merge(a,b); });

      /* if we need to filter out geometry, run again */
      if (pinfo.size() != numPrimRefs)
	{
	  progressMonitor(0);
	  pinfo = parallel_prefix_sum( pstate, size_t(0), geometry->size(), size_t(1024), PrimInfo(empty), [&](const range<size_t>& r, const PrimInfo& base) -> PrimInfo {
	      return geometry->createPrimRefArray(prims,r,base.size(),geomID);
	    }, [](const PrimInfo& a, const PrimInfo& b) -> PrimInfo { return PrimInfo::merge(a,b); });
	}
      return pinfo;	
    }
    
    __forceinline Vec2i computeMC(const Vec3fa &grid_base, const float grid_scale, const PrimRef &ref)
    {
      const Vec3fa lower = ref.lower;
      const Vec3fa upper = ref.upper;
      const Vec3fa glower = (lower-grid_base)*Vec3fa(grid_scale)+Vec3fa(0.2f);
      const Vec3fa gupper = (upper-grid_base)*Vec3fa(grid_scale)-Vec3fa(0.2f);
      Vec3ia ilower(floor(glower));
      Vec3ia iupper(floor(gupper));
      
      /* this ignores dimensions that are empty */
      iupper = (__m128i)select(vint4(glower) >= vint4(gupper),vint4(ilower),vint4(iupper));

      /* compute a morton code for the lower and upper grid coordinates. */
      const unsigned int lower_code = bitInterleave(ilower.x,ilower.y,ilower.z);
      const unsigned int upper_code = bitInterleave(iupper.x,iupper.y,iupper.z);
      return Vec2i(lower_code,upper_code);
    }

    template<typename Mesh, typename SplitterFactory>    
      PrimInfo createPrimRefArray_presplit(Scene* scene, Geometry::GTypeMask types, bool mblur, size_t numPrimRefs, mvector<PrimRef>& prims, BuildProgressMonitor& progressMonitor)
    {	
      static const size_t MIN_STEP_SIZE = 128;

      ParallelForForPrefixSumState<PrimInfo> pstate;
      Scene::Iterator2 iter(scene,types,mblur);

      /* first try */
      progressMonitor(0);
      pstate.init(iter,size_t(1024));
<<<<<<< HEAD
      PrimInfo pinfo = parallel_for_for_prefix_sum0( pstate, iter, PrimInfo(empty), [&](Geometry* mesh, const range<size_t>& r, size_t k, unsigned int i) -> PrimInfo {
=======
      PrimInfo pinfo = parallel_for_for_prefix_sum0( pstate, iter, PrimInfo(empty), [&](Geometry* mesh, const range<size_t>& r, size_t k, size_t i) -> PrimInfo {
>>>>>>> 06e576d3
	  return mesh->createPrimRefArray(prims,r,k,i);
	}, [](const PrimInfo& a, const PrimInfo& b) -> PrimInfo { return PrimInfo::merge(a,b); });
      
      /* if we need to filter out geometry, run again */
      if (pinfo.size() != numPrimRefs)
	{
	  progressMonitor(0);
<<<<<<< HEAD
	  pinfo = parallel_for_for_prefix_sum1( pstate, iter, PrimInfo(empty), [&](Geometry* mesh, const range<size_t>& r, size_t k, unsigned int i, const PrimInfo& base) -> PrimInfo {
=======
	  pinfo = parallel_for_for_prefix_sum1( pstate, iter, PrimInfo(empty), [&](Geometry* mesh, const range<size_t>& r, size_t k, size_t i, const PrimInfo& base) -> PrimInfo {
>>>>>>> 06e576d3
	      return mesh->createPrimRefArray(prims,r,base.size(),i);
	    }, [](const PrimInfo& a, const PrimInfo& b) -> PrimInfo { return PrimInfo::merge(a,b); });
	}

      /* use correct number of primitives */
      size_t numPrimitives = pinfo.size();
      const size_t alloc_numPrimitives = prims.size(); 
      const size_t numSplitPrimitivesBudget = alloc_numPrimitives - numPrimitives;

      /* set up primitive splitter */
      SplitterFactory Splitter(scene);


      DBG_PRESPLIT(
        const size_t org_numPrimitives = pinfo.size();
        PRINT(numPrimitives);		
        PRINT(alloc_numPrimitives);		
        PRINT(numSplitPrimitivesBudget);
        );

      /* allocate double buffer presplit items */
      const size_t presplit_allocation_size = sizeof(PresplitItem)*alloc_numPrimitives;
      PresplitItem *presplitItem     = (PresplitItem*)alignedMalloc(presplit_allocation_size,64);
      PresplitItem *tmp_presplitItem = (PresplitItem*)alignedMalloc(presplit_allocation_size,64);

      /* compute grid */
      const Vec3fa grid_base    = pinfo.geomBounds.lower;
      const Vec3fa grid_diag    = pinfo.geomBounds.size();
      const float grid_extend   = max(grid_diag.x,max(grid_diag.y,grid_diag.z));		
      const float grid_scale    = grid_extend == 0.0f ? 0.0f : GRID_SIZE / grid_extend;

      /* init presplit items and get total sum */
      const float psum = parallel_reduce( size_t(0), numPrimitives, size_t(MIN_STEP_SIZE), 0.0f, [&](const range<size_t>& r) -> float {
          float sum = 0.0f;
          for (size_t i=r.begin(); i<r.end(); i++)
          {		
            presplitItem[i].index = (unsigned int)i;
            const Vec2i mc = computeMC(grid_base,grid_scale,prims[i]);
            /* if all bits are equal then we cannot split */
            presplitItem[i].priority = (mc.x != mc.y) ? PresplitItem::compute_priority<Mesh>(prims[i],scene,mc) : 0.0f;    
            /* FIXME: sum undeterministic */
            sum += presplitItem[i].priority;
          }
          return sum;
        },[](const float& a, const float& b) -> float { return a+b; });

      /* compute number of splits per primitive */
      const float inv_psum = 1.0f / psum;
      parallel_for( size_t(0), numPrimitives, size_t(MIN_STEP_SIZE), [&](const range<size_t>& r) -> void {
          for (size_t i=r.begin(); i<r.end(); i++)
          {
            if (presplitItem[i].priority > 0.0f)
            {
              const float rel_p = (float)numSplitPrimitivesBudget * presplitItem[i].priority * inv_psum;
              if (rel_p >= PRIORITY_CUTOFF_THRESHOLD) // need at least a split budget that generates two sub-prims
              {
                presplitItem[i].priority = max(min(ceilf(logf(rel_p)/logf(2.0f)),(float)MAX_PRESPLITS_PER_PRIMITIVE_LOG),1.0f);
                //presplitItem[i].priority = min(floorf(logf(rel_p)/logf(2.0f)),(float)MAX_PRESPLITS_PER_PRIMITIVE_LOG);
                assert(presplitItem[i].priority >= 0.0f && presplitItem[i].priority <= (float)MAX_PRESPLITS_PER_PRIMITIVE_LOG);
              }
              else
                presplitItem[i].priority = 0.0f;
            }
          }
        });

      auto isLeft = [&] (const PresplitItem &ref) { return ref.priority < PRIORITY_CUTOFF_THRESHOLD; };        
      size_t center = parallel_partitioning(presplitItem,0,numPrimitives,isLeft,1024);

      /* anything to split ? */
      if (center < numPrimitives)
      {
        const size_t numPrimitivesToSplit = numPrimitives - center;
        assert(presplitItem[center].priority >= 1.0f);

        /* sort presplit items in ascending order */
        radix_sort_u32(presplitItem + center,tmp_presplitItem + center,numPrimitivesToSplit,1024);

        CHECK_PRESPLIT(
          parallel_for( size_t(center+1), numPrimitives, size_t(MIN_STEP_SIZE), [&](const range<size_t>& r) -> void {
              for (size_t i=r.begin(); i<r.end(); i++)
                assert(presplitItem[i-1].priority <= presplitItem[i].priority);
            });
          );

        unsigned int *const primOffset0 = (unsigned int*)tmp_presplitItem;
        unsigned int *const primOffset1 = (unsigned int*)tmp_presplitItem + numPrimitivesToSplit;

        /* compute actual number of sub-primitives generated within the [center;numPrimitives-1] range */
        const size_t totalNumSubPrims = parallel_reduce( size_t(center), numPrimitives, size_t(MIN_STEP_SIZE), size_t(0), [&](const range<size_t>& t) -> size_t {
            size_t sum = 0;
            for (size_t i=t.begin(); i<t.end(); i++)
            {	
              PrimRef subPrims[MAX_PRESPLITS_PER_PRIMITIVE];	
              assert(presplitItem[i].priority >= 1.0f);
              const unsigned int  primrefID = presplitItem[i].index;	
              const float prio              = presplitItem[i].priority;
              const unsigned int   geomID   = prims[primrefID].geomID();
              const unsigned int   primID   = prims[primrefID].primID();
              const unsigned int split_levels = (unsigned int)prio;
              size_t numSubPrims = 0;
              splitPrimitive(Splitter,prims[primrefID],geomID,primID,split_levels,grid_base,grid_scale,grid_extend,subPrims,numSubPrims);
              assert(numSubPrims);
              numSubPrims--; // can reuse slot 
              sum+=numSubPrims;
              presplitItem[i].data = (numSubPrims << MAX_PRESPLITS_PER_PRIMITIVE_LOG) | split_levels;
              primOffset0[i-center] = numSubPrims;
            }
            return sum;
          },[](const size_t& a, const size_t& b) -> size_t { return a+b; });
        
        /* if we are over budget, need to shrink the range */
        if (totalNumSubPrims > numSplitPrimitivesBudget) 
        {
          size_t new_center = numPrimitives-1;
          size_t sum = 0;
          for (;new_center>=center;new_center--)
          {
            const unsigned int numSubPrims = presplitItem[new_center].data >> MAX_PRESPLITS_PER_PRIMITIVE_LOG;
            if (unlikely(sum + numSubPrims >= numSplitPrimitivesBudget)) break;
            sum += numSubPrims;
          }
          new_center++;
          center = new_center;
        }

        /* parallel prefix sum to compute offsets for storing sub-primitives */
        const unsigned int offset = parallel_prefix_sum(primOffset0,primOffset1,numPrimitivesToSplit,(unsigned int)0,std::plus<unsigned int>());

        /* iterate over range, and split primitives into sub primitives and append them to prims array */		    
        parallel_for( size_t(center), numPrimitives, size_t(MIN_STEP_SIZE), [&](const range<size_t>& rn) -> void {
            for (size_t j=rn.begin(); j<rn.end(); j++)		    
            {
              PrimRef subPrims[MAX_PRESPLITS_PER_PRIMITIVE];
              const unsigned int  primrefID = presplitItem[j].index;	
              const unsigned int   geomID   = prims[primrefID].geomID();
              const unsigned int   primID   = prims[primrefID].primID();
              const unsigned int split_levels = presplitItem[j].data & ((unsigned int)(1 << MAX_PRESPLITS_PER_PRIMITIVE_LOG)-1);

              assert(split_levels);
              assert(split_levels <= MAX_PRESPLITS_PER_PRIMITIVE_LOG);
              size_t numSubPrims = 0;
              splitPrimitive(Splitter,prims[primrefID],geomID,primID,split_levels,grid_base,grid_scale,grid_extend,subPrims,numSubPrims);
              const size_t newID = numPrimitives + primOffset1[j-center];              
              assert(newID+numSubPrims <= alloc_numPrimitives);
              prims[primrefID] = subPrims[0];
              for (size_t i=1;i<numSubPrims;i++)
                prims[newID+i-1] = subPrims[i];
            }
          });

        numPrimitives += offset;
        DBG_PRESPLIT(
          PRINT(pinfo.size());
          PRINT(numPrimitives);
          PRINT((float)numPrimitives/org_numPrimitives));                
      }
                
      /* recompute centroid bounding boxes */
      pinfo = parallel_reduce(size_t(0),numPrimitives,size_t(MIN_STEP_SIZE),PrimInfo(empty),[&] (const range<size_t>& r) -> PrimInfo {
          PrimInfo p(empty);
          for (size_t j=r.begin(); j<r.end(); j++)
            p.add_center2(prims[j]);
          return p;
        }, [](const PrimInfo& a, const PrimInfo& b) -> PrimInfo { return PrimInfo::merge(a,b); });
  
      assert(pinfo.size() == numPrimitives);
      
      /* free double buffer presplit items */
      alignedFree(tmp_presplitItem);		
      alignedFree(presplitItem);
      return pinfo;	
    }
  }
}<|MERGE_RESOLUTION|>--- conflicted
+++ resolved
@@ -198,11 +198,7 @@
       /* first try */
       progressMonitor(0);
       pstate.init(iter,size_t(1024));
-<<<<<<< HEAD
       PrimInfo pinfo = parallel_for_for_prefix_sum0( pstate, iter, PrimInfo(empty), [&](Geometry* mesh, const range<size_t>& r, size_t k, unsigned int i) -> PrimInfo {
-=======
-      PrimInfo pinfo = parallel_for_for_prefix_sum0( pstate, iter, PrimInfo(empty), [&](Geometry* mesh, const range<size_t>& r, size_t k, size_t i) -> PrimInfo {
->>>>>>> 06e576d3
 	  return mesh->createPrimRefArray(prims,r,k,i);
 	}, [](const PrimInfo& a, const PrimInfo& b) -> PrimInfo { return PrimInfo::merge(a,b); });
       
@@ -210,15 +206,8 @@
       if (pinfo.size() != numPrimRefs)
 	{
 	  progressMonitor(0);
-<<<<<<< HEAD
 	  pinfo = parallel_for_for_prefix_sum1( pstate, iter, PrimInfo(empty), [&](Geometry* mesh, const range<size_t>& r, size_t k, unsigned int i, const PrimInfo& base) -> PrimInfo {
-=======
-	  pinfo = parallel_for_for_prefix_sum1( pstate, iter, PrimInfo(empty), [&](Geometry* mesh, const range<size_t>& r, size_t k, size_t i, const PrimInfo& base) -> PrimInfo {
->>>>>>> 06e576d3
 	      return mesh->createPrimRefArray(prims,r,base.size(),i);
-	    }, [](const PrimInfo& a, const PrimInfo& b) -> PrimInfo { return PrimInfo::merge(a,b); });
-	}
-
       /* use correct number of primitives */
       size_t numPrimitives = pinfo.size();
       const size_t alloc_numPrimitives = prims.size(); 
