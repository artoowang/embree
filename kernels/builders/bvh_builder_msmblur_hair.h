--- conflicted
+++ resolved
@@ -167,7 +167,7 @@
               return Split(0.0f,Split::SPLIT_NONE);
 
             /* if a leaf can only hold a single time-segment, we might have to do additional temporal splits */
-            if (singleLeafTimeSegment)
+            if (cfg.singleLeafTimeSegment)
             {
               /* test if one primitive has more than one time segment in time range, if so split time */
               for (size_t i=set.object_range.begin(); i<set.object_range.end(); i++)
@@ -187,7 +187,7 @@
               return Split(0.0f,Split::SPLIT_TYPE);
 
             /* if the leaf is too large we also have to perform additional splits */
-            if (set.size() > maxLeafSize)
+            if (set.size() > cfg.maxLeafSize)
               return Split(0.0f,Split::SPLIT_FALLBACK);
 
             /* otherwise perform no splits anymore */
@@ -237,24 +237,15 @@
           const NodeRecordMB4D createLargeLeaf(const BuildRecord& in, Allocator alloc)
           {
             /* this should never occur but is a fatal error */
-<<<<<<< HEAD
-            if (in.depth > maxDepth)
-=======
-            if (current.depth > cfg.maxDepth)
->>>>>>> e23e368b
+            if (in.depth > cfg.maxDepth)
               throw_RTCError(RTC_UNKNOWN_ERROR,"depth limit reached");
 
             /* replace already found split by fallback split */
             const BuildRecordSplit current(BuildRecord(in.prims,in.depth),findFallback(in.prims)); // FIXME: findFallback invoked too often!
 
             /* create leaf for few primitives */
-<<<<<<< HEAD
             if (current.split.data == Split::SPLIT_NONE)
               return createLeafMB(current.prims,alloc);
-=======
-            if (current.size() <= cfg.maxLeafSize)
-              return createLeaf(current.prims,alloc);
->>>>>>> e23e368b
 
             /* fill all children by always splitting the largest one */
             bool hasTimeSplits = false;
@@ -268,11 +259,7 @@
               for (size_t i=0; i<children.size(); i++)
               {
                 /* ignore leaves as they cannot get split */
-<<<<<<< HEAD
                 if (children[i].split.data == Split::SPLIT_NONE)
-=======
-                if (children[i].size() <= cfg.maxLeafSize)
->>>>>>> e23e368b
                   continue;
 
                 /* remember child with largest size */
@@ -392,7 +379,7 @@
                  createLeaf,
                  progressMonitor,
                  scene, prims, PrimInfo(0,current.prims.object_range.size(),current.prims),
-                 *this);
+                 cfg);
               convert_PrimRefArray_To_PrimRefMBArray(prims,primsMB,current.prims.object_range.size());
               return NodeRecordMB4D(ref,LBBox3fa(current.prims.geomBounds),current.prims.time_range);
             }
