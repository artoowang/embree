// ======================================================================== //
// Copyright 2009-2017 Intel Corporation                                    //
//                                                                          //
// Licensed under the Apache License, Version 2.0 (the "License");          //
// you may not use this file except in compliance with the License.         //
// You may obtain a copy of the License at                                  //
//                                                                          //
//     http://www.apache.org/licenses/LICENSE-2.0                           //
//                                                                          //
// Unless required by applicable law or agreed to in writing, software      //
// distributed under the License is distributed on an "AS IS" BASIS,        //
// WITHOUT WARRANTIES OR CONDITIONS OF ANY KIND, either express or implied. //
// See the License for the specific language governing permissions and      //
// limitations under the License.                                           //
// ======================================================================== //

#pragma once

#include "heuristic_binning.h"

namespace embree
{
  namespace isa
  { 
    /*! Performs standard object binning */
    template<typename PrimRef, size_t BINS>
      struct UnalignedHeuristicArrayBinningSAH
      {
        typedef BinSplit<BINS> Split;
        typedef BinInfoT<BINS,PrimRef,BBox3fa> Binner;
        typedef range<size_t> Set;

         /*! computes bounding box of bezier curves for motion blur */
        struct PrimInfoMB 
        {
          PrimInfo pinfo;
          BBox3fa s0t0;
          BBox3fa s1t1;
        };

        __forceinline UnalignedHeuristicArrayBinningSAH ()
          : prims(nullptr) {}
        
        /*! remember prim array */
        __forceinline UnalignedHeuristicArrayBinningSAH (PrimRef* prims)
          : prims(prims) {}

        const LinearSpace3fa computeAlignedSpace(const PrimInfo& pinfo)
        {
          /*! find first curve that defines valid direction */
          Vec3fa axis(0,0,1);
          for (size_t i=pinfo.begin; i<pinfo.end; i++)
          {
            const BezierPrim& prim = prims[i];
            const Vec3fa axis1 = normalize(prim.p3 - prim.p0);
            if (sqr_length(prim.p3 - prim.p0) > 1E-18f) {
              axis = axis1;
              break;
            }
          }
          return frame(axis).transposed();
        }

        const AffineSpace3fa computeAlignedSpaceMB(Scene* scene, const PrimInfo& pinfo)
        {
          /*! find first curve that defines valid directions */
          Vec3fa axis0(0,0,1);
          Vec3fa axis1(0,0,1);

          for (size_t i=pinfo.begin; i<pinfo.end; i++)
          {
            const BezierPrim& prim = prims[i];
            const size_t geomID = prim.geomID();
            const size_t primID = prim.primID();
            const BezierCurves* curves = scene->getBezierCurves(geomID);
            const int curve = curves->curve(primID);
            
            const Vec3fa a3 = curves->vertex(curve+3,0);
            //const Vec3fa a2 = curves->vertex(curve+2,0);
            //const Vec3fa a1 = curves->vertex(curve+1,0);
            const Vec3fa a0 = curves->vertex(curve+0,0);
            
            const Vec3fa b3 = curves->vertex(curve+3,1);
            //const Vec3fa b2 = curves->vertex(curve+2,1);
            //const Vec3fa b1 = curves->vertex(curve+1,1);
            const Vec3fa b0 = curves->vertex(curve+0,1);
            
            if (sqr_length(a3 - a0) > 1E-18f && sqr_length(b3 - b0) > 1E-18f)
            {
              axis0 = normalize(a3 - a0);
              axis1 = normalize(b3 - b0);
              break;
            }
          }

          Vec3fa axis01 = axis0+axis1;
          if (sqr_length(axis01) < 1E-18f) axis01 = axis0;
          axis01 = normalize(axis01);
          return frame(axis01).transposed();
        }
        
        const PrimInfo computePrimInfo(const PrimInfo& pinfo, const LinearSpace3fa& space)
        {
          BBox3fa geomBounds = empty;
          BBox3fa centBounds = empty;
          for (size_t i=pinfo.begin; i<pinfo.end; i++) { // FIXME: parallel
            const BBox3fa bounds = prims[i].bounds(space);
            geomBounds.extend(bounds);
            centBounds.extend(center2(bounds));
          }
          return PrimInfo(pinfo.begin,pinfo.end,geomBounds,centBounds);
        }
        
        const PrimInfoMB computePrimInfoMB(size_t timeSegment, size_t numTimeSteps, Scene* scene, const PrimInfo& pinfo, const AffineSpace3fa& space)
        {
          size_t N = 0;
          BBox3fa centBounds = empty;
          BBox3fa geomBounds = empty;
          BBox3fa s0t0 = empty, s1t1 = empty;
          for (size_t i=pinfo.begin; i<pinfo.end; i++)  // FIXME: parallelize
          {
            const BezierPrim& prim = prims[i];
            const size_t geomID = prim.geomID();
            const size_t primID = prim.primID();

            N++;
            const BBox3fa bounds = prim.bounds(space);
            geomBounds.extend(bounds);
            centBounds.extend(center2(bounds));

            const BezierCurves* curves = scene->getBezierCurves(geomID);
            const LBBox3fa linearBounds = curves->linearBounds(space,primID,timeSegment,numTimeSteps);
            s0t0.extend(linearBounds.bounds0);
            s1t1.extend(linearBounds.bounds1);
          }
          
          PrimInfoMB ret;
          ret.pinfo = PrimInfo(N,geomBounds,centBounds);
          ret.s0t0 = s0t0;
          ret.s1t1 = s1t1;
          return ret;
        }
        
        /*! finds the best split */
        const Split find(const PrimInfo& pinfo, const size_t logBlockSize, const LinearSpace3fa& space)
        {
          Set set(pinfo.begin,pinfo.end);
          return find(set,pinfo,logBlockSize,space);
        }
        
        /*! finds the best split */
        __forceinline const Split find(const Set& set, const PrimInfo& pinfo, const size_t logBlockSize, const LinearSpace3fa& space)
        {
          if (likely(pinfo.size() < 10000))
            return find_template<false>(set,pinfo,logBlockSize,space);
          else
            return find_template<true>(set,pinfo,logBlockSize,space);
        }

        /*! finds the best split */
        template<bool parallel>
        const Split find_template(const Set& set, const PrimInfo& pinfo, const size_t logBlockSize, const LinearSpace3fa& space)
        {
          Binner binner(empty);
          const BinMapping<BINS> mapping(pinfo);
          binner.template bin_serial_or_parallel<parallel>(prims,set.begin(),set.end(),size_t(4096),mapping,space);
          return binner.best(mapping,logBlockSize);
        }
        
        /*! array partitioning */
        void split(const Split& spliti, const LinearSpace3fa& space, const PrimInfo& pinfo, PrimInfo& left, PrimInfo& right) 
        {
          Set lset,rset;
          Set set(pinfo.begin,pinfo.end);
          split(spliti,space,set,left,lset,right,rset);
        }

        /*! array partitioning */
        __forceinline void split(const Split& split, const LinearSpace3fa& space, const Set& set, PrimInfo& left, Set& lset, PrimInfo& right, Set& rset)
        {
          if (likely(set.size() < 10000))
            split_template<false>(split,space,set,left,lset,right,rset);
          else
            split_template<true>(split,space,set,left,lset,right,rset);
        }

        /*! array partitioning */
        template<bool parallel>
        __forceinline void split_template(const Split& split, const LinearSpace3fa& space, const Set& set, PrimInfo& left, Set& lset, PrimInfo& right, Set& rset)
        {
          if (!split.valid()) {
            deterministic_order(set);
            return splitFallback(set,left,lset,right,rset);
          }
          
          const size_t begin = set.begin();
          const size_t end   = set.end();
          CentGeomBBox3fa local_left(empty);
          CentGeomBBox3fa local_right(empty);
          const int splitPos = split.pos;
          const int splitDim = split.dim;
<<<<<<< HEAD
          size_t center = serial_or_parallel_partitioning<parallel>(
            prims,begin,end,empty,local_left,local_right,
            [&] (const PrimRef& ref) { return split.mapping.bin_unsafe(center2(ref.bounds(space)))[splitDim] < splitPos; },
            [] (CentGeomBBox3fa& pinfo,const PrimRef& ref) { pinfo.extend(ref.bounds()); },
            [] (CentGeomBBox3fa& pinfo0,const CentGeomBBox3fa& pinfo1) { pinfo0.merge(pinfo1); },
            128);
=======
          size_t center = 0;
          if (likely(set.size() < 10000))
            center = serial_partitioning(prims,begin,end,local_left,local_right,
                                         [&] (const PrimRef& ref) { return split.mapping.bin_unsafe(center2(ref.bounds(space)))[splitDim] < splitPos; },
                                         [] (CentGeomBBox3fa& pinfo,const PrimRef& ref) { pinfo.extend(ref.bounds()); });
          else
            center = parallel_partitioning(prims,begin,end,EmptyTy(),local_left,local_right,
                                           [&] (const PrimRef& ref) { return split.mapping.bin_unsafe(center2(ref.bounds(space)))[splitDim] < splitPos; },
                                           [] (CentGeomBBox3fa& pinfo,const PrimRef& ref) { pinfo.extend(ref.bounds()); },
                                           [] (CentGeomBBox3fa& pinfo0,const CentGeomBBox3fa& pinfo1) { pinfo0.merge(pinfo1); },
                                           128);
>>>>>>> e65b172d
          
          new (&left ) PrimInfo(begin,center,local_left.geomBounds,local_left.centBounds);
          new (&right) PrimInfo(center,end,local_right.geomBounds,local_right.centBounds);
          new (&lset) range<size_t>(begin,center);
          new (&rset) range<size_t>(center,end);
          assert(area(left.geomBounds) >= 0.0f);
          assert(area(right.geomBounds) >= 0.0f);
        }
        
        void deterministic_order(const Set& set) 
        {
          /* required as parallel partition destroys original primitive order */
          std::sort(&prims[set.begin()],&prims[set.end()]);
        }
        
        /*! array partitioning */
        void splitFallback(const PrimInfo& pinfo, PrimInfo& left, PrimInfo& right) 
        {
          Set lset,rset;
          Set set(pinfo.begin,pinfo.end);
          splitFallback(set,left,lset,right,rset);
        }
        
        void splitFallback(const Set& set, PrimInfo& linfo, Set& lset, PrimInfo& rinfo, Set& rset)
        {
          const size_t begin = set.begin();
          const size_t end   = set.end();
          const size_t center = (begin + end)/2;
          
          CentGeomBBox3fa left; left.reset();
          for (size_t i=begin; i<center; i++)
            left.extend(prims[i].bounds());
          new (&linfo) PrimInfo(begin,center,left.geomBounds,left.centBounds);
          
          CentGeomBBox3fa right; right.reset();
          for (size_t i=center; i<end; i++)
            right.extend(prims[i].bounds());	
          new (&rinfo) PrimInfo(center,end,right.geomBounds,right.centBounds);
          
          new (&lset) range<size_t>(begin,center);
          new (&rset) range<size_t>(center,end);
        }
        
      private:
        PrimRef* const prims;
      };

    /*! Performs standard object binning */
    template<typename PrimRefMB, size_t BINS>
      struct UnalignedHeuristicArrayBinningMB
      {
        typedef BinSplit<BINS> Split;
        typedef typename PrimRefMB::BBox BBox;
        typedef BinInfoT<BINS,PrimRefMB,BBox> ObjectBinner;

        static const size_t PARALLEL_THRESHOLD = 3 * 1024;
        static const size_t PARALLEL_FIND_BLOCK_SIZE = 1024;
        static const size_t PARALLEL_PARTITION_BLOCK_SIZE = 128;

        UnalignedHeuristicArrayBinningMB(Scene* scene)
        : scene(scene) {}

        const LinearSpace3fa computeAlignedSpaceMB(Scene* scene, const SetMB& set)
        {
          /*! find first curve that defines valid directions */
          Vec3fa axis0(0,0,1);
          Vec3fa axis1(0,0,1);

          for (size_t i=set.object_range.begin(); i<set.object_range.end(); i++)
          {
            const PrimRefMB& prim = (*set.prims)[i];
            const size_t geomID = prim.geomID();
            const size_t primID = prim.primID();
            const BezierCurves* curves = scene->getBezierCurves(geomID);
            const int curve = curves->curve(primID);
            
            const Vec3fa a3 = curves->vertex(curve+3,0);
            //const Vec3fa a2 = curves->vertex(curve+2,0);
            //const Vec3fa a1 = curves->vertex(curve+1,0);
            const Vec3fa a0 = curves->vertex(curve+0,0);
            
            const Vec3fa b3 = curves->vertex(curve+3,1);
            //const Vec3fa b2 = curves->vertex(curve+2,1);
            //const Vec3fa b1 = curves->vertex(curve+1,1);
            const Vec3fa b0 = curves->vertex(curve+0,1);
            
            if (sqr_length(a3 - a0) > 1E-18f && sqr_length(b3 - b0) > 1E-18f)
            {
              axis0 = normalize(a3 - a0);
              axis1 = normalize(b3 - b0);
              break;
            }
          }

          Vec3fa axis01 = axis0+axis1;
          if (sqr_length(axis01) < 1E-18f) axis01 = axis0;
          axis01 = normalize(axis01);
          return frame(axis01).transposed();
        }

        const SetMB computePrimInfoMB(Scene* scene, const SetMB& set, const AffineSpace3fa& space) // FIXME: required
        {
          PrimInfoMB ret(empty);
          for (size_t i=set.object_range.begin(); i<set.object_range.end(); i++)  // FIXME: parallelize
          {
            const PrimRefMB& prim = (*set.prims)[i];
            const size_t geomID = prim.geomID();
            const size_t primID = prim.primID();
            const BezierCurves* mesh = (BezierCurves*)scene->get(geomID);
            const LBBox3fa lbounds = mesh->linearBounds(space, primID, set.time_range);
            const unsigned num_time_segments = mesh->numTimeSegments();
            const range<int> tbounds = getTimeSegmentRange(set.time_range, num_time_segments);
            assert(tbounds.size() > 0);
            const PrimRefMB prim2(lbounds, tbounds.size(), num_time_segments, geomID, primID);
            ret.add_primref(prim2);
          }
          return SetMB(ret,set.prims,set.object_range,set.time_range);
        }

        const LBBox3fa linearBounds(Scene* scene, const SetMB& set, const AffineSpace3fa& space)
        {
          LBBox3fa lbounds(empty);
          for (size_t i=set.object_range.begin(); i<set.object_range.end(); i++)  // FIXME: parallelize
          {
            const PrimRefMB& prim = (*set.prims)[i];
            const size_t geomID = prim.geomID();
            const size_t primID = prim.primID();
            const BezierCurves* mesh = (BezierCurves*)scene->get(geomID);
            lbounds.extend(mesh->linearBounds(space, primID, set.time_range));
          }
          return lbounds;
        }

        /*! finds the best split */
        const Split find(const SetMB& set, const size_t logBlockSize, const LinearSpace3fa& space)
        {
          UserPrimRefData user(scene,set.time_range);
          ObjectBinner binner(empty); // FIXME: this clear can be optimized away
          const BinMapping<BINS> mapping(set.pinfo.centBounds,set.pinfo.size());
          binner.bin_parallel(set.prims->data(),set.object_range.begin(),set.object_range.end(),PARALLEL_FIND_BLOCK_SIZE,PARALLEL_THRESHOLD,mapping,space,&user);
          Split osplit = binner.best(mapping,logBlockSize);
          osplit.sah *= set.pinfo.time_range.size();
          if (!osplit.valid()) osplit.data = Split::SPLIT_FALLBACK; // use fallback split
          return osplit;
        }
        
        /*! array partitioning */
        __forceinline void split(const Split& split, const LinearSpace3fa& space, const SetMB& set, SetMB& lset, SetMB& rset)
        {
          UserPrimRefData user(scene,set.time_range);
          const size_t begin = set.object_range.begin();
          const size_t end   = set.object_range.end();
          PrimInfoMB left = empty;
          PrimInfoMB right = empty;
          const vint4 vSplitPos(split.pos);
          const vbool4 vSplitMask(1 << split.dim);
          auto isLeft = [&] (const PrimRefMB &ref) { return any(((vint4)split.mapping.bin_unsafe(ref,space,&user) < vSplitPos) & vSplitMask); };
          auto reduction = [] (PrimInfoMB& pinfo, const PrimRefMB& ref) { pinfo.add_primref(ref); };
          auto reduction2 = [] (PrimInfoMB& pinfo0,const PrimInfoMB& pinfo1) { pinfo0.merge(pinfo1); };
          size_t center = parallel_partitioning(set.prims->data(),begin,end,empty,left,right,isLeft,reduction,reduction2,PARALLEL_PARTITION_BLOCK_SIZE,PARALLEL_THRESHOLD);
          new (&lset) SetMB(left,set.prims,range<size_t>(begin,center),set.time_range);
          new (&rset) SetMB(right,set.prims,range<size_t>(center,end ),set.time_range);
        }

      private:
        Scene* scene;
      };
  }
}<|MERGE_RESOLUTION|>--- conflicted
+++ resolved
@@ -199,14 +199,7 @@
           CentGeomBBox3fa local_right(empty);
           const int splitPos = split.pos;
           const int splitDim = split.dim;
-<<<<<<< HEAD
-          size_t center = serial_or_parallel_partitioning<parallel>(
-            prims,begin,end,empty,local_left,local_right,
-            [&] (const PrimRef& ref) { return split.mapping.bin_unsafe(center2(ref.bounds(space)))[splitDim] < splitPos; },
-            [] (CentGeomBBox3fa& pinfo,const PrimRef& ref) { pinfo.extend(ref.bounds()); },
-            [] (CentGeomBBox3fa& pinfo0,const CentGeomBBox3fa& pinfo1) { pinfo0.merge(pinfo1); },
-            128);
-=======
+
           size_t center = 0;
           if (likely(set.size() < 10000))
             center = serial_partitioning(prims,begin,end,local_left,local_right,
@@ -218,7 +211,6 @@
                                            [] (CentGeomBBox3fa& pinfo,const PrimRef& ref) { pinfo.extend(ref.bounds()); },
                                            [] (CentGeomBBox3fa& pinfo0,const CentGeomBBox3fa& pinfo1) { pinfo0.merge(pinfo1); },
                                            128);
->>>>>>> e65b172d
           
           new (&left ) PrimInfo(begin,center,local_left.geomBounds,local_left.centBounds);
           new (&right) PrimInfo(center,end,local_right.geomBounds,local_right.centBounds);
@@ -378,7 +370,7 @@
           auto isLeft = [&] (const PrimRefMB &ref) { return any(((vint4)split.mapping.bin_unsafe(ref,space,&user) < vSplitPos) & vSplitMask); };
           auto reduction = [] (PrimInfoMB& pinfo, const PrimRefMB& ref) { pinfo.add_primref(ref); };
           auto reduction2 = [] (PrimInfoMB& pinfo0,const PrimInfoMB& pinfo1) { pinfo0.merge(pinfo1); };
-          size_t center = parallel_partitioning(set.prims->data(),begin,end,empty,left,right,isLeft,reduction,reduction2,PARALLEL_PARTITION_BLOCK_SIZE,PARALLEL_THRESHOLD);
+          size_t center = parallel_partitioning(set.prims->data(),begin,end,EmptyTy(),left,right,isLeft,reduction,reduction2,PARALLEL_PARTITION_BLOCK_SIZE,PARALLEL_THRESHOLD);
           new (&lset) SetMB(left,set.prims,range<size_t>(begin,center),set.time_range);
           new (&rset) SetMB(right,set.prims,range<size_t>(center,end ),set.time_range);
         }
