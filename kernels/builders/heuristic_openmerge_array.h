--- conflicted
+++ resolved
@@ -419,15 +419,11 @@
           std::sort(&prims0[set.begin()],&prims0[set.end()]);
         }
 
-<<<<<<< HEAD
         __forceinline bool sameType(const range<size_t>& range) {
           return true;
         }
       
-        void splitFallback(const PrimInfoExtRange& set, PrimInfoExtRange& lset, PrimInfoExtRange& rset)
-=======
         __forceinline void splitFallback(const PrimInfoExtRange& set, PrimInfoExtRange& lset, PrimInfoExtRange& rset)
->>>>>>> a497a0d4
         {
           const size_t begin = set.begin();
           const size_t end   = set.end();
