--- conflicted
+++ resolved
@@ -26,12 +26,7 @@
 { 
   namespace isa
   {
-<<<<<<< HEAD
-    
-    PrimInfo createPrimRefArray(Geometry* geometry, size_t numPrimitives, mvector<PrimRef>& prims, BuildProgressMonitor& progressMonitor);
-=======
-    PrimInfo createPrimRefArray(Geometry* geometry, unsigned int geomID, mvector<PrimRef>& prims, BuildProgressMonitor& progressMonitor);
->>>>>>> 746a6033
+    PrimInfo createPrimRefArray(Geometry* geometry, unsigned int geomID, size_t numPrimitives, mvector<PrimRef>& prims, BuildProgressMonitor& progressMonitor);
    
     PrimInfo createPrimRefArray(Scene* scene, Geometry::GTypeMask types, bool mblur, size_t numPrimitives, mvector<PrimRef>& prims, BuildProgressMonitor& progressMonitor);
    
