--- conflicted
+++ resolved
@@ -40,25 +40,14 @@
       struct Settings
       {
         /*! default settings */
-<<<<<<< HEAD
         Settings ()
         : branchingFactor(2), maxDepth(32), logBlockSize(0), minLeafSize(1), maxLeafSize(8),
-          travCost(1.0f), intCost(1.0f), singleThreadThreshold(1024) {}
+          travCost(1.0f), intCost(1.0f), singleThreadThreshold(1024), primrefarrayalloc(inf) {}
 
         /*! initialize settings from API settings */
         Settings (const RTCBuildSettings& settings)
         : branchingFactor(2), maxDepth(32), logBlockSize(0), minLeafSize(1), maxLeafSize(8),
-          travCost(1.0f), intCost(1.0f), singleThreadThreshold(1024)
-=======
-        Settings () 
-        : branchingFactor(2), maxDepth(32), logBlockSize(0), minLeafSize(1), maxLeafSize(8), 
-          travCost(1.0f), intCost(1.0f), singleThreadThreshold(1024), primrefarrayalloc(inf) {}
-
-        /*! initialize settings from API settings */
-        Settings (const RTCBuildSettings& settings)
-        : branchingFactor(2), maxDepth(32), logBlockSize(0), minLeafSize(1), maxLeafSize(8), 
           travCost(1.0f), intCost(1.0f), singleThreadThreshold(1024), primrefarrayalloc(inf)
->>>>>>> 2a7c9b6a
         {
           if (RTC_BUILD_SETTINGS_HAS(settings,maxBranchingFactor)) branchingFactor = settings.maxBranchingFactor;
           if (RTC_BUILD_SETTINGS_HAS(settings,maxDepth          )) maxDepth        = settings.maxDepth;
@@ -68,19 +57,11 @@
           if (RTC_BUILD_SETTINGS_HAS(settings,travCost          )) travCost        = settings.travCost;
           if (RTC_BUILD_SETTINGS_HAS(settings,intCost           )) intCost         = settings.intCost;
         }
-<<<<<<< HEAD
-
-        Settings (size_t sahBlockSize, size_t minLeafSize, size_t maxLeafSize, float travCost, float intCost, size_t singleThreadThreshold)
+
+        Settings (size_t sahBlockSize, size_t minLeafSize, size_t maxLeafSize, float travCost, float intCost, size_t singleThreadThreshold, size_t primrefarrayalloc = inf)
         : branchingFactor(2), maxDepth(32), logBlockSize(__bsr(sahBlockSize)), minLeafSize(minLeafSize), maxLeafSize(maxLeafSize),
-          travCost(travCost), intCost(intCost), singleThreadThreshold(singleThreadThreshold) {}
-
-=======
-        
-        Settings (size_t sahBlockSize, size_t minLeafSize, size_t maxLeafSize, float travCost, float intCost, size_t singleThreadThreshold, size_t primrefarrayalloc = inf)
-        : branchingFactor(2), maxDepth(32), logBlockSize(__bsr(sahBlockSize)), minLeafSize(minLeafSize), maxLeafSize(maxLeafSize), 
           travCost(travCost), intCost(intCost), singleThreadThreshold(singleThreadThreshold), primrefarrayalloc(primrefarrayalloc) {}
-        
->>>>>>> 2a7c9b6a
+
       public:
         size_t branchingFactor;  //!< branching factor of BVH to build
         size_t maxDepth;         //!< maximal depth of BVH to build
@@ -99,23 +80,13 @@
         {
         public:
           __forceinline BuildRecordT () {}
-<<<<<<< HEAD
 
           __forceinline BuildRecordT (size_t depth)
-            : depth(depth), prims(empty) {}
+            : depth(depth), alloc_barrier(false), prims(empty) {}
 
           __forceinline BuildRecordT (size_t depth, const Set& prims)
-            : depth(depth), prims(prims) {}
-
-=======
-          
-          __forceinline BuildRecordT (size_t depth) 
-            : depth(depth), alloc_barrier(false), prims(empty) {}
-          
-          __forceinline BuildRecordT (size_t depth, const Set& prims) 
             : depth(depth), alloc_barrier(false), prims(prims) {}
-          
->>>>>>> 2a7c9b6a
+
           __forceinline BBox3fa bounds() const { return prims.geomBounds; }
 
           __forceinline friend bool operator< (const BuildRecordT& a, const BuildRecordT& b) { return a.prims.size() < b.prims.size(); }
@@ -141,93 +112,6 @@
         typename ProgressMonitor>
 
         class BuilderT : private Settings
-<<<<<<< HEAD
-=======
-      {
-        friend struct GeneralBVHBuilder;
-        
-        BuilderT (Heuristic& heuristic, 
-                  const CreateAllocFunc& createAlloc, 
-                  const CreateNodeFunc& createNode, 
-                  const UpdateNodeFunc& updateNode, 
-                  const CreateLeafFunc& createLeaf,
-                  const ProgressMonitor& progressMonitor,
-                  const Settings& settings)
-          
-          : Settings(settings),
-          heuristic(heuristic), 
-          createAlloc(createAlloc), createNode(createNode), updateNode(updateNode), createLeaf(createLeaf), 
-          progressMonitor(progressMonitor)
-        {
-          if (branchingFactor > MAX_BRANCHING_FACTOR)
-            throw_RTCError(RTC_UNKNOWN_ERROR,"bvh_builder: branching factor too large");
-        }
-        
-        const ReductionTy createLargeLeaf(const BuildRecord& current, Allocator alloc)
-        {
-          /* this should never occur but is a fatal error */
-          if (current.depth > maxDepth) 
-            throw_RTCError(RTC_UNKNOWN_ERROR,"depth limit reached");
-          
-          /* create leaf for few primitives */
-          if (current.prims.size() <= maxLeafSize)
-            return createLeaf(current,alloc);
-          
-          /* fill all children by always splitting the largest one */
-          ReductionTy values[MAX_BRANCHING_FACTOR];
-          BuildRecord children[MAX_BRANCHING_FACTOR];
-          size_t numChildren = 1;
-          children[0] = current;
-          do {
-            
-            /* find best child with largest bounding box area */
-            size_t bestChild = -1;
-            size_t bestSize = 0;
-            for (size_t i=0; i<numChildren; i++)
-            {
-              /* ignore leaves as they cannot get split */
-              if (children[i].prims.size() <= maxLeafSize)
-                continue;
-              
-              /* remember child with largest size */
-              if (children[i].prims.size() > bestSize) { 
-                bestSize = children[i].prims.size();
-                bestChild = i;
-              }
-            }
-            if (bestChild == (size_t)-1) break;
-            
-            /*! split best child into left and right child */
-            BuildRecord left(current.depth+1);
-            BuildRecord right(current.depth+1);
-            heuristic.splitFallback(children[bestChild].prims,left.prims,right.prims);
-            
-            /* add new children left and right */
-            children[bestChild] = children[numChildren-1];
-            children[numChildren-1] = left;
-            children[numChildren+0] = right;
-            numChildren++;
-            
-          } while (numChildren < branchingFactor);
-
-          /* set barrier for primrefarrayalloc */
-          if (unlikely(current.size() > primrefarrayalloc))
-            for (size_t i=0; i<numChildren; i++)
-              children[i].alloc_barrier = children[i].size() <= primrefarrayalloc;
-          
-          /* create node */
-          auto node = createNode(children,numChildren,alloc);
-          
-          /* recurse into each child  and perform reduction */
-          for (size_t i=0; i<numChildren; i++)
-            values[i] = createLargeLeaf(children[i],alloc);
-          
-          /* perform reduction */
-          return updateNode(current,children,node,values,numChildren);
-        }
-        
-        const ReductionTy recurse(BuildRecord& current, Allocator alloc, bool toplevel)
->>>>>>> 2a7c9b6a
         {
           friend struct GeneralBVHBuilder;
 
@@ -280,7 +164,6 @@
                   bestChild = i;
                 }
               }
-<<<<<<< HEAD
               if (bestChild == (size_t)-1) break;
 
               /*! split best child into left and right child */
@@ -296,45 +179,13 @@
 
             } while (numChildren < branchingFactor);
 
+            /* set barrier for primrefarrayalloc */
+            if (unlikely(current.size() > primrefarrayalloc))
+              for (size_t i=0; i<numChildren; i++)
+                children[i].alloc_barrier = children[i].size() <= primrefarrayalloc;
+
             /* create node */
             auto node = createNode(children,numChildren,alloc);
-=======
-            }
-            if (bestChild == -1) break;
-            
-            /* perform best found split */
-            BuildRecord& brecord = children[bestChild];
-            BuildRecord lrecord(current.depth+1);
-            BuildRecord rrecord(current.depth+1);
-            auto split = heuristic.find(brecord.prims,logBlockSize);
-            heuristic.split(split,brecord.prims,lrecord.prims,rrecord.prims);
-            children[bestChild  ] = lrecord;
-            children[numChildren] = rrecord;
-            numChildren++;
-          }
-
-          /* set barrier for primrefarrayalloc */
-          if (unlikely(current.size() > primrefarrayalloc))
-            for (size_t i=0; i<numChildren; i++)
-              children[i].alloc_barrier = children[i].size() <= primrefarrayalloc;
-          
-          /* sort buildrecords for faster shadow ray traversal */
-          std::sort(&children[0],&children[numChildren],std::greater<BuildRecord>());
-          
-          /*! create an inner node */
-          auto node = createNode(children,numChildren,alloc);
-          
-          /* spawn tasks */
-          if (current.size() > singleThreadThreshold) 
-          {
-            /*! parallel_for is faster than spawing sub-tasks */
-            parallel_for(size_t(0), numChildren, [&] (const range<size_t>& r) { // FIXME: no range here!
-                for (size_t i=r.begin(); i<r.end(); i++) {
-                  values[i] = recurse(children[i],nullptr,true); 
-                  _mm_mfence(); // to allow non-temporal stores during build
-                }                
-              });
->>>>>>> 2a7c9b6a
 
             /* recurse into each child  and perform reduction */
             for (size_t i=0; i<numChildren; i++)
@@ -409,6 +260,11 @@
               numChildren++;
             }
 
+            /* set barrier for primrefarrayalloc */
+            if (unlikely(current.size() > primrefarrayalloc))
+              for (size_t i=0; i<numChildren; i++)
+                children[i].alloc_barrier = children[i].size() <= primrefarrayalloc;
+
             /* sort buildrecords for faster shadow ray traversal */
             std::sort(&children[0],&children[numChildren],std::greater<BuildRecord>());
 
@@ -419,7 +275,7 @@
             if (current.size() > singleThreadThreshold)
             {
               /*! parallel_for is faster than spawing sub-tasks */
-              parallel_for(size_t(0), numChildren, [&] (const range<size_t>& r) {
+              parallel_for(size_t(0), numChildren, [&] (const range<size_t>& r) { // FIXME: no range here
                   for (size_t i=r.begin(); i<r.end(); i++) {
                     values[i] = recurse(children[i],nullptr,true);
                     _mm_mfence(); // to allow non-temporal stores during build
