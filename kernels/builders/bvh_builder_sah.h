--- conflicted
+++ resolved
@@ -146,11 +146,7 @@
             bool same_type = current.prims.oneType();
 
             /* create leaf for few primitives */
-<<<<<<< HEAD
-            if (current.prims.size() <= maxLeafSize && same_type)
-=======
-            if (current.prims.size() <= cfg.maxLeafSize)
->>>>>>> e23e368b
+            if (current.prims.size() <= cfg.maxLeafSize && same_type)
               return createLeaf(prims,current.prims,alloc);
 
             /* fill all children by always splitting the largest one */
@@ -166,11 +162,7 @@
               for (size_t i=0; i<numChildren; i++)
               {
                 /* ignore leaves as they cannot get split */
-<<<<<<< HEAD
-                if (children[i].prims.size() <= maxLeafSize && children[i].prims.oneType())
-=======
-                if (children[i].prims.size() <= cfg.maxLeafSize)
->>>>>>> e23e368b
+                if (children[i].prims.size() <= cfg.maxLeafSize && children[i].prims.oneType())
                   continue;
 
                 /* remember child with largest size */
