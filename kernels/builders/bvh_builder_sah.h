--- conflicted
+++ resolved
@@ -188,7 +188,7 @@
           return updateNode(node,values,numChildren);
         }
         
-        const ReductionTy recurse(const BuildRecord& current, Allocator alloc, bool toplevel)
+        const ReductionTy recurse(BuildRecord& current, Allocator alloc, bool toplevel)
         {
           /* get thread local allocator */
           if (alloc == nullptr)
@@ -333,19 +333,15 @@
                         settings);
         
         /* build hierarchy */
-        const ReductionTy root = builder.recurse(BuildRecord(1,set),nullptr,true);
+        BuildRecord record(1,set);
+        const ReductionTy root = builder.recurse(record,nullptr,true);
         _mm_mfence(); // to allow non-temporal stores during build
         return root;
       }
     };
 
-<<<<<<< HEAD
-    /* Spatial SAH builder that operates on an array of BuildRecords */
-    struct BVHBuilderBinnedFastSpatialSAH
-=======
     /* SAH builder that operates on an array of BuildRecords */
     struct BVHBuilderBinnedSAH
->>>>>>> 7753f7ea
     {
       typedef PrimInfoRange Set;
       typedef HeuristicArrayBinningSAH<PrimRef,NUM_OBJECT_BINS> Heuristic;
@@ -424,134 +420,50 @@
           settings);
       }
     };
-<<<<<<< HEAD
-
-    
+
     /* Open/Merge SAH builder that operates on an array of BuildRecords */
     struct BVHBuilderBinnedOpenMergeSAH
     {
-#if defined(__AVX512F__)
-      static const size_t OBJECT_BINS = 16;
-#else
-      static const size_t OBJECT_BINS = 32;
-#endif
-
-      typedef extended_range<size_t> Set;
-      typedef SplitOpenMerge<BinSplit<OBJECT_BINS> > Split;
-      typedef GeneralBuildRecord<Set,Split,PrimInfo> BuildRecord;
-
-      /*! standard build without reduction */
-      template<typename NodeRef, 
+      typedef PrimInfoExtRange Set;
+      typedef SplitOpenMerge<BinSplit<NUM_OBJECT_BINS> > Split;
+      typedef GeneralBVHBuilder::BuildRecordT<Set,Split> BuildRecord;
+      typedef GeneralBVHBuilder::Settings Settings;
+      
+      /*! special builder that propagates reduction over the tree */
+      template<
+        typename ReductionTy, 
         typename BuildRef,
         typename CreateAllocFunc, 
         typename CreateNodeFunc, 
-        typename CreateLeafFunc,
-        typename NodeOpenerFunc,
-        typename ProgressMonitor>
-        
-        static void build(NodeRef& root,
-                          CreateAllocFunc createAlloc, 
-                          CreateNodeFunc createNode, 
-                          CreateLeafFunc createLeaf, 
-                          NodeOpenerFunc nodeOpenerFunc,
-                          ProgressMonitor progressMonitor, 
-                          BuildRef* prims,
-                          const size_t extSize,
-                          const PrimInfo& pinfo, 
-                          const size_t branchingFactor, const size_t maxDepth, const size_t blockSize, 
-                          const size_t minLeafSize, const size_t maxLeafSize,
-                          const float travCost, const float intCost,
-                          const size_t singleThreadThreshold)
-      {
-        /* use dummy reduction over integers */
-        int identity = 0;
-        auto updateNode = [] (int node, int*, size_t) -> int { return 0; };
-        
-        /* initiate builder */
-        build_reduce(root,
-                     createAlloc,
-                     identity,
-                     createNode,
-                     updateNode,
-                     createLeaf,
-                     nodeOpenerFunc,
-                     progressMonitor,
-                     prims,
-                     extSize,
-                     pinfo,
-                     branchingFactor,maxDepth,blockSize,
-                     minLeafSize,maxLeafSize,travCost,intCost,singleThreadThreshold);
-      }
-      
-      /*! special builder that propagates reduction over the tree */
-      template<typename NodeRef, 
-        typename BuildRef,
-        typename CreateAllocFunc, 
-        typename ReductionTy, 
-        typename CreateNodeFunc, 
         typename UpdateNodeFunc, 
         typename CreateLeafFunc, 
-        typename NodeOpenerFunc,
+        typename NodeOpenerFunc, 
         typename ProgressMonitor>
         
-        static ReductionTy build_reduce(NodeRef& root,
-                                        CreateAllocFunc createAlloc, 
-                                        const ReductionTy& identity, 
-                                        CreateNodeFunc createNode, 
-                                        UpdateNodeFunc updateNode, 
-                                        CreateLeafFunc createLeaf, 
-                                        NodeOpenerFunc nodeOpenerFunc,
-                                        ProgressMonitor progressMonitor,
-                                        BuildRef* prims0, 
-                                        const size_t extSize,
-                                        const PrimInfo& pinfo, 
-                                        const size_t branchingFactor, 
-                                        const size_t maxDepth, const size_t blockSize, 
-                                        const size_t minLeafSize, const size_t maxLeafSize,
-                                        const float travCost, const float intCost, 
-                                        const size_t singleThreadThreshold)
-      {
-        /* builder wants log2 of blockSize as input */		  
-        const size_t logBlockSize = __bsr(blockSize); 
-        assert((blockSize ^ (size_t(1) << logBlockSize)) == 0);
-
-        typedef HeuristicArrayOpenMergeSAH<NodeOpenerFunc,BuildRef,OBJECT_BINS> Heuristic;
-
-        /* instantiate array binning heuristic */
-        Heuristic heuristic(nodeOpenerFunc,prims0,pinfo);
-        
-        typedef GeneralBVHBuilder<
-          BuildRecord,
-          Heuristic,
-          ReductionTy,
-          decltype(createAlloc()),
-          CreateAllocFunc,
-          CreateNodeFunc,
-          UpdateNodeFunc,
-          CreateLeafFunc,
-          ProgressMonitor,
-          PrimInfo> Builder;
-        
-        /* instantiate builder */
-        Builder builder(heuristic,
-                        identity,
-                        createAlloc,
-                        createNode,
-                        updateNode,
-                        createLeaf,
-                        progressMonitor,
-                        pinfo,
-                        branchingFactor,maxDepth,logBlockSize,
-                        minLeafSize,maxLeafSize,travCost,intCost,singleThreadThreshold);
-
-        /* build hierarchy */
-        BuildRecord br(pinfo,1,(size_t*)&root,Set(0,pinfo.size(),extSize));
-        return builder(br);
+        static ReductionTy build(CreateAllocFunc createAlloc, 
+                                 CreateNodeFunc createNode, 
+                                 UpdateNodeFunc updateNode, 
+                                 const CreateLeafFunc& createLeaf, 
+                                 NodeOpenerFunc nodeOpenerFunc,
+                                 ProgressMonitor progressMonitor,
+                                 BuildRef* prims, 
+                                 const size_t extSize,
+                                 const PrimInfo& pinfo, 
+                                 const Settings& settings)
+      {
+        typedef HeuristicArrayOpenMergeSAH<NodeOpenerFunc,BuildRef,NUM_OBJECT_BINS> Heuristic;
+        Heuristic heuristic(nodeOpenerFunc,prims,pinfo);
+
+        return GeneralBVHBuilder::build<ReductionTy,Heuristic,Set>(
+          heuristic,
+          PrimInfoExtRange(0,pinfo.size(),extSize,pinfo.geomBounds,pinfo.centBounds),
+          createAlloc,
+          createNode,
+          updateNode,
+          createLeaf,
+          progressMonitor,
+          settings);
       }
     };
-
-
-=======
->>>>>>> 7753f7ea
   }
 }