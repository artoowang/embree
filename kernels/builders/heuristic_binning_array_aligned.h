--- conflicted
+++ resolved
@@ -150,27 +150,18 @@
           return true;
         }
 
-<<<<<<< HEAD
         void splitAtCenter(const range<size_t>& range, PrimInfoRange& linfo, PrimInfoRange& rinfo)
         {
           const size_t begin = range.begin();
           const size_t end   = range.end();
           const size_t center = (begin + end)/2;
           
-          CentGeomBBox3fa left; left.reset();
-          for (size_t i=begin; i<center; i++)
-            left.extend(prims[i].bounds());
-          new (&linfo) PrimInfoRange(begin,center,left.geomBounds,left.centBounds);
-          
-          CentGeomBBox3fa right; right.reset();
-=======
           CentGeomBBox3fa left(empty);
           for (size_t i=begin; i<center; i++)
             left.extend_center2(prims[i]);
           new (&linfo) PrimInfoRange(begin,center,left);
-
+          
           CentGeomBBox3fa right(empty);
->>>>>>> b7a754bf
           for (size_t i=center; i<end; i++)
             right.extend_center2(prims[i]);
           new (&rinfo) PrimInfoRange(center,end,right);
@@ -178,14 +169,14 @@
 
         void splitByType(const range<size_t>& range, Leaf::Type type, PrimInfoRange& linfo, PrimInfoRange& rinfo)
         {
-          CentGeomBBox3fa left; left.reset();
-          CentGeomBBox3fa right; right.reset();
+          CentGeomBBox3fa left(empty);
+          CentGeomBBox3fa right(empty);
           size_t center = serial_partitioning(prims,range.begin(),range.end(),left,right,
                                               [&] ( const PrimRef& prim ) { return prim.type() == type; },
-                                              [ ] ( CentGeomBBox3fa& a, const PrimRef& b ) { a.extend(b.bounds()); });
-
-          new (&linfo) PrimInfoRange(range.begin(),center,left.geomBounds,left.centBounds);
-          new (&rinfo) PrimInfoRange(center,range.end(),right.geomBounds,right.centBounds);
+                                              [ ] ( CentGeomBBox3fa& a, const PrimRef& ref ) { a.extend_center2(ref); });
+
+          new (&linfo) PrimInfoRange(range.begin(),center,left);
+          new (&rinfo) PrimInfoRange(center,range.end(),right);
         }
 
         void splitFallback(const range<size_t>& range, PrimInfoRange& linfo, PrimInfoRange& rinfo)
