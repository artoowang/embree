// ======================================================================== //
// Copyright 2009-2019 Intel Corporation                                    //
//                                                                          //
// Licensed under the Apache License, Version 2.0 (the "License");          //
// you may not use this file except in compliance with the License.         //
// You may obtain a copy of the License at                                  //
//                                                                          //
//     http://www.apache.org/licenses/LICENSE-2.0                           //
//                                                                          //
// Unless required by applicable law or agreed to in writing, software      //
// distributed under the License is distributed on an "AS IS" BASIS,        //
// WITHOUT WARRANTIES OR CONDITIONS OF ANY KIND, either express or implied. //
// See the License for the specific language governing permissions and      //
// limitations under the License.                                           //
// ======================================================================== //

#include "primrefgen.h"
#include "primrefgen_presplit.h"

#include "../../common/algorithms/parallel_for_for.h"
#include "../../common/algorithms/parallel_for_for_prefix_sum.h"

namespace embree
{
  namespace isa
<<<<<<< HEAD
  {    
    PrimInfo createPrimRefArray(Geometry* geometry, const size_t numPrimRefs, mvector<PrimRef>& prims, BuildProgressMonitor& progressMonitor)
=======
  {

    // ====================================================================================================
    // ====================================================================================================
    // ====================================================================================================

    PrimInfo createPrimRefArray(Geometry* geometry, mvector<PrimRef>& prims, BuildProgressMonitor& progressMonitor)
>>>>>>> d765d086
    {
      ParallelPrefixSumState<PrimInfo> pstate;
      
      /* first try */
      progressMonitor(0);
      PrimInfo pinfo = parallel_prefix_sum( pstate, size_t(0), geometry->size(), size_t(1024), PrimInfo(empty), [&](const range<size_t>& r, const PrimInfo& base) -> PrimInfo {
          return geometry->createPrimRefArray(prims,r,r.begin());
        }, [](const PrimInfo& a, const PrimInfo& b) -> PrimInfo { return PrimInfo::merge(a,b); });

      /* if we need to filter out geometry, run again */
      if (pinfo.size() != numPrimRefs)
      {
        progressMonitor(0);
        pinfo = parallel_prefix_sum( pstate, size_t(0), geometry->size(), size_t(1024), PrimInfo(empty), [&](const range<size_t>& r, const PrimInfo& base) -> PrimInfo {
          return geometry->createPrimRefArray(prims,r,base.size());
        }, [](const PrimInfo& a, const PrimInfo& b) -> PrimInfo { return PrimInfo::merge(a,b); });
      }
      return pinfo;
    }

    PrimInfo createPrimRefArray(Scene* scene, Geometry::GTypeMask types, bool mblur, const size_t numPrimRefs, mvector<PrimRef>& prims, BuildProgressMonitor& progressMonitor)
    {
      ParallelForForPrefixSumState<PrimInfo> pstate;
      Scene::Iterator2 iter(scene,types,mblur);
      
      /* first try */
      progressMonitor(0);
      pstate.init(iter,size_t(1024));
      PrimInfo pinfo = parallel_for_for_prefix_sum0( pstate, iter, PrimInfo(empty), [&](Geometry* mesh, const range<size_t>& r, size_t k) -> PrimInfo {
          return mesh->createPrimRefArray(prims,r,k);
        }, [](const PrimInfo& a, const PrimInfo& b) -> PrimInfo { return PrimInfo::merge(a,b); });
      
      /* if we need to filter out geometry, run again */
      if (pinfo.size() != numPrimRefs)
      {
        progressMonitor(0);
        pinfo = parallel_for_for_prefix_sum1( pstate, iter, PrimInfo(empty), [&](Geometry* mesh, const range<size_t>& r, size_t k, const PrimInfo& base) -> PrimInfo {
            return mesh->createPrimRefArray(prims,r,base.size());
          }, [](const PrimInfo& a, const PrimInfo& b) -> PrimInfo { return PrimInfo::merge(a,b); });
      }
      return pinfo;
    }

    PrimInfo createPrimRefArrayMBlur(Scene* scene, Geometry::GTypeMask types, const size_t numPrimRefs, mvector<PrimRef>& prims, BuildProgressMonitor& progressMonitor, size_t itime)
    {
      ParallelForForPrefixSumState<PrimInfo> pstate;
      Scene::Iterator2 iter(scene,types,true);
      
      /* first try */
      progressMonitor(0);
      pstate.init(iter,size_t(1024));
      PrimInfo pinfo = parallel_for_for_prefix_sum0( pstate, iter, PrimInfo(empty), [&](Geometry* mesh, const range<size_t>& r, size_t k) -> PrimInfo {
          return mesh->createPrimRefArrayMB(prims,itime,r,k);
        }, [](const PrimInfo& a, const PrimInfo& b) -> PrimInfo { return PrimInfo::merge(a,b); });
      
      /* if we need to filter out geometry, run again */
      if (pinfo.size() != numPrimRefs)
      {
        progressMonitor(0);
        pinfo = parallel_for_for_prefix_sum1( pstate, iter, PrimInfo(empty), [&](Geometry* mesh, const range<size_t>& r, size_t k, const PrimInfo& base) -> PrimInfo {
            return mesh->createPrimRefArrayMB(prims,itime,r,base.size());
          }, [](const PrimInfo& a, const PrimInfo& b) -> PrimInfo { return PrimInfo::merge(a,b); });
      }
      return pinfo;
    }

    PrimInfoMB createPrimRefArrayMSMBlur(Scene* scene, Geometry::GTypeMask types, const size_t numPrimRefs, mvector<PrimRefMB>& prims, BuildProgressMonitor& progressMonitor, BBox1f t0t1)
    {
      ParallelForForPrefixSumState<PrimInfoMB> pstate;
      Scene::Iterator2 iter(scene,types,true);
      
      /* first try */
      progressMonitor(0);
      pstate.init(iter,size_t(1024));
      PrimInfoMB pinfo = parallel_for_for_prefix_sum0( pstate, iter, PrimInfoMB(empty), [&](Geometry* mesh, const range<size_t>& r, size_t k) -> PrimInfoMB {
          return mesh->createPrimRefMBArray(prims,t0t1,r,k);
      }, [](const PrimInfoMB& a, const PrimInfoMB& b) -> PrimInfoMB { return PrimInfoMB::merge2(a,b); });
      
      /* if we need to filter out geometry, run again */
      if (pinfo.size() != numPrimRefs)
      {
        progressMonitor(0);
        pinfo = parallel_for_for_prefix_sum1( pstate, iter, PrimInfoMB(empty), [&](Geometry* mesh, const range<size_t>& r, size_t k, const PrimInfoMB& base) -> PrimInfoMB {
            return mesh->createPrimRefMBArray(prims,t0t1,r,base.size());
        }, [](const PrimInfoMB& a, const PrimInfoMB& b) -> PrimInfoMB { return PrimInfoMB::merge2(a,b); });
      }

      /* the BVH starts with that time range, even though primitives might have smaller/larger time range */
      pinfo.time_range = t0t1;
      return pinfo;
    }

    template<typename Mesh>
    size_t createMortonCodeArray(Mesh* mesh, mvector<BVHBuilderMorton::BuildPrim>& morton, BuildProgressMonitor& progressMonitor)
    {
      size_t numPrimitives = morton.size();

      /* compute scene bounds */
      std::pair<size_t,BBox3fa> cb_empty(0,empty);
      auto cb = parallel_reduce 
        ( size_t(0), numPrimitives, size_t(1024), cb_empty, [&](const range<size_t>& r) -> std::pair<size_t,BBox3fa>
          {
            size_t num = 0;
            BBox3fa bounds = empty;
            
            for (size_t j=r.begin(); j<r.end(); j++)
            {
              BBox3fa prim_bounds = empty;
              if (unlikely(!mesh->buildBounds(j,&prim_bounds))) continue;
              bounds.extend(center2(prim_bounds));
              num++;
            }
            return std::make_pair(num,bounds);
          }, [] (const std::pair<size_t,BBox3fa>& a, const std::pair<size_t,BBox3fa>& b) {
          return std::make_pair(a.first + b.first,merge(a.second,b.second)); 
        });
      
      
      size_t numPrimitivesGen = cb.first;
      const BBox3fa centBounds = cb.second;
      
      /* compute morton codes */
      if (likely(numPrimitivesGen == numPrimitives))
      {
        /* fast path if all primitives were valid */
        BVHBuilderMorton::MortonCodeMapping mapping(centBounds);
        parallel_for( size_t(0), numPrimitives, size_t(1024), [&](const range<size_t>& r) -> void {
            BVHBuilderMorton::MortonCodeGenerator generator(mapping,&morton.data()[r.begin()]);
            for (size_t j=r.begin(); j<r.end(); j++)
              generator(mesh->bounds(j),unsigned(j));
          });
      }
      else
      {
        /* slow path, fallback in case some primitives were invalid */
        ParallelPrefixSumState<size_t> pstate;
        BVHBuilderMorton::MortonCodeMapping mapping(centBounds);
        parallel_prefix_sum( pstate, size_t(0), numPrimitives, size_t(1024), size_t(0), [&](const range<size_t>& r, const size_t base) -> size_t {
            size_t num = 0;
            BVHBuilderMorton::MortonCodeGenerator generator(mapping,&morton.data()[r.begin()]);
            for (size_t j=r.begin(); j<r.end(); j++)
            {
              BBox3fa bounds = empty;
              if (unlikely(!mesh->buildBounds(j,&bounds))) continue;
              generator(bounds,unsigned(j));
              num++;
            }
            return num;
          }, std::plus<size_t>());
        
        parallel_prefix_sum( pstate, size_t(0), numPrimitives, size_t(1024), size_t(0), [&](const range<size_t>& r, const size_t base) -> size_t {
            size_t num = 0;
            BVHBuilderMorton::MortonCodeGenerator generator(mapping,&morton.data()[base]);
            for (size_t j=r.begin(); j<r.end(); j++)
            {
              BBox3fa bounds = empty;
              if (!mesh->buildBounds(j,&bounds)) continue;
              generator(bounds,unsigned(j));
              num++;
            }
            return num;
          }, std::plus<size_t>());          
      }
      return numPrimitivesGen;
    }

    // ====================================================================================================
    // ====================================================================================================
    // ====================================================================================================

    // template for grid meshes

#if 0
    template<>
    PrimInfo createPrimRefArray<GridMesh,false>(Scene* scene, const size_t numPrimRefs, mvector<PrimRef>& prims, BuildProgressMonitor& progressMonitor)
    {
      PING;
      ParallelForForPrefixSumState<PrimInfo> pstate;
      Scene::Iterator<GridMesh,false> iter(scene);
      
      /* first try */
      progressMonitor(0);
      pstate.init(iter,size_t(1024));
      PrimInfo pinfo = parallel_for_for_prefix_sum0( pstate, iter, PrimInfo(empty), [&](GridMesh* mesh, const range<size_t>& r, size_t k) -> PrimInfo
      {
        PrimInfo pinfo(empty);
        for (size_t j=r.begin(); j<r.end(); j++)
        {
          BBox3fa bounds = empty;
          if (!mesh->buildBounds(j,&bounds)) continue;
          const PrimRef prim(bounds,mesh->geomID,unsigned(j));
          pinfo.add_center2(prim);
          prims[k++] = prim;
        }
        return pinfo;
      }, [](const PrimInfo& a, const PrimInfo& b) -> PrimInfo { return PrimInfo::merge(a,b); });
      
      /* if we need to filter out geometry, run again */
      if (pinfo.size() != numPrimRefs)
      {
        progressMonitor(0);
        pinfo = parallel_for_for_prefix_sum1( pstate, iter, PrimInfo(empty), [&](GridMesh* mesh, const range<size_t>& r, size_t k, const PrimInfo& base) -> PrimInfo
        {
          k = base.size();
          PrimInfo pinfo(empty);
          for (size_t j=r.begin(); j<r.end(); j++)
          {
            BBox3fa bounds = empty;
            if (!mesh->buildBounds(j,&bounds)) continue;
            const PrimRef prim(bounds,mesh->geomID,unsigned(j));
            pinfo.add_center2(prim);
            prims[k++] = prim;
          }
          return pinfo;
        }, [](const PrimInfo& a, const PrimInfo& b) -> PrimInfo { return PrimInfo::merge(a,b); });
      }
      return pinfo;
    }
#endif

    // ====================================================================================================
    // ====================================================================================================
    // ====================================================================================================

    IF_ENABLED_TRIS (template size_t createMortonCodeArray<TriangleMesh>(TriangleMesh* mesh COMMA mvector<BVHBuilderMorton::BuildPrim>& morton COMMA BuildProgressMonitor& progressMonitor));
    IF_ENABLED_QUADS(template size_t createMortonCodeArray<QuadMesh>(QuadMesh* mesh COMMA mvector<BVHBuilderMorton::BuildPrim>& morton COMMA BuildProgressMonitor& progressMonitor));
    IF_ENABLED_USER (template size_t createMortonCodeArray<UserGeometry>(UserGeometry* mesh COMMA mvector<BVHBuilderMorton::BuildPrim>& morton COMMA BuildProgressMonitor& progressMonitor));
  }
}<|MERGE_RESOLUTION|>--- conflicted
+++ resolved
@@ -23,18 +23,8 @@
 namespace embree
 {
   namespace isa
-<<<<<<< HEAD
   {    
     PrimInfo createPrimRefArray(Geometry* geometry, const size_t numPrimRefs, mvector<PrimRef>& prims, BuildProgressMonitor& progressMonitor)
-=======
-  {
-
-    // ====================================================================================================
-    // ====================================================================================================
-    // ====================================================================================================
-
-    PrimInfo createPrimRefArray(Geometry* geometry, mvector<PrimRef>& prims, BuildProgressMonitor& progressMonitor)
->>>>>>> d765d086
     {
       ParallelPrefixSumState<PrimInfo> pstate;
       
