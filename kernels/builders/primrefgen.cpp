--- conflicted
+++ resolved
@@ -23,13 +23,8 @@
 namespace embree
 {
   namespace isa
-<<<<<<< HEAD
-  {    
-    PrimInfo createPrimRefArray(Geometry* geometry, const size_t numPrimRefs, mvector<PrimRef>& prims, BuildProgressMonitor& progressMonitor)
-=======
   {
-    PrimInfo createPrimRefArray(Geometry* geometry, unsigned int geomID, mvector<PrimRef>& prims, BuildProgressMonitor& progressMonitor)
->>>>>>> 746a6033
+    PrimInfo createPrimRefArray(Geometry* geometry, unsigned int geomID, const size_t numPrimRefs, mvector<PrimRef>& prims, BuildProgressMonitor& progressMonitor)
     {
       ParallelPrefixSumState<PrimInfo> pstate;
       
