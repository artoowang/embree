// ======================================================================== //
// Copyright 2009-2017 Intel Corporation                                    //
//                                                                          //
// Licensed under the Apache License, Version 2.0 (the "License");          //
// you may not use this file except in compliance with the License.         //
// You may obtain a copy of the License at                                  //
//                                                                          //
//     http://www.apache.org/licenses/LICENSE-2.0                           //
//                                                                          //
// Unless required by applicable law or agreed to in writing, software      //
// distributed under the License is distributed on an "AS IS" BASIS,        //
// WITHOUT WARRANTIES OR CONDITIONS OF ANY KIND, either express or implied. //
// See the License for the specific language governing permissions and      //
// limitations under the License.                                           //
// ======================================================================== //

#pragma once

#include "../bvh/bvh.h"
#include "../geometry/primitive.h"
#include "../builders/bvh_builder_sah.h"
#include "../builders/heuristic_binning_array_aligned.h"
#include "../builders/heuristic_binning_array_unaligned.h"
#include "../builders/heuristic_strand_array.h"

#define NUM_HAIR_OBJECT_BINS 32

namespace embree
{
  namespace isa
  {
    struct BVHBuilderHair
    {
      /*! settings for builder */
      struct Settings
      {
        /*! default settings */
        Settings ()
        : branchingFactor(2), maxDepth(32), logBlockSize(0), minLeafSize(1), maxLeafSize(8) {}

      public:
        size_t branchingFactor;  //!< branching factor of BVH to build
        size_t maxDepth;         //!< maximal depth of BVH to build
        size_t logBlockSize;     //!< log2 of blocksize for SAH heuristic
        size_t minLeafSize;      //!< minimal size of a leaf
        size_t maxLeafSize;      //!< maximal size of a leaf
      };

      template<typename NodeRef,
        typename CreateAllocFunc,
        typename CreateAlignedNodeFunc,
        typename SetAlignedNodeFunc,
        typename CreateUnalignedNodeFunc,
        typename SetUnalignedNodeFunc,
        typename CreateLeafFunc,
        typename ProgressMonitor>

        class BuilderT : private Settings
        {
          ALIGNED_CLASS;
          friend struct BVHBuilderHair;

          typedef FastAllocator::CachedAllocator Allocator;
          typedef HeuristicArrayBinningSAH<PrimRef,NUM_HAIR_OBJECT_BINS> HeuristicBinningSAH;
          typedef UnalignedHeuristicArrayBinningSAH<PrimRef,NUM_HAIR_OBJECT_BINS> UnalignedHeuristicBinningSAH;
          typedef HeuristicStrandSplit HeuristicStrandSplitSAH;

          static const size_t MAX_BRANCHING_FACTOR =  8;         //!< maximal supported BVH branching factor
          static const size_t MIN_LARGE_LEAF_LEVELS = 8;         //!< create balanced tree if we are that many levels before the maximal tree depth
          static const size_t SINGLE_THREADED_THRESHOLD = 4096;  //!< threshold to switch to single threaded build

          static const size_t travCostAligned = 1;
          static const size_t travCostUnaligned = 5;
          static const size_t intCost = 6;

          BuilderT (Scene* scene,
                    PrimRef* prims,
                    const CreateAllocFunc& createAlloc,
                    const CreateAlignedNodeFunc& createAlignedNode,
                    const SetAlignedNodeFunc& setAlignedNode,
                    const CreateUnalignedNodeFunc& createUnalignedNode,
                    const SetUnalignedNodeFunc& setUnalignedNode,
                    const CreateLeafFunc& createLeaf,
                    const ProgressMonitor& progressMonitor,
                    const Settings settings)

            : Settings(settings),
            createAlloc(createAlloc),
            createAlignedNode(createAlignedNode),
            setAlignedNode(setAlignedNode),
            createUnalignedNode(createUnalignedNode),
            setUnalignedNode(setUnalignedNode),
            createLeaf(createLeaf),
            progressMonitor(progressMonitor),
            alignedHeuristic(prims), unalignedHeuristic(scene,prims), strandHeuristic(scene,prims) {}

          /*! creates a large leaf that could be larger than supported by the BVH */
          NodeRef createLargeLeaf(size_t depth, const PrimInfoRange& pinfo, Allocator alloc)
          {
            /* this should never occur but is a fatal error */
            if (depth > maxDepth)
              throw_RTCError(RTC_UNKNOWN_ERROR,"depth limit reached");

            /* create leaf for few primitives */
<<<<<<< HEAD
            if (pinfo.size() <= maxLeafSize && pinfo.oneType())
              return createLeaf(depth,pinfo,alloc);
=======
            if (pinfo.size() <= maxLeafSize)
              return createLeaf(pinfo,alloc);
>>>>>>> 797cb841

            /* fill all children by always splitting the largest one */
            PrimInfoRange children[MAX_BRANCHING_FACTOR];
            unsigned numChildren = 1;
            children[0] = pinfo;

            do {

              /* find best child with largest bounding box area */
              int bestChild = -1;
              size_t bestSize = 0;
              for (unsigned i=0; i<numChildren; i++)
              {
                /* ignore leaves as they cannot get split */
                if (children[i].size() <= maxLeafSize && pinfo.oneType())
                  continue;

                /* remember child with largest size */
                if (children[i].size() > bestSize) {
                  bestSize = children[i].size();
                  bestChild = i;
                }
              }
              if (bestChild == -1) break;

              /*! split best child into left and right child */
              __aligned(64) PrimInfoRange left, right;
              alignedHeuristic.splitFallback(children[bestChild],left,right);

              /* add new children left and right */
              children[bestChild] = children[numChildren-1];
              children[numChildren-1] = left;
              children[numChildren+0] = right;
              numChildren++;

            } while (numChildren < branchingFactor);

            /* create node */
            auto node = createAlignedNode(alloc);

            for (size_t i=0; i<numChildren; i++) {
              const NodeRef child = createLargeLeaf(depth+1,children[i],alloc);
              setAlignedNode(node,i,child,children[i].geomBounds);
            }

            return node;
          }

          /*! performs split */
          __noinline void split(const PrimInfoRange& pinfo, PrimInfoRange& linfo, PrimInfoRange& rinfo, bool& aligned) // FIXME: not inlined as ICC otherwise uses much stack
          {
            /* variable to track the SAH of the best splitting approach */
            float bestSAH = inf;
            const float leafSAH = intCost*float(pinfo.size())*halfArea(pinfo.geomBounds);

            /* try standard binning in aligned space */
            float alignedObjectSAH = inf;
            HeuristicBinningSAH::Split alignedObjectSplit;
            if (aligned) {
              alignedObjectSplit = alignedHeuristic.find(pinfo,0);
              alignedObjectSAH = travCostAligned*halfArea(pinfo.geomBounds) + intCost*alignedObjectSplit.splitSAH();
              bestSAH = min(alignedObjectSAH,bestSAH);
            }

            /* try standard binning in unaligned space */
            UnalignedHeuristicBinningSAH::Split unalignedObjectSplit;
            LinearSpace3fa uspace;
            float unalignedObjectSAH = inf;
            if (pinfo.isType(Leaf::TY_HAIR) && bestSAH > 0.7f*leafSAH) {
              uspace = unalignedHeuristic.computeAlignedSpace(pinfo);
              const PrimInfoRange sinfo = unalignedHeuristic.computePrimInfo(pinfo,uspace);
              unalignedObjectSplit = unalignedHeuristic.find(sinfo,0,uspace);
              unalignedObjectSAH = travCostUnaligned*halfArea(pinfo.geomBounds) + intCost*unalignedObjectSplit.splitSAH();
              bestSAH = min(unalignedObjectSAH,bestSAH);
            }

            /* try splitting into two strands */
            HeuristicStrandSplitSAH::Split strandSplit;
            float strandSAH = inf;
            if (pinfo.isType(Leaf::TY_HAIR) && bestSAH > 0.7f*leafSAH) {
              strandSplit = strandHeuristic.find(pinfo);
              strandSAH = travCostUnaligned*halfArea(pinfo.geomBounds) + intCost*strandSplit.splitSAH();
              bestSAH = min(strandSAH,bestSAH);
            }

            /* fallback if SAH heuristics failed */
            if (unlikely(!std::isfinite(bestSAH)))
            {
              alignedHeuristic.deterministic_order(pinfo);
              alignedHeuristic.splitFallback(pinfo,linfo,rinfo);
            }

            /* perform aligned split if this is best */
            else if (bestSAH == alignedObjectSAH) {
              alignedHeuristic.split(alignedObjectSplit,pinfo,linfo,rinfo);
            }

            /* perform unaligned split if this is best */
            else if (bestSAH == unalignedObjectSAH) {
              unalignedHeuristic.split(unalignedObjectSplit,uspace,pinfo,linfo,rinfo);
              aligned = false;
            }

            /* perform strand split if this is best */
            else if (bestSAH == strandSAH) {
              strandHeuristic.split(strandSplit,pinfo,linfo,rinfo);
              aligned = false;
            }

            /* can never happen */
            else
              assert(false);
          }

          /*! recursive build */
          NodeRef recurse(size_t depth, const PrimInfoRange& pinfo, Allocator alloc, bool toplevel)
          {
            /* get thread local allocator */
            if (!alloc)
              alloc = createAlloc();

            /* call memory monitor function to signal progress */
            if (toplevel && pinfo.size() <= SINGLE_THREADED_THRESHOLD)
              progressMonitor(pinfo.size());

            PrimInfoRange children[MAX_BRANCHING_FACTOR];

            /* create leaf node */
            if (depth+MIN_LARGE_LEAF_LEVELS >= maxDepth || pinfo.size() <= minLeafSize) {
              alignedHeuristic.deterministic_order(pinfo);
              return createLargeLeaf(depth,pinfo,alloc);
            }

            /* fill all children by always splitting the one with the largest surface area */
            size_t numChildren = 1;
            children[0] = pinfo;
            bool aligned = true;

            do {

              /* find best child with largest bounding box area */
              ssize_t bestChild = -1;
              float bestArea = neg_inf;
              for (size_t i=0; i<numChildren; i++)
              {
                /* ignore leaves as they cannot get split */
                if (children[i].size() <= minLeafSize)
                  continue;

                /* remember child with largest area */
                if (area(children[i].geomBounds) > bestArea) {
                  bestArea = area(children[i].geomBounds);
                  bestChild = i;
                }
              }
              if (bestChild == -1) break;

              /*! split best child into left and right child */
              PrimInfoRange left, right;
              split(children[bestChild],left,right,aligned);

              /* add new children left and right */
              children[bestChild] = children[numChildren-1];
              children[numChildren-1] = left;
              children[numChildren+0] = right;
              numChildren++;

            } while (numChildren < branchingFactor);

            /* create aligned node */
            if (aligned)
            {
              const NodeRef node = createAlignedNode(alloc);

              /* spawn tasks or ... */
              if (pinfo.size() > SINGLE_THREADED_THRESHOLD)
              {
                parallel_for(size_t(0), numChildren, [&] (const range<size_t>& r) {
                    for (size_t i=r.begin(); i<r.end(); i++) {
                      setAlignedNode(node,i,recurse(depth+1,children[i],nullptr,true),children[i].geomBounds);
                      _mm_mfence(); // to allow non-temporal stores during build
                    }
                  });
              }
              /* ... continue sequentially */
              else {
                for (size_t i=0; i<numChildren; i++)
                  setAlignedNode(node,i,recurse(depth+1,children[i],alloc,false),children[i].geomBounds);
              }
              return node;
            }

            /* create unaligned node */
            else
            {
              const NodeRef node = createUnalignedNode(alloc);

              /* spawn tasks or ... */
              if (pinfo.size() > SINGLE_THREADED_THRESHOLD)
              {
                parallel_for(size_t(0), numChildren, [&] (const range<size_t>& r) {
                    for (size_t i=r.begin(); i<r.end(); i++) {
                      NodeRef child = recurse(depth+1,children[i],nullptr,true);
                      if (children[i].isType(Leaf::TY_HAIR)) {
                        const LinearSpace3fa space = unalignedHeuristic.computeAlignedSpace(children[i]);
                        const PrimInfoRange sinfo = unalignedHeuristic.computePrimInfo(children[i],space);
                        const OBBox3fa obounds(space,sinfo.geomBounds);
                        setUnalignedNode(node,i,child,obounds);
                      } else {
                        setUnalignedNode(node,i,child,OBBox3fa(one,children[i].geomBounds));
                      }
                      _mm_mfence(); // to allow non-temporal stores during build
                    }
                  });
              }
              /* ... continue sequentially */
              else
              {
                for (size_t i=0; i<numChildren; i++) {
                  NodeRef child = recurse(depth+1,children[i],alloc,false);
                  if (children[i].isType(Leaf::TY_HAIR)) {
                    const LinearSpace3fa space = unalignedHeuristic.computeAlignedSpace(children[i]);
                    const PrimInfoRange sinfo = unalignedHeuristic.computePrimInfo(children[i],space);
                    const OBBox3fa obounds(space,sinfo.geomBounds);
                    setUnalignedNode(node,i,child,obounds);
                  } else {
                    setUnalignedNode(node,i,child,OBBox3fa(one,children[i].geomBounds));
                  }
                }
              }
              return node;
            }
          }

        private:
          const CreateAllocFunc& createAlloc;
          const CreateAlignedNodeFunc& createAlignedNode;
          const SetAlignedNodeFunc& setAlignedNode;
          const CreateUnalignedNodeFunc& createUnalignedNode;
          const SetUnalignedNodeFunc& setUnalignedNode;
          const CreateLeafFunc& createLeaf;
          const ProgressMonitor& progressMonitor;

        private:
          HeuristicBinningSAH alignedHeuristic;
          UnalignedHeuristicBinningSAH unalignedHeuristic;
          HeuristicStrandSplitSAH strandHeuristic;
        };

      template<typename NodeRef,
        typename CreateAllocFunc,
        typename CreateAlignedNodeFunc,
        typename SetAlignedNodeFunc,
        typename CreateUnalignedNodeFunc,
        typename SetUnalignedNodeFunc,
        typename CreateLeafFunc,
        typename ProgressMonitor>

        static NodeRef build (const CreateAllocFunc& createAlloc,
                              const CreateAlignedNodeFunc& createAlignedNode,
                              const SetAlignedNodeFunc& setAlignedNode,
                              const CreateUnalignedNodeFunc& createUnalignedNode,
                              const SetUnalignedNodeFunc& setUnalignedNode,
                              const CreateLeafFunc& createLeaf,
                              const ProgressMonitor& progressMonitor,
                              Scene* scene,
                              PrimRef* prims,
                              const PrimInfo& pinfo,
                              const Settings settings)
        {
          typedef BuilderT<NodeRef,
            CreateAllocFunc,
            CreateAlignedNodeFunc,SetAlignedNodeFunc,
            CreateUnalignedNodeFunc,SetUnalignedNodeFunc,
            CreateLeafFunc,ProgressMonitor> Builder;

          Builder builder(scene,prims,createAlloc,
                          createAlignedNode,setAlignedNode,
                          createUnalignedNode,setUnalignedNode,
                          createLeaf,progressMonitor,settings);

          NodeRef root = builder.recurse(1,pinfo,nullptr,true);
          _mm_mfence(); // to allow non-temporal stores during build
          return root;
        }
    };
  }
}<|MERGE_RESOLUTION|>--- conflicted
+++ resolved
@@ -102,13 +102,8 @@
               throw_RTCError(RTC_UNKNOWN_ERROR,"depth limit reached");
 
             /* create leaf for few primitives */
-<<<<<<< HEAD
             if (pinfo.size() <= maxLeafSize && pinfo.oneType())
-              return createLeaf(depth,pinfo,alloc);
-=======
-            if (pinfo.size() <= maxLeafSize)
               return createLeaf(pinfo,alloc);
->>>>>>> 797cb841
 
             /* fill all children by always splitting the largest one */
             PrimInfoRange children[MAX_BRANCHING_FACTOR];
