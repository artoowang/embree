// ======================================================================== //
// Copyright 2009-2017 Intel Corporation                                    //
//                                                                          //
// Licensed under the Apache License, Version 2.0 (the "License");          //
// you may not use this file except in compliance with the License.         //
// You may obtain a copy of the License at                                  //
//                                                                          //
//     http://www.apache.org/licenses/LICENSE-2.0                           //
//                                                                          //
// Unless required by applicable law or agreed to in writing, software      //
// distributed under the License is distributed on an "AS IS" BASIS,        //
// WITHOUT WARRANTIES OR CONDITIONS OF ANY KIND, either express or implied. //
// See the License for the specific language governing permissions and      //
// limitations under the License.                                           //
// ======================================================================== //

#pragma once

#include "../bvh/bvh.h"
#include "../geometry/primitive.h"
#include "../builders/bvh_builder_sah.h"
#include "../builders/heuristic_binning_array_aligned.h"
#include "../builders/heuristic_binning_array_unaligned.h"
#include "../builders/heuristic_strand_array.h"

#define NUM_HAIR_OBJECT_BINS 32

namespace embree
{
  namespace isa
  {
    struct BVHBuilderHair
    {
      typedef CommonBuildSettings Settings;

      template<typename NodeRef,
        typename CreateAllocFunc,
        typename CreateAlignedNodeFunc,
        typename SetAlignedNodeFunc,
        typename CreateUnalignedNodeFunc,
        typename SetUnalignedNodeFunc,
        typename CreateLeafFunc,
        typename ProgressMonitor>

        class BuilderT
        {
          ALIGNED_CLASS;
          friend struct BVHBuilderHair;

          typedef FastAllocator::CachedAllocator Allocator;
          typedef HeuristicArrayBinningSAH<PrimRef,NUM_HAIR_OBJECT_BINS> HeuristicBinningSAH;
          typedef UnalignedHeuristicArrayBinningSAH<PrimRef,NUM_HAIR_OBJECT_BINS> UnalignedHeuristicBinningSAH;
          typedef HeuristicStrandSplit HeuristicStrandSplitSAH;

          static const size_t MAX_BRANCHING_FACTOR =  8;         //!< maximal supported BVH branching factor
          static const size_t MIN_LARGE_LEAF_LEVELS = 8;         //!< create balanced tree if we are that many levels before the maximal tree depth
          static const size_t SINGLE_THREADED_THRESHOLD = 4096;  //!< threshold to switch to single threaded build

          static const size_t travCostAligned = 1;
          static const size_t travCostUnaligned = 5;
          static const size_t intCost = 6;

          BuilderT (Scene* scene,
                    PrimRef* prims,
                    const CreateAllocFunc& createAlloc,
                    const CreateAlignedNodeFunc& createAlignedNode,
                    const SetAlignedNodeFunc& setAlignedNode,
                    const CreateUnalignedNodeFunc& createUnalignedNode,
                    const SetUnalignedNodeFunc& setUnalignedNode,
                    const CreateLeafFunc& createLeaf,
                    const ProgressMonitor& progressMonitor,
                    const Settings settings)

            : cfg(settings),
            prims(prims),
            createAlloc(createAlloc),
            createAlignedNode(createAlignedNode),
            setAlignedNode(setAlignedNode),
            createUnalignedNode(createUnalignedNode),
            setUnalignedNode(setUnalignedNode),
            createLeaf(createLeaf),
            progressMonitor(progressMonitor),
            alignedHeuristic(prims), unalignedHeuristic(scene,prims), strandHeuristic(scene,prims) {}

          /*! creates a large leaf that could be larger than supported by the BVH */
          NodeRef createLargeLeaf(size_t depth, const PrimInfoRange& pinfo, Allocator alloc)
          {
            /* this should never occur but is a fatal error */
            if (depth > cfg.maxDepth)
              throw_RTCError(RTC_UNKNOWN_ERROR,"depth limit reached");

            /* create leaf for few primitives */
<<<<<<< HEAD
            if (pinfo.size() <= maxLeafSize && pinfo.oneType())
=======
            if (pinfo.size() <= cfg.maxLeafSize)
>>>>>>> e23e368b
              return createLeaf(prims,pinfo,alloc);

            /* fill all children by always splitting the largest one */
            PrimInfoRange children[MAX_BRANCHING_FACTOR];
            unsigned numChildren = 1;
            children[0] = pinfo;

            do {

              /* find best child with largest bounding box area */
              int bestChild = -1;
              size_t bestSize = 0;
              for (unsigned i=0; i<numChildren; i++)
              {
                /* ignore leaves as they cannot get split */
<<<<<<< HEAD
                if (children[i].size() <= maxLeafSize && pinfo.oneType())
=======
                if (children[i].size() <= cfg.maxLeafSize)
>>>>>>> e23e368b
                  continue;

                /* remember child with largest size */
                if (children[i].size() > bestSize) {
                  bestSize = children[i].size();
                  bestChild = i;
                }
              }
              if (bestChild == -1) break;

              /*! split best child into left and right child */
              __aligned(64) PrimInfoRange left, right;
              alignedHeuristic.splitFallback(children[bestChild],left,right);

              /* add new children left and right */
              children[bestChild] = children[numChildren-1];
              children[numChildren-1] = left;
              children[numChildren+0] = right;
              numChildren++;

            } while (numChildren < cfg.branchingFactor);

            /* create node */
            auto node = createAlignedNode(alloc);

            for (size_t i=0; i<numChildren; i++) {
              const NodeRef child = createLargeLeaf(depth+1,children[i],alloc);
              setAlignedNode(node,i,child,children[i].geomBounds);
            }

            return node;
          }

          /*! performs split */
          __noinline void split(const PrimInfoRange& pinfo, PrimInfoRange& linfo, PrimInfoRange& rinfo, bool& aligned) // FIXME: not inlined as ICC otherwise uses much stack
          {
            /* variable to track the SAH of the best splitting approach */
            float bestSAH = inf;
            const float leafSAH = intCost*float(pinfo.size())*halfArea(pinfo.geomBounds);

            /* try standard binning in aligned space */
            float alignedObjectSAH = inf;
            HeuristicBinningSAH::Split alignedObjectSplit;
            if (aligned) {
              alignedObjectSplit = alignedHeuristic.find(pinfo,0);
              alignedObjectSAH = travCostAligned*halfArea(pinfo.geomBounds) + intCost*alignedObjectSplit.splitSAH();
              bestSAH = min(alignedObjectSAH,bestSAH);
            }

            /* try standard binning in unaligned space */
            UnalignedHeuristicBinningSAH::Split unalignedObjectSplit;
            LinearSpace3fa uspace;
            float unalignedObjectSAH = inf;
            if (pinfo.isType(Leaf::TY_HAIR) && bestSAH > 0.7f*leafSAH) {
              uspace = unalignedHeuristic.computeAlignedSpace(pinfo);
              const PrimInfoRange sinfo = unalignedHeuristic.computePrimInfo(pinfo,uspace);
              unalignedObjectSplit = unalignedHeuristic.find(sinfo,0,uspace);
              unalignedObjectSAH = travCostUnaligned*halfArea(pinfo.geomBounds) + intCost*unalignedObjectSplit.splitSAH();
              bestSAH = min(unalignedObjectSAH,bestSAH);
            }

            /* try splitting into two strands */
            HeuristicStrandSplitSAH::Split strandSplit;
            float strandSAH = inf;
            if (pinfo.isType(Leaf::TY_HAIR) && bestSAH > 0.7f*leafSAH) {
              strandSplit = strandHeuristic.find(pinfo);
              strandSAH = travCostUnaligned*halfArea(pinfo.geomBounds) + intCost*strandSplit.splitSAH();
              bestSAH = min(strandSAH,bestSAH);
            }

            /* fallback if SAH heuristics failed */
            if (unlikely(!std::isfinite(bestSAH)))
            {
              alignedHeuristic.deterministic_order(pinfo);
              alignedHeuristic.splitFallback(pinfo,linfo,rinfo);
            }

            /* perform aligned split if this is best */
            else if (bestSAH == alignedObjectSAH) {
              alignedHeuristic.split(alignedObjectSplit,pinfo,linfo,rinfo);
            }

            /* perform unaligned split if this is best */
            else if (bestSAH == unalignedObjectSAH) {
              unalignedHeuristic.split(unalignedObjectSplit,uspace,pinfo,linfo,rinfo);
              aligned = false;
            }

            /* perform strand split if this is best */
            else if (bestSAH == strandSAH) {
              strandHeuristic.split(strandSplit,pinfo,linfo,rinfo);
              aligned = false;
            }

            /* can never happen */
            else
              assert(false);
          }

          /*! recursive build */
          NodeRef recurse(size_t depth, const PrimInfoRange& pinfo, Allocator alloc, bool toplevel)
          {
            /* get thread local allocator */
            if (!alloc)
              alloc = createAlloc();

            /* call memory monitor function to signal progress */
            if (toplevel && pinfo.size() <= SINGLE_THREADED_THRESHOLD)
              progressMonitor(pinfo.size());

            PrimInfoRange children[MAX_BRANCHING_FACTOR];

            /* create leaf node */
            if (depth+MIN_LARGE_LEAF_LEVELS >= cfg.maxDepth || pinfo.size() <= cfg.minLeafSize) {
              alignedHeuristic.deterministic_order(pinfo);
              return createLargeLeaf(depth,pinfo,alloc);
            }

            /* fill all children by always splitting the one with the largest surface area */
            size_t numChildren = 1;
            children[0] = pinfo;
            bool aligned = true;

            do {

              /* find best child with largest bounding box area */
              ssize_t bestChild = -1;
              float bestArea = neg_inf;
              for (size_t i=0; i<numChildren; i++)
              {
                /* ignore leaves as they cannot get split */
                if (children[i].size() <= cfg.minLeafSize)
                  continue;

                /* remember child with largest area */
                if (area(children[i].geomBounds) > bestArea) {
                  bestArea = area(children[i].geomBounds);
                  bestChild = i;
                }
              }
              if (bestChild == -1) break;

              /*! split best child into left and right child */
              PrimInfoRange left, right;
              split(children[bestChild],left,right,aligned);

              /* add new children left and right */
              children[bestChild] = children[numChildren-1];
              children[numChildren-1] = left;
              children[numChildren+0] = right;
              numChildren++;

            } while (numChildren < cfg.branchingFactor);

            /* create aligned node */
            if (aligned)
            {
              const NodeRef node = createAlignedNode(alloc);

              /* spawn tasks or ... */
              if (pinfo.size() > SINGLE_THREADED_THRESHOLD)
              {
                parallel_for(size_t(0), numChildren, [&] (const range<size_t>& r) {
                    for (size_t i=r.begin(); i<r.end(); i++) {
                      setAlignedNode(node,i,recurse(depth+1,children[i],nullptr,true),children[i].geomBounds);
                      _mm_mfence(); // to allow non-temporal stores during build
                    }
                  });
              }
              /* ... continue sequentially */
              else {
                for (size_t i=0; i<numChildren; i++)
                  setAlignedNode(node,i,recurse(depth+1,children[i],alloc,false),children[i].geomBounds);
              }
              return node;
            }

            /* create unaligned node */
            else
            {
              const NodeRef node = createUnalignedNode(alloc);

              /* spawn tasks or ... */
              if (pinfo.size() > SINGLE_THREADED_THRESHOLD)
              {
                parallel_for(size_t(0), numChildren, [&] (const range<size_t>& r) {
                    for (size_t i=r.begin(); i<r.end(); i++) {
                      NodeRef child = recurse(depth+1,children[i],nullptr,true);
                      if (children[i].isType(Leaf::TY_HAIR)) {
                        const LinearSpace3fa space = unalignedHeuristic.computeAlignedSpace(children[i]);
                        const PrimInfoRange sinfo = unalignedHeuristic.computePrimInfo(children[i],space);
                        const OBBox3fa obounds(space,sinfo.geomBounds);
                        setUnalignedNode(node,i,child,obounds);
                      } else {
                        setUnalignedNode(node,i,child,OBBox3fa(one,children[i].geomBounds));
                      }
                      _mm_mfence(); // to allow non-temporal stores during build
                    }
                  });
              }
              /* ... continue sequentially */
              else
              {
                for (size_t i=0; i<numChildren; i++) {
                  NodeRef child = recurse(depth+1,children[i],alloc,false);
                  if (children[i].isType(Leaf::TY_HAIR)) {
                    const LinearSpace3fa space = unalignedHeuristic.computeAlignedSpace(children[i]);
                    const PrimInfoRange sinfo = unalignedHeuristic.computePrimInfo(children[i],space);
                    const OBBox3fa obounds(space,sinfo.geomBounds);
                    setUnalignedNode(node,i,child,obounds);
                  } else {
                    setUnalignedNode(node,i,child,OBBox3fa(one,children[i].geomBounds));
                  }
                }
              }
              return node;
            }
          }

        private:
          Settings cfg;
          PrimRef* prims;
          const CreateAllocFunc& createAlloc;
          const CreateAlignedNodeFunc& createAlignedNode;
          const SetAlignedNodeFunc& setAlignedNode;
          const CreateUnalignedNodeFunc& createUnalignedNode;
          const SetUnalignedNodeFunc& setUnalignedNode;
          const CreateLeafFunc& createLeaf;
          const ProgressMonitor& progressMonitor;

        private:
          HeuristicBinningSAH alignedHeuristic;
          UnalignedHeuristicBinningSAH unalignedHeuristic;
          HeuristicStrandSplitSAH strandHeuristic;
        };

      template<typename NodeRef,
        typename CreateAllocFunc,
        typename CreateAlignedNodeFunc,
        typename SetAlignedNodeFunc,
        typename CreateUnalignedNodeFunc,
        typename SetUnalignedNodeFunc,
        typename CreateLeafFunc,
        typename ProgressMonitor>

        static NodeRef build (const CreateAllocFunc& createAlloc,
                              const CreateAlignedNodeFunc& createAlignedNode,
                              const SetAlignedNodeFunc& setAlignedNode,
                              const CreateUnalignedNodeFunc& createUnalignedNode,
                              const SetUnalignedNodeFunc& setUnalignedNode,
                              const CreateLeafFunc& createLeaf,
                              const ProgressMonitor& progressMonitor,
                              Scene* scene,
                              PrimRef* prims,
                              const PrimInfo& pinfo,
                              const Settings settings)
        {
          typedef BuilderT<NodeRef,
            CreateAllocFunc,
            CreateAlignedNodeFunc,SetAlignedNodeFunc,
            CreateUnalignedNodeFunc,SetUnalignedNodeFunc,
            CreateLeafFunc,ProgressMonitor> Builder;

          Builder builder(scene,prims,createAlloc,
                          createAlignedNode,setAlignedNode,
                          createUnalignedNode,setUnalignedNode,
                          createLeaf,progressMonitor,settings);

          NodeRef root = builder.recurse(1,pinfo,nullptr,true);
          _mm_mfence(); // to allow non-temporal stores during build
          return root;
        }
    };
  }
}<|MERGE_RESOLUTION|>--- conflicted
+++ resolved
@@ -90,11 +90,7 @@
               throw_RTCError(RTC_UNKNOWN_ERROR,"depth limit reached");
 
             /* create leaf for few primitives */
-<<<<<<< HEAD
-            if (pinfo.size() <= maxLeafSize && pinfo.oneType())
-=======
-            if (pinfo.size() <= cfg.maxLeafSize)
->>>>>>> e23e368b
+            if (pinfo.size() <= cfg.maxLeafSize && pinfo.oneType())
               return createLeaf(prims,pinfo,alloc);
 
             /* fill all children by always splitting the largest one */
@@ -110,11 +106,7 @@
               for (unsigned i=0; i<numChildren; i++)
               {
                 /* ignore leaves as they cannot get split */
-<<<<<<< HEAD
-                if (children[i].size() <= maxLeafSize && pinfo.oneType())
-=======
-                if (children[i].size() <= cfg.maxLeafSize)
->>>>>>> e23e368b
+                if (children[i].size() <= cfg.maxLeafSize && pinfo.oneType())
                   continue;
 
                 /* remember child with largest size */
