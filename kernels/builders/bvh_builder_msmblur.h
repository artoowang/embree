// ======================================================================== //
// Copyright 2009-2017 Intel Corporation                                    //
//                                                                          //
// Licensed under the Apache License, Version 2.0 (the "License");          //
// you may not use this file except in compliance with the License.         //
// You may obtain a copy of the License at                                  //
//                                                                          //
//     http://www.apache.org/licenses/LICENSE-2.0                           //
//                                                                          //
// Unless required by applicable law or agreed to in writing, software      //
// distributed under the License is distributed on an "AS IS" BASIS,        //
// WITHOUT WARRANTIES OR CONDITIONS OF ANY KIND, either express or implied. //
// See the License for the specific language governing permissions and      //
// limitations under the License.                                           //
// ======================================================================== //

#pragma once

#define MBLUR_NUM_TEMPORAL_BINS 2
#define MBLUR_NUM_OBJECT_BINS   32

#include "../bvh/bvh.h"
#include "../common/primref_mb.h"
#include "heuristic_binning_array_aligned.h"
#include "heuristic_timesplit_array.h"

namespace embree
{
  namespace isa
  {
    template<typename T>
      struct SharedVector
      {
        __forceinline SharedVector() {}

        __forceinline SharedVector(T* ptr, size_t refCount = 1)
          : prims(ptr), refCount(refCount) {}

        __forceinline void incRef() {
          refCount++;
        }

        __forceinline void decRef()
        {
          if (--refCount == 0)
            delete prims;
        }

        T* prims;
        size_t refCount;
      };

    template<typename BuildRecord, int MAX_BRANCHING_FACTOR>
      struct LocalChildListT
      {
        typedef SharedVector<mvector<PrimRefMB>> SharedPrimRefVector;

        __forceinline LocalChildListT (const BuildRecord& record)
          : numChildren(1), numSharedPrimVecs(1)
        {
          /* the local root will be freed in the ancestor where it was created (thus refCount is 2) */
          children[0] = record;
          primvecs[0] = new (&sharedPrimVecs[0]) SharedPrimRefVector(record.prims.prims, 2);
        }

        __forceinline ~LocalChildListT()
        {
          for (size_t i = 0; i < numChildren; i++)
            primvecs[i]->decRef();
        }

        __forceinline BuildRecord& operator[] ( const size_t i ) {
          return children[i];
        }

        __forceinline size_t size() const {
          return numChildren;
        }

        __forceinline void split(ssize_t bestChild, const BuildRecord& lrecord, const BuildRecord& rrecord, std::unique_ptr<mvector<PrimRefMB>> new_vector)
        {
          SharedPrimRefVector* bsharedPrimVec = primvecs[bestChild];
          if (lrecord.prims.prims == bsharedPrimVec->prims) {
            primvecs[bestChild] = bsharedPrimVec;
            bsharedPrimVec->incRef();
          }
          else {
            primvecs[bestChild] = new (&sharedPrimVecs[numSharedPrimVecs++]) SharedPrimRefVector(lrecord.prims.prims);
          }

          if (rrecord.prims.prims == bsharedPrimVec->prims) {
            primvecs[numChildren] = bsharedPrimVec;
            bsharedPrimVec->incRef();
          }
          else {
            primvecs[numChildren] = new (&sharedPrimVecs[numSharedPrimVecs++]) SharedPrimRefVector(rrecord.prims.prims);
          }
          bsharedPrimVec->decRef();
          new_vector.release();

          children[bestChild] = lrecord;
          children[numChildren] = rrecord;
          numChildren++;
        }

      public:
        array_t<BuildRecord,MAX_BRANCHING_FACTOR> children;
        array_t<SharedPrimRefVector*,MAX_BRANCHING_FACTOR> primvecs;
        size_t numChildren;

        array_t<SharedPrimRefVector,2*MAX_BRANCHING_FACTOR> sharedPrimVecs;
        size_t numSharedPrimVecs;
      };

    template<typename Mesh>
      struct RecalculatePrimRef
      {
        Scene* scene;

        __forceinline RecalculatePrimRef (Scene* scene)
          : scene(scene) {}

        __forceinline PrimRefMB operator() (const PrimRefMB& prim, const BBox1f time_range) const
        {
          const unsigned geomID = prim.geomID();
          const unsigned primID = prim.primID();
          const Mesh* mesh = scene->get<Mesh>(geomID);
          const LBBox3fa lbounds = mesh->linearBounds(primID, time_range);
          const unsigned num_time_segments = mesh->numTimeSegments();
          const range<int> tbounds = getTimeSegmentRange(time_range, (float)num_time_segments);
          return PrimRefMB (lbounds, tbounds.size(), num_time_segments, prim.type(), geomID, primID);
        }

        // __noinline is workaround for ICC16 bug under MacOSX
        __noinline PrimRefMB operator() (const PrimRefMB& prim, const BBox1f time_range, const LinearSpace3fa& space) const
        {
          const unsigned geomID = prim.geomID();
          const unsigned primID = prim.primID();
          const Mesh* mesh = scene->get<Mesh>(geomID);
          const LBBox3fa lbounds = mesh->linearBounds(space, primID, time_range);
          const unsigned num_time_segments = mesh->numTimeSegments();
          const range<int> tbounds = getTimeSegmentRange(time_range, (float)num_time_segments);
          return PrimRefMB (lbounds, tbounds.size(), num_time_segments, prim.type(), geomID, primID);
        }

        __forceinline LBBox3fa linearBounds(const PrimRefMB& prim, const BBox1f time_range) const {
          return scene->get<Mesh>(prim.geomID())->linearBounds(prim.primID(), time_range);
        }

        // __noinline is workaround for ICC16 bug under MacOSX
        __noinline LBBox3fa linearBounds(const PrimRefMB& prim, const BBox1f time_range, const LinearSpace3fa& space) const {
          return scene->get<Mesh>(prim.geomID())->linearBounds(space, prim.primID(), time_range);
        }
      };

    struct VirtualRecalculatePrimRef
    {
      Scene* scene;
      
      __forceinline VirtualRecalculatePrimRef (Scene* scene)
        : scene(scene) {}
      
      __forceinline PrimRefMB operator() (const PrimRefMB& prim, const BBox1f time_range) const
      {
        const unsigned geomID = prim.geomID();
        const unsigned primID = prim.primID();
        const Geometry* mesh = scene->get(geomID);
        const LBBox3fa lbounds = mesh->virtualLinearBounds(primID, time_range);
        const unsigned num_time_segments = mesh->numTimeSegments();
        const range<int> tbounds = getTimeSegmentRange(time_range, num_time_segments);
        return PrimRefMB (lbounds, tbounds.size(), num_time_segments, prim.type(), geomID, primID);
      }

      __forceinline PrimRefMB operator() (const PrimRefMB& prim, const BBox1f time_range, const LinearSpace3fa& space) const
      {
        const unsigned geomID = prim.geomID();
        const unsigned primID = prim.primID();
        const Geometry* geom = scene->get(geomID);
        const LBBox3fa lbounds = geom->virtualLinearBounds(space, primID, time_range);
        const unsigned num_time_segments = geom->numTimeSegments();
        const range<int> tbounds = getTimeSegmentRange(time_range, (float)num_time_segments);
        return PrimRefMB (lbounds, tbounds.size(), num_time_segments, prim.type(), geomID, primID);
      }

      __forceinline LBBox3fa linearBounds(const PrimRefMB& prim, const BBox1f time_range) const {
        return scene->get(prim.geomID())->virtualLinearBounds(prim.primID(), time_range);
      }

      __forceinline LBBox3fa linearBounds(const PrimRefMB& prim, const BBox1f time_range, const LinearSpace3fa& space) const {
        return scene->get(prim.geomID())->virtualLinearBounds(space, prim.primID(), time_range);
      }
    };
    
    struct BVHBuilderMSMBlur
    {
      /*! settings for msmblur builder */
      struct Settings
      {
        /*! default settings */
        Settings ()
        : branchingFactor(2), maxDepth(32), logBlockSize(0), minLeafSize(1), maxLeafSize(8),
          travCost(1.0f), intCost(1.0f), singleLeafTimeSegment(false),
          singleThreadThreshold(1024) {}

      public:
        size_t branchingFactor;  //!< branching factor of BVH to build
        size_t maxDepth;         //!< maximal depth of BVH to build
        size_t logBlockSize;     //!< log2 of blocksize for SAH heuristic
        size_t minLeafSize;      //!< minimal size of a leaf
        size_t maxLeafSize;      //!< maximal size of a leaf
        float travCost;          //!< estimated cost of one traversal step
        float intCost;           //!< estimated cost of one primitive intersection
        bool singleLeafTimeSegment; //!< split time to single time range
        size_t singleThreadThreshold; //!< threshold when we switch to single threaded build
      };

      struct BuildRecord
      {
      public:
	__forceinline BuildRecord () {}

        __forceinline BuildRecord (size_t depth)
          : depth(depth) {}

        __forceinline BuildRecord (const SetMB& prims, size_t depth)
          : depth(depth), prims(prims) {}

        __forceinline friend bool operator< (const BuildRecord& a, const BuildRecord& b) {
          return a.prims.size() < b.prims.size();
        }

        __forceinline size_t size() const {
          return prims.size();
        }

      public:
	size_t depth;                     //!< Depth of the root of this subtree.
	SetMB prims;                      //!< The list of primitives.
      };

      struct BuildRecordSplit : public BuildRecord
      {
        __forceinline BuildRecordSplit () {}

        __forceinline BuildRecordSplit (size_t depth) 
          : BuildRecord(depth) {}

        __forceinline BuildRecordSplit (const BuildRecord& record, const BinSplit<MBLUR_NUM_OBJECT_BINS>& split)
          : BuildRecord(record), split(split) {}
        
        BinSplit<MBLUR_NUM_OBJECT_BINS> split;
      };

      template<
        typename NodeRef,
        typename RecalculatePrimRef,
        typename Allocator,
        typename CreateAllocFunc,
        typename CreateNodeFunc,
        typename SetNodeFunc,
        typename CreateLeafFunc,
        typename ProgressMonitor>

        class BuilderT
        {
          ALIGNED_CLASS;
          static const size_t MAX_BRANCHING_FACTOR = 8;        //!< maximal supported BVH branching factor
          static const size_t MIN_LARGE_LEAF_LEVELS = 8;        //!< create balanced tree if we are that many levels before the maximal tree depth

          typedef BVHNodeRecordMB4D<NodeRef> NodeRecordMB4D;
          typedef BinSplit<MBLUR_NUM_OBJECT_BINS> Split;
          typedef mvector<PrimRefMB>* PrimRefVector;
          typedef SharedVector<mvector<PrimRefMB>> SharedPrimRefVector;
          typedef LocalChildListT<BuildRecord,MAX_BRANCHING_FACTOR> LocalChildList;
          typedef LocalChildListT<BuildRecordSplit,MAX_BRANCHING_FACTOR> LocalChildListSplit;

        public:

          BuilderT (MemoryMonitorInterface* device,
                    const RecalculatePrimRef recalculatePrimRef,
                    const CreateAllocFunc createAlloc,
                    const CreateNodeFunc createNode,
                    const SetNodeFunc setNode,
                    const CreateLeafFunc createLeaf,
                    const ProgressMonitor progressMonitor,
                    const Settings& settings)
            : cfg(settings),
            heuristicObjectSplit(),
            heuristicTemporalSplit(device, recalculatePrimRef),
            recalculatePrimRef(recalculatePrimRef), createAlloc(createAlloc), createNode(createNode), setNode(setNode), createLeaf(createLeaf),
            progressMonitor(progressMonitor)
          {
            if (cfg.branchingFactor > MAX_BRANCHING_FACTOR)
              throw_RTCError(RTC_UNKNOWN_ERROR,"bvh_builder: branching factor too large");
          }

          /*! finds the best split */
          const Split find(const SetMB& set)
          {
            /* first try standard object split */
            const Split object_split = heuristicObjectSplit.find(set,cfg.logBlockSize);
            const float object_split_sah = object_split.splitSAH();

            /* test temporal splits only when object split was bad */
            const float leaf_sah = set.leafSAH(cfg.logBlockSize);
            if (object_split_sah < 0.50f*leaf_sah)
              return object_split;

            /* do temporal splits only if the the time range is big enough */
            if (set.time_range.size() > 1.01f/float(set.max_num_time_segments))
            {
              const Split temporal_split = heuristicTemporalSplit.find(set,cfg.logBlockSize);
              const float temporal_split_sah = temporal_split.splitSAH();

              /* take temporal split if it improved SAH */
              if (temporal_split_sah < object_split_sah)
                return temporal_split;
            }

            return object_split;
          }

          /*! array partitioning */
          __forceinline std::unique_ptr<mvector<PrimRefMB>> split(const Split& split, const SetMB& set, SetMB& lset, SetMB& rset)
          {
            /* perform object split */
            if (likely(split.data == Split::SPLIT_OBJECT)) {
              heuristicObjectSplit.split(split,set,lset,rset);
            }
            /* perform temporal split */
            else if (likely(split.data == Split::SPLIT_TEMPORAL)) {
              return heuristicTemporalSplit.split(split,set,lset,rset);
            }
            /* perform fallback split */
            else if (unlikely(split.data == Split::SPLIT_FALLBACK)) {
              set.deterministic_order();
              splitAtCenter(set,lset,rset);
            }
            /* perform type split */
            else if (unlikely(split.data == Split::SPLIT_TYPE)) {
              splitByType(set,lset,rset);
            }
            else
              assert(false);

            return std::unique_ptr<mvector<PrimRefMB>>();
          }

          __forceinline bool sameType(const SetMB& set)
          {
            //assert(set.object_range.size());
            if (set.object_range.size() == 0) return true;
            Leaf::Type ty0 = (*set.prims)[set.object_range.begin()].type();
            for (size_t i=set.object_range.begin()+1; i<set.object_range.end(); i++)
              if (ty0 != (*set.prims)[i].type()) 
                return false;
            
            return true;
          }

          /*! finds the best fallback split */
          __noinline Split findFallback(const SetMB& set)
          {
            if (set.size() == 0)
              return Split(0.0f,Split::SPLIT_NONE);

            /* if a leaf can only hold a single time-segment, we might have to do additional temporal splits */
            if (cfg.singleLeafTimeSegment)
            {
              /* test if one primitive has more than one time segment in time range, if so split time */
              for (size_t i=set.object_range.begin(); i<set.object_range.end(); i++)
              {
                const PrimRefMB& prim = (*set.prims)[i];
                const range<int> itime_range = getTimeSegmentRange(set.time_range,(float)prim.totalTimeSegments());
                if (itime_range.size() > 1) {
                  const int icenter = (itime_range.begin() + itime_range.end())/2;
                  const float splitTime = float(icenter)/float(prim.totalTimeSegments());
                  return Split(0.0f,(unsigned)Split::SPLIT_TEMPORAL,0,splitTime);
                }
              }
            }

            /* if primitives are of different type perform type splits */
            if (!set.oneType())
              return Split(0.0f,Split::SPLIT_TYPE);

            /* if the leaf is too large we also have to perform additional splits */
            if (set.size() > maxLeafSize)
              return Split(0.0f,Split::SPLIT_FALLBACK);

            /* otherwise perform no splits anymore */
            return Split(0.0f,Split::SPLIT_NONE);
          }

          /*! performs fallback split */
          void splitAtCenter(const SetMB& set, SetMB& lset, SetMB& rset)
          {
            mvector<PrimRefMB>& prims = *set.prims;

            const size_t begin = set.object_range.begin();
            const size_t end   = set.object_range.end();
            const size_t center = (begin + end)/2;

            PrimInfoMB linfo = empty;
            for (size_t i=begin; i<center; i++)
              linfo.add_primref(prims[i]);

            PrimInfoMB rinfo = empty;
            for (size_t i=center; i<end; i++)
              rinfo.add_primref(prims[i]);

            new (&lset) SetMB(linfo,set.prims,range<size_t>(begin,center),set.time_range);
            new (&rset) SetMB(rinfo,set.prims,range<size_t>(center,end  ),set.time_range);
          }

          /*! split by primitive type */
          void splitByType(const SetMB& set, SetMB& lset, SetMB& rset)
          {
            assert(set.size());
            mvector<PrimRefMB>& prims = *set.prims;
            const size_t begin = set.object_range.begin();
            const size_t end   = set.object_range.end();
          
            Leaf::Type type = prims[begin].type();
            PrimInfoMB linfo = empty;
            PrimInfoMB rinfo = empty;
            size_t center = serial_partitioning(prims.data(),begin,end,linfo,rinfo,
                                                [&] ( const PrimRefMB& prim ) { return prim.type() == type; },
                                                [ ] ( PrimInfoMB& a, const PrimRefMB& b ) { a.add_primref(b); });
            
            new (&lset) SetMB(linfo,set.prims,range<size_t>(begin,center),set.time_range);
            new (&rset) SetMB(rinfo,set.prims,range<size_t>(center,end  ),set.time_range);
          }

          const NodeRecordMB4D createLargeLeaf(const BuildRecord& in, Allocator alloc)
          {
            /* this should never occur but is a fatal error */
            if (in.depth > cfg.maxDepth)
              throw_RTCError(RTC_UNKNOWN_ERROR,"depth limit reached");

            /* replace already found split by fallback split */
            const BuildRecordSplit current(BuildRecord(in.prims,in.depth),findFallback(in.prims)); // FIXME: findFallback invoked too often!

            /* create leaf for few primitives */
<<<<<<< HEAD
            if (current.split.data == Split::SPLIT_NONE)
=======
            if (current.size() <= cfg.maxLeafSize && current.split.data != Split::SPLIT_TEMPORAL)
>>>>>>> e23e368b
              return createLeaf(current,alloc);

            /* fill all children by always splitting the largest one */
            bool hasTimeSplits = false;
            NodeRecordMB4D values[MAX_BRANCHING_FACTOR];
            LocalChildListSplit children(current);

            do {
              /* find best child with largest bounding box area */
              size_t bestChild = -1;
              size_t bestSize = 0;
              for (size_t i=0; i<children.size(); i++)
              {
                /* ignore leaves as they cannot get split */
<<<<<<< HEAD
                if (children[i].split.data == Split::SPLIT_NONE)
=======
                if (children[i].size() <= cfg.maxLeafSize && children[i].split.data != Split::SPLIT_TEMPORAL)
>>>>>>> e23e368b
                  continue;

                /* remember child with largest size */
                if (children[i].size() > bestSize) {
                  bestSize = children[i].size();
                  bestChild = i;
                }
              }
              if (bestChild == -1) break;

              /* perform best found split */
              BuildRecordSplit& brecord = children[bestChild];
              BuildRecordSplit lrecord(current.depth+1);
              BuildRecordSplit rrecord(current.depth+1);
              std::unique_ptr<mvector<PrimRefMB>> new_vector = split(brecord.split,brecord.prims,lrecord.prims,rrecord.prims);
              hasTimeSplits |= new_vector != nullptr;

              /* find new splits */
              lrecord.split = findFallback(lrecord.prims);
              rrecord.split = findFallback(rrecord.prims);
              children.split(bestChild,lrecord,rrecord,std::move(new_vector));

            } while (children.size() < cfg.branchingFactor);

            /* create node */
            auto node = createNode(alloc, hasTimeSplits);

            /* recurse into each child and perform reduction */
            LBBox3fa gbounds = empty;
            for (size_t i=0; i<children.size(); i++) {
              values[i] = createLargeLeaf(children[i],alloc);
              gbounds.extend(values[i].lbounds);
              setNode(node,i,values[i]);
            }

            /* calculate geometry bounds of this node */
            if (hasTimeSplits)
              return NodeRecordMB4D(node,current.prims.linearBounds(recalculatePrimRef),current.prims.time_range);
            else
              return NodeRecordMB4D(node,gbounds,current.prims.time_range);
          }

          const NodeRecordMB4D recurse(const BuildRecord& current, Allocator alloc, bool toplevel)
          {
            /* get thread local allocator */
            if (!alloc)
              alloc = createAlloc();

            /* call memory monitor function to signal progress */
            if (toplevel && current.size() <= cfg.singleThreadThreshold)
              progressMonitor(current.size());

            /*! find best split */
            const Split csplit = find(current.prims);

            /*! compute leaf and split cost */
            const float leafSAH  = cfg.intCost*current.prims.leafSAH(cfg.logBlockSize);
            const float splitSAH = cfg.travCost*current.prims.halfArea()+cfg.intCost*csplit.splitSAH();
            assert((current.size() == 0) || ((leafSAH >= 0) && (splitSAH >= 0)));

            /*! create a leaf node when threshold reached or SAH tells us to stop */
            if (current.size() <= cfg.minLeafSize || current.depth+MIN_LARGE_LEAF_LEVELS >= cfg.maxDepth || (current.size() <= cfg.maxLeafSize && leafSAH <= splitSAH)) {
              current.prims.deterministic_order();
              return createLargeLeaf(current,alloc);
            }

            /*! perform initial split */
            SetMB lprims,rprims;
            std::unique_ptr<mvector<PrimRefMB>> new_vector = split(csplit,current.prims,lprims,rprims);
            bool hasTimeSplits = new_vector != nullptr;
            NodeRecordMB4D values[MAX_BRANCHING_FACTOR];
            LocalChildList children(current);
            {
              BuildRecord lrecord(lprims,current.depth+1);
              BuildRecord rrecord(rprims,current.depth+1);
              children.split(0,lrecord,rrecord,std::move(new_vector));
            }

            /*! split until node is full or SAH tells us to stop */
            while (children.size() < cfg.branchingFactor) 
            {
              /*! find best child to split */
              float bestArea = neg_inf;
              ssize_t bestChild = -1;
              for (size_t i=0; i<children.size(); i++)
              {
                if (children[i].size() <= cfg.minLeafSize) continue;
                if (expectedApproxHalfArea(children[i].prims.geomBounds) > bestArea) {
                  bestChild = i; bestArea = expectedApproxHalfArea(children[i].prims.geomBounds);
                }
              }
              if (bestChild == -1) break;

              /* perform split */
              BuildRecord& brecord = children[bestChild];
              BuildRecord lrecord(current.depth+1);
              BuildRecord rrecord(current.depth+1);
              Split csplit = find(brecord.prims);
              std::unique_ptr<mvector<PrimRefMB>> new_vector = split(csplit,brecord.prims,lrecord.prims,rrecord.prims);
              hasTimeSplits |= new_vector != nullptr;
              children.split(bestChild,lrecord,rrecord,std::move(new_vector));
            }

            /* sort buildrecords for simpler shadow ray traversal */
            //std::sort(&children[0],&children[children.size()],std::greater<BuildRecord>()); // FIXME: reduces traversal performance of bvh8.triangle4 (need to verified) !!

            /*! create an inner node */
            auto node = createNode(alloc, hasTimeSplits);
            LBBox3fa gbounds = empty;

            /* spawn tasks */
            if (unlikely(current.size() > cfg.singleThreadThreshold))
            {
              /*! parallel_for is faster than spawing sub-tasks */
              parallel_for(size_t(0), children.size(), [&] (const range<size_t>& r) {
                  for (size_t i=r.begin(); i<r.end(); i++) {
                    values[i] = recurse(children[i],nullptr,true);
                    setNode(node,i,values[i]);
                    _mm_mfence(); // to allow non-temporal stores during build
                  }
                });

              /*! merge bounding boxes */
              for (size_t i=0; i<children.size(); i++)
                gbounds.extend(values[i].lbounds);
            }
            /* recurse into each child */
            else
            {
              //for (size_t i=0; i<children.size(); i++)
              for (ssize_t i=children.size()-1; i>=0; i--) {
                values[i] = recurse(children[i],alloc,false);
                gbounds.extend(values[i].lbounds);
                setNode(node,i,values[i]);
              }
            }

            /* calculate geometry bounds of this node */
            if (unlikely(hasTimeSplits))
              return NodeRecordMB4D(node,current.prims.linearBounds(recalculatePrimRef),current.prims.time_range);
            else
              return NodeRecordMB4D(node,gbounds,current.prims.time_range);
          }

          /*! builder entry function */
          __forceinline const NodeRecordMB4D operator() (mvector<PrimRefMB>& prims, const PrimInfoMB& pinfo)
          {
            const SetMB set(pinfo,&prims);
            auto ret = recurse(BuildRecord(set,1),nullptr,true);
            _mm_mfence(); // to allow non-temporal stores during build
            return ret;
          }

        private:
          Settings cfg;
          HeuristicArrayBinningMB<PrimRefMB,MBLUR_NUM_OBJECT_BINS> heuristicObjectSplit;
          HeuristicMBlurTemporalSplit<PrimRefMB,RecalculatePrimRef,MBLUR_NUM_TEMPORAL_BINS> heuristicTemporalSplit;
          const RecalculatePrimRef recalculatePrimRef;
          const CreateAllocFunc createAlloc;
          const CreateNodeFunc createNode;
          const SetNodeFunc setNode;
          const CreateLeafFunc createLeaf;
          const ProgressMonitor progressMonitor;
        };

      template<typename NodeRef,
        typename RecalculatePrimRef,
        typename CreateAllocFunc,
        typename CreateNodeFunc,
        typename SetNodeFunc,
        typename CreateLeafFunc,
        typename ProgressMonitorFunc>

        static const BVHNodeRecordMB4D<NodeRef> build(mvector<PrimRefMB>& prims,
                                                      const PrimInfoMB& pinfo,
                                                      MemoryMonitorInterface* device,
                                                      const RecalculatePrimRef recalculatePrimRef,
                                                      const CreateAllocFunc createAlloc,
                                                      const CreateNodeFunc createNode,
                                                      const SetNodeFunc setNode,
                                                      const CreateLeafFunc createLeaf,
                                                      const ProgressMonitorFunc progressMonitor,
                                                      const Settings& settings)
      {
          typedef BuilderT<
            NodeRef,
            RecalculatePrimRef,
            decltype(createAlloc()),
            CreateAllocFunc,
            CreateNodeFunc,
            SetNodeFunc,
            CreateLeafFunc,
            ProgressMonitorFunc> Builder;

          Builder builder(device,
                          recalculatePrimRef,
                          createAlloc,
                          createNode,
                          setNode,
                          createLeaf,
                          progressMonitor,
                          settings);


          return builder(prims,pinfo);
        }
    };
  }
}<|MERGE_RESOLUTION|>--- conflicted
+++ resolved
@@ -385,7 +385,7 @@
               return Split(0.0f,Split::SPLIT_TYPE);
 
             /* if the leaf is too large we also have to perform additional splits */
-            if (set.size() > maxLeafSize)
+            if (set.size() > cfg.maxLeafSize)
               return Split(0.0f,Split::SPLIT_FALLBACK);
 
             /* otherwise perform no splits anymore */
@@ -442,11 +442,7 @@
             const BuildRecordSplit current(BuildRecord(in.prims,in.depth),findFallback(in.prims)); // FIXME: findFallback invoked too often!
 
             /* create leaf for few primitives */
-<<<<<<< HEAD
             if (current.split.data == Split::SPLIT_NONE)
-=======
-            if (current.size() <= cfg.maxLeafSize && current.split.data != Split::SPLIT_TEMPORAL)
->>>>>>> e23e368b
               return createLeaf(current,alloc);
 
             /* fill all children by always splitting the largest one */
@@ -461,11 +457,7 @@
               for (size_t i=0; i<children.size(); i++)
               {
                 /* ignore leaves as they cannot get split */
-<<<<<<< HEAD
                 if (children[i].split.data == Split::SPLIT_NONE)
-=======
-                if (children[i].size() <= cfg.maxLeafSize && children[i].split.data != Split::SPLIT_TEMPORAL)
->>>>>>> e23e368b
                   continue;
 
                 /* remember child with largest size */
