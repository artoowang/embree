// ======================================================================== //
// Copyright 2009-2016 Intel Corporation                                    //
//                                                                          //
// Licensed under the Apache License, Version 2.0 (the "License");          //
// you may not use this file except in compliance with the License.         //
// You may obtain a copy of the License at                                  //
//                                                                          //
//     http://www.apache.org/licenses/LICENSE-2.0                           //
//                                                                          //
// Unless required by applicable law or agreed to in writing, software      //
// distributed under the License is distributed on an "AS IS" BASIS,        //
// WITHOUT WARRANTIES OR CONDITIONS OF ANY KIND, either express or implied. //
// See the License for the specific language governing permissions and      //
// limitations under the License.                                           //
// ======================================================================== //

#ifndef __RTCORE_SCENE_H__
#define __RTCORE_SCENE_H__

/*! \ingroup embree_kernel_api */
/*! \{ */

/*! forward declarations for ray structures */
struct RTCRay;
struct RTCRay4;
struct RTCRay8;
struct RTCRay16;
struct RTCRayNp;

/*! scene flags */
enum RTCSceneFlags 
{
  /* dynamic type flags */
  RTC_SCENE_STATIC     = (0 << 0),    //!< specifies static scene
  RTC_SCENE_DYNAMIC    = (1 << 0),    //!< specifies dynamic scene

  /* acceleration structure flags */
  RTC_SCENE_COMPACT    = (1 << 8),    //!< use memory conservative data structures
  RTC_SCENE_COHERENT   = (1 << 9),    //!< optimize data structures for coherent rays
  RTC_SCENE_INCOHERENT = (1 << 10),    //!< optimize data structures for in-coherent rays (enabled by default)
  RTC_SCENE_HIGH_QUALITY = (1 << 11),  //!< create higher quality data structures

  /* traversal algorithm flags */
  RTC_SCENE_ROBUST     = (1 << 16)     //!< use more robust traversal algorithms
};

/*! enabled algorithm flags */
enum RTCAlgorithmFlags 
{
  RTC_INTERSECT1 = (1 << 0),    //!< enables the rtcIntersect1 and rtcOccluded1 functions for this scene
  RTC_INTERSECT4 = (1 << 1),    //!< enables the rtcIntersect4 and rtcOccluded4 functions for this scene
  RTC_INTERSECT8 = (1 << 2),    //!< enables the rtcIntersect8 and rtcOccluded8 functions for this scene
  RTC_INTERSECT16 = (1 << 3),   //!< enables the rtcIntersect16 and rtcOccluded16 functions for this scene
  RTC_INTERPOLATE = (1 << 4),   //!< enables the rtcInterpolate function for this scene
  RTC_INTERSECT_STREAM = (1 << 5),    //!< enables the rtcIntersectN and rtcOccludedN functions for this scene  
  RTC_COLLIDE = (1 << 6)        //!< enables the rtcCollide function
};

/*! intersection flags */
enum RTCIntersectFlags
{
  RTC_INTERSECT_COHERENT                 = 0,  //!< optimize for coherent rays
  RTC_INTERSECT_INCOHERENT               = 1   //!< optimize for incoherent rays
};

/*! intersection context passed to intersect/occluded calls */
struct RTCIntersectContext
{
  RTCIntersectFlags flags;   //!< intersection flags
  void* userRayExt;          //!< can be used to pass extended ray data to callbacks
};

/*! collision callback */
struct RTCCollision { unsigned geomID0; unsigned primID0; unsigned geomID1; unsigned primID1; };
typedef void (*RTCCollideFunc) (void* userPtr, RTCCollision* collisions, size_t num_collisions);

/*! \brief Defines an opaque scene type */
typedef struct __RTCScene {}* RTCScene;

/*! Creates a new scene. 
   WARNING: This function is deprecated, use rtcDeviceNewScene instead.
*/
RTCORE_API RTCORE_DEPRECATED RTCScene rtcNewScene (RTCSceneFlags flags, RTCAlgorithmFlags aflags);

/*! Creates a new scene. */
RTCORE_API RTCScene rtcDeviceNewScene (RTCDevice device, RTCSceneFlags flags, RTCAlgorithmFlags aflags);

/*! \brief Type of progress callback function. */
typedef bool (*RTCProgressMonitorFunc)(void* ptr, const double n);
RTCORE_DEPRECATED typedef RTCProgressMonitorFunc RTC_PROGRESS_MONITOR_FUNCTION;

/*! \brief Sets the progress callback function which is called during hierarchy build of this scene. */
RTCORE_API void rtcSetProgressMonitorFunction(RTCScene scene, RTCProgressMonitorFunc func, void* ptr);

/*! Commits the geometry of the scene. After initializing or modifying
 *  geometries, commit has to get called before tracing
 *  rays. */
RTCORE_API void rtcCommit (RTCScene scene);

/*! Commits the geometry of the scene. The calling threads will be
 *  used internally as a worker threads on some implementations. The
 *  function will wait until 'numThreads' threads have called this
 *  function and all threads return from the function after the scene
 *  commit is finished. The application threads will not be used as
 *  worker threads when the TBB tasking system is enabled (which is
 *  the default). On CPUs, we recommend also using TBB inside your
 *  application to share threads. We recommend using the
 *  rtcCommitThread feature to share threads on the Xeon Phi
 *  coprocessor. */
RTCORE_API void rtcCommitThread(RTCScene scene, unsigned int threadID, unsigned int numThreads);

/*! Returns AABB of the scene. rtcCommit has to get called
 *  previously to this function. */
RTCORE_API void rtcGetBounds(RTCScene scene, RTCBounds& bounds_o);

<<<<<<< HEAD
/*! Performs collision detection of two scenes */
RTCORE_API void rtcCollide (RTCScene scene0, RTCScene scene1, RTCCollideFunc callback, void* userPtr);
=======
/*! Returns linear AABBs of the scene. The result bounds_o gets filled
 *  with AABBs for time 0 and time 1. rtcCommit has to get called
 *  previously to this function. */
RTCORE_API void rtcGetLinearBounds(RTCScene scene, RTCBounds* bounds_o);
>>>>>>> e41b4999

/*! Intersects a single ray with the scene. The ray has to be aligned
 *  to 16 bytes. This function can only be called for scenes with the
 *  RTC_INTERSECT1 flag set. */
RTCORE_API void rtcIntersect (RTCScene scene, RTCRay& ray);

/*! Intersects a packet of 4 rays with the scene. The valid mask and
 *  ray have both to be aligned to 16 bytes. This function can only be
 *  called for scenes with the RTC_INTERSECT4 flag set. */
RTCORE_API void rtcIntersect4 (const void* valid, RTCScene scene, RTCRay4& ray);

/*! Intersects a packet of 8 rays with the scene. The valid mask and
 *  ray have both to be aligned to 32 bytes. This function can only be
 *  called for scenes with the RTC_INTERSECT8 flag set. For performance
 *  reasons, the rtcIntersect8 function should only get called if the
 *  CPU supports AVX. */
RTCORE_API void rtcIntersect8 (const void* valid, RTCScene scene, RTCRay8& ray);

/*! Intersects a packet of 16 rays with the scene. The valid mask and
 *  ray have both to be aligned to 64 bytes. This function can only be
 *  called for scenes with the RTC_INTERSECT16 flag set. For
 *  performance reasons, the rtcIntersect16 function should only get
 *  called if the CPU supports the 16-wide SIMD instructions. */
RTCORE_API void rtcIntersect16 (const void* valid, RTCScene scene, RTCRay16& ray);

/*! Intersects a stream of M rays with the scene. This function can
 *  only be called for scenes with the RTC_INTERSECT_STREAM flag set. The
 *  stride specifies the offset between rays in bytes. */
RTCORE_API void rtcIntersect1M (RTCScene scene, const RTCIntersectContext* context, RTCRay* rays, const size_t M, const size_t stride);

/*! Intersects a stream of pointers to M rays with the scene. This function can
 *  only be called for scenes with the RTC_INTERSECT_STREAM flag set. */
RTCORE_API void rtcIntersect1Mp (RTCScene scene, const RTCIntersectContext* context, RTCRay** rays, const size_t M);

/*! Intersects a stream of M ray packets of size N in SOA format with the
 *  scene. This function can only be called for scenes with the
 *  RTC_INTERSECT_STREAM flag set. The stride specifies the offset between
 *  ray packets in bytes. */
RTCORE_API void rtcIntersectNM (RTCScene scene, const RTCIntersectContext* context, struct RTCRayN* rays, const size_t N, const size_t M, const size_t stride);

/*! Intersects a stream of M ray packets of size N in SOA format with
 *  the scene. This function can only be called for scenes with the
 *  RTC_INTERSECT_STREAM flag set. The stride specifies the offset between
 *  ray packets in bytes. In contrast to the rtcIntersectNM function
 *  this function accepts a separate data pointer for each component
 *  of the ray packet. */
RTCORE_API void rtcIntersectNp (RTCScene scene, const RTCIntersectContext* context, const RTCRayNp& rays, const size_t N);

/*! Tests if a single ray is occluded by the scene. The ray has to be
 *  aligned to 16 bytes. This function can only be called for scenes
 *  with the RTC_INTERSECT1 flag set. */
RTCORE_API void rtcOccluded (RTCScene scene, RTCRay& ray);

/*! Tests if a packet of 4 rays is occluded by the scene. This
 *  function can only be called for scenes with the RTC_INTERSECT4
 *  flag set. The valid mask and ray have both to be aligned to 16
 *  bytes. */
RTCORE_API void rtcOccluded4 (const void* valid, RTCScene scene, RTCRay4& ray);

/*! Tests if a packet of 8 rays is occluded by the scene. The valid
 *  mask and ray have both to be aligned to 32 bytes. This function
 *  can only be called for scenes with the RTC_INTERSECT8 flag
 *  set. For performance reasons, the rtcOccluded8 function should
 *  only get called if the CPU supports AVX. */
RTCORE_API void rtcOccluded8 (const void* valid, RTCScene scene, RTCRay8& ray);

/*! Tests if a packet of 16 rays is occluded by the scene. The valid
 *  mask and ray have both to be aligned to 64 bytes. This function
 *  can only be called for scenes with the RTC_INTERSECT16 flag
 *  set. For performance reasons, the rtcOccluded16 function should
 *  only get called if the CPU supports the 16-wide SIMD
 *  instructions. */
RTCORE_API void rtcOccluded16 (const void* valid, RTCScene scene, RTCRay16& ray);

/*! Tests if a stream of M rays is occluded by the scene. This
 *  function can only be called for scenes with the RTC_INTERSECT_STREAM
 *  flag set. The stride specifies the offset between rays in bytes.*/
RTCORE_API void rtcOccluded1M (RTCScene scene, const RTCIntersectContext* context, RTCRay* rays, const size_t M, const size_t stride);

/*! Tests if a stream of pointers to M rays is occluded by the scene. This
 *  function can only be called for scenes with the RTC_INTERSECT_STREAM
 *  flag set. */
RTCORE_API void rtcOccluded1Mp (RTCScene scene, const RTCIntersectContext* context, RTCRay** rays, const size_t M);

/*! Tests if a stream of M ray packets of size N in SOA format is occluded by
 *  the scene. This function can only be called for scenes with the
 *  RTC_INTERSECT_STREAM flag set. The stride specifies the offset between
 *  rays in bytes.*/
RTCORE_API void rtcOccludedNM (RTCScene scene, const RTCIntersectContext* context, struct RTCRayN* rays, const size_t N, const size_t M, const size_t stride);

/*! Tests if a stream of M ray packets of size N in SOA format is
 *  occluded by the scene. This function can only be called for scenes
 *  with the RTC_INTERSECT_STREAM flag set. The stride specifies the offset
 *  between rays in bytes. In contrast to the rtcOccludedNM function
 *  this function accepts a separate data pointer for each component
 *  of the ray packet. */
RTCORE_API void rtcOccludedNp (RTCScene scene, const RTCIntersectContext* context, const RTCRayNp& rays, const size_t N);

/*! Deletes the scene. All contained geometry get also destroyed. */
RTCORE_API void rtcDeleteScene (RTCScene scene);

/*! @} */

#endif<|MERGE_RESOLUTION|>--- conflicted
+++ resolved
@@ -113,15 +113,13 @@
  *  previously to this function. */
 RTCORE_API void rtcGetBounds(RTCScene scene, RTCBounds& bounds_o);
 
-<<<<<<< HEAD
 /*! Performs collision detection of two scenes */
 RTCORE_API void rtcCollide (RTCScene scene0, RTCScene scene1, RTCCollideFunc callback, void* userPtr);
-=======
+
 /*! Returns linear AABBs of the scene. The result bounds_o gets filled
  *  with AABBs for time 0 and time 1. rtcCommit has to get called
  *  previously to this function. */
 RTCORE_API void rtcGetLinearBounds(RTCScene scene, RTCBounds* bounds_o);
->>>>>>> e41b4999
 
 /*! Intersects a single ray with the scene. The ray has to be aligned
  *  to 16 bytes. This function can only be called for scenes with the
