// ======================================================================== //
// Copyright 2009-2016 Intel Corporation                                    //
//                                                                          //
// Licensed under the Apache License, Version 2.0 (the "License");          //
// you may not use this file except in compliance with the License.         //
// You may obtain a copy of the License at                                  //
//                                                                          //
//     http://www.apache.org/licenses/LICENSE-2.0                           //
//                                                                          //
// Unless required by applicable law or agreed to in writing, software      //
// distributed under the License is distributed on an "AS IS" BASIS,        //
// WITHOUT WARRANTIES OR CONDITIONS OF ANY KIND, either express or implied. //
// See the License for the specific language governing permissions and      //
// limitations under the License.                                           //
// ======================================================================== //

#ifndef __RTCORE_GEOMETRY_ISPH__
#define __RTCORE_GEOMETRY_ISPH__

/*! \ingroup embree_kernel_api_ispc */
/*! \{ */

/*! invalid geometry ID */
#define RTC_INVALID_GEOMETRY_ID ((uniform unsigned int)-1)

/*! \brief Specifies the type of buffers when mapping buffers */
enum RTCBufferType {
  RTC_INDEX_BUFFER         = 0x01000000,

  RTC_VERTEX_BUFFER        = 0x02000000,
  RTC_VERTEX_BUFFER0       = 0x02000000,
  RTC_VERTEX_BUFFER1       = 0x02000001,

  RTC_USER_VERTEX_BUFFER   = 0x02100000,
  RTC_USER_VERTEX_BUFFER0  = 0x02100000,
  RTC_USER_VERTEX_BUFFER1  = 0x02100001,

  RTC_FACE_BUFFER          = 0x03000000,
  RTC_LEVEL_BUFFER         = 0x04000001,

  RTC_EDGE_CREASE_INDEX_BUFFER = 0x05000000,
  RTC_EDGE_CREASE_WEIGHT_BUFFER = 0x06000000,

  RTC_VERTEX_CREASE_INDEX_BUFFER = 0x07000000,
  RTC_VERTEX_CREASE_WEIGHT_BUFFER = 0x08000000,

  RTC_HOLE_BUFFER          = 0x09000001,
};

/*! \brief Supported types of matrix layout for functions involving matrices */
enum RTCMatrixType {
  RTC_MATRIX_ROW_MAJOR = 0,
  RTC_MATRIX_COLUMN_MAJOR = 1,
  RTC_MATRIX_COLUMN_MAJOR_ALIGNED16 = 2,
};

/*! \brief Supported geometry flags to specify handling in dynamic scenes. */
enum RTCGeometryFlags 
{
  RTC_GEOMETRY_STATIC     = 0,    //!< specifies static geometry that will change rarely
  RTC_GEOMETRY_DEFORMABLE = 1,    //!< specifies dynamic geometry with deformable motion (BVH refit possible)
  RTC_GEOMETRY_DYNAMIC    = 2,    //!< specifies dynamic geometry with arbitrary motion (BVH refit not possible)
};

/*! \brief Boundary interpolation mode for subdivision surfaces */
enum RTCBoundaryMode
{
  RTC_BOUNDARY_NONE = 0,               //!< ignores border patches
  RTC_BOUNDARY_EDGE_ONLY = 1,          //!< soft boundary (default)
  RTC_BOUNDARY_EDGE_AND_CORNER = 2     //!< boundary corner vertices are sharp vertices
};

/*! Intersection filter function for uniform rays. */
typedef unmasked void (*uniform RTCFilterFuncUniform)(void* uniform ptr,    /*!< pointer to user data */
                                                      uniform RTCRay1& ray  /*!< intersection to filter */);

/*! Intersection filter function for varying rays. */
typedef void (*uniform RTCFilterFuncVarying)(void* uniform ptr,   /*!< pointer to user data */
                                             varying RTCRay& ray  /*!< intersection to filter */);

/*! Intersection filter function for ray packets of size N. */
<<<<<<< HEAD
typedef unmasked void (*uniform RTCFilterFuncN)(void* uniform valid,   /*!< pointer to valid mask */
=======
typedef unmasked void (*uniform RTCFilterFuncN)(const uniform int* uniform valid,   /*!< pointer to valid mask */
>>>>>>> 84c138a6
                                                void* uniform ptr,     /*!< pointer to user data */
                                                void* ray,             /*!< intersection to filter */
                                                uniform const size_t N /*!< number of rays in ray packet */);

/*! Type of displacement callback functions */
typedef unmasked void (*RTCDisplacementFunc)(void* uniform ptr,               /*!< pointer to user data of geometry */
                                             uniform unsigned int geomID,     /*!< ID of geometry to displace */
                                             uniform unsigned int primID,     /*!< ID of primitive of geometry to displace */
                                             uniform const float* uniform u,  /*!< u coordinates (source) */
                                             uniform const float* uniform v,  /*!< v coordinates (source) */
                                             uniform const float* uniform nx, /*!< x coordinates of normal at point to displace (source) */
                                             uniform const float* uniform ny, /*!< y coordinates of normal at point to displace (source) */
                                             uniform const float* uniform nz, /*!< z coordinates of normal at point to displace (source) */
                                             uniform float* uniform px,       /*!< x coordinates of points to displace (source and target) */
                                             uniform float* uniform py,       /*!< y coordinates of points to displace (source and target) */
                                             uniform float* uniform pz,       /*!< z coordinates of points to displace (source and target) */
                                             uniform size_t N                 /*!< number of points to displace */ );

/*! \brief Creates a new scene instance. 

  A scene instance contains a reference to a scene to instantiate and
  the transformation to instantiate the scene with. An implementation
  will typically transform the ray with the inverse of the provided
  transformation and continue traversing the ray through the provided
  scene. If any geometry is hit, the instance ID (instID) member of
  the ray will get set to the geometry ID of the instance. */
uniform unsigned int rtcNewInstance (RTCScene target,           //!< the scene the instance belongs to
                                     RTCScene source            //!< the geometry to instantiate
  );

/*! \brief Creates a new scene instance. 

  A scene instance contains a reference to a scene to instantiate and
  the transformation to instantiate the scene with. For motion blurred
  instances, a number of timesteps can get specified (currently only 1
  or 2 timesteps are supported). An implementation will typically
  transform the ray with the inverse of the provided transformation
  and continue traversing the ray through the provided scene. If any
  geometry is hit, the instance ID (instID) member of the ray will get
  set to the geometry ID of the instance. */
uniform unsigned rtcNewInstance2 (RTCScene target,                  //!< the scene the instance belongs to
                                  RTCScene source,                  //!< the scene to instantiate
                                  uniform size_t numTimeSteps = 1); //!< number of timesteps, one matrix per timestep


/*! \brief Sets transformation of the instance */
void rtcSetTransform (RTCScene scene,                                  //!< scene handle
                      uniform unsigned int geomID,                     //!< ID of geometry
                      uniform RTCMatrixType layout,                    //!< layout of transformation matrix
                      const uniform float* uniform xfm                 //!< pointer to transformation matrix
                      );

/*! \brief Sets transformation of the instance for specified timestep */
void rtcSetTransform2 (RTCScene scene,                                 //!< scene handle
                       uniform unsigned int geomID,                    //!< ID of geometry 
                       uniform RTCMatrixType layout,                   //!< layout of transformation matrix
                       const uniform float* uniform xfm,               //!< pointer to transformation matrix
                       uniform size_t timeStep = 0                     //!< timestep to set the matrix for 
  );

/*! \brief Creates a new triangle mesh. The number of triangles
  (numTriangles), number of vertices (numVertices), and number of time
  steps (1 for normal meshes, and 2 for linear motion blur), have to
  get specified. The triangle indices can be set be mapping and
  writing to the index buffer (RTC_INDEX_BUFFER) and the triangle
  vertices can be set by mapping and writing into the vertex buffer
  (RTC_VERTEX_BUFFER). In case of linear motion blur, two vertex
  buffers have to get filled (RTC_VERTEX_BUFFER0, RTC_VERTEX_BUFFER1),
  one for each time step. The index buffer has the default layout of
  three 32 bit integer indices for each triangle. An index points to
  the ith vertex. The vertex buffer stores single precision x,y,z
  floating point coordinates aligned to 16 bytes. The value of the 4th
  float used for alignment can be arbitrary. */
uniform unsigned int rtcNewTriangleMesh (RTCScene scene,                  //!< the scene the mesh belongs to
                                         uniform RTCGeometryFlags flags,  //!< geometry flags
                                         uniform size_t numTriangles,     //!< number of triangles
                                         uniform size_t numVertices,      //!< number of vertices
                                         uniform size_t numTimeSteps = 1  //!< number of motion blur time steps
  );

/*! \brief Creates a new quad mesh. The number of quads
  (numQuads), number of vertices (numVertices), and number of time
  steps (1 for normal meshes, and 2 for linear motion blur), have to
  get specified. The quad indices can be set be mapping and
  writing to the index buffer (RTC_INDEX_BUFFER) and the quad
  vertices can be set by mapping and writing into the vertex buffer
  (RTC_VERTEX_BUFFER). In case of linear motion blur, two vertex
  buffers have to get filled (RTC_VERTEX_BUFFER0, RTC_VERTEX_BUFFER1),
  one for each time step. The index buffer has the default layout of
  three 32 bit integer indices for each quad. An index points to
  the ith vertex. The vertex buffer stores single precision x,y,z
  floating point coordinates aligned to 16 bytes. The value of the 4th
  float used for alignment can be arbitrary. */
uniform unsigned int rtcNewQuadMesh (RTCScene scene,                  //!< the scene the mesh belongs to
                                     uniform RTCGeometryFlags flags,  //!< geometry flags
                                     uniform size_t numQuads,         //!< number of quads
                                     uniform size_t numVertices,      //!< number of vertices
                                     uniform size_t numTimeSteps = 1  //!< number of motion blur time steps
  );

/*! \brief Creates a new subdivision mesh. The number of faces
 (numFaces), edges/indices (numEdges), vertices (numVertices), edge
 creases (numEdgeCreases), vertex creases (numVertexCreases), holes
 (numHoles), and time steps (numTimeSteps) have to get speficied at
 construction time.

 The following buffers have to get filled by the application: the face
 buffer (RTC_FACE_BUFFER) contains the number edges/indices (3 or 4)
 of each of the numFaces faces, the index buffer (RTC_INDEX_BUFFER)
 contains multiple (3 or 4) 32bit vertex indices for each face and
 numEdges indices in total, the vertex buffer (RTC_VERTEX_BUFFER)
 stores numVertices vertices as single precision x,y,z floating point
 coordinates aligned to 16 bytes. The value of the 4th float used for
 alignment can be arbitrary.

 Optionally, the application can fill the hole buffer
 (RTC_HOLE_BUFFER) with numHoles many 32 bit indices of faces that
 should be considered non-existing.

 Optionally, the application can fill the level buffer
 (RTC_LEVEL_BUFFER) with a tessellation level for each of the numEdges
 edges. The subdivision level is a positive floating point value, that
 specifies how many quads along the edge should get generated during
 tessellation. The tessellation level is a lower bound, thus the
 implementation is free to choose a larger level. If no level buffer
 is specified a level of 1 is used.

 Optionally, the application can fill the sparse edge crease buffers
 to make some edges appear sharper. The edge crease index buffer
 (RTC_EDGE_CREASE_INDEX_BUFFER) contains numEdgeCreases many pairs of
 32 bit vertex indices that specify unoriented edges. The edge crease
 weight buffer (RTC_EDGE_CREASE_WEIGHT_BUFFER) stores for each of
 theses crease edges a positive floating point weight. The larger this
 weight, the sharper the edge. Specifying a weight of infinify is
 supported and marks an edge as infinitely sharp. Storing an edge
 multiple times with the same crease weight is allowed, but has lower
 performance. Storing the an edge multiple times with different
 crease weights results in undefined behaviour. For a stored edge
 (i,j), the reverse direction edges (j,i) does not have to get stored,
 as both are considered the same edge.

 Optionally, the application can fill the sparse vertex crease buffers
 to make some vertices appear sharper. The vertex crease index buffer
 (RTC_VERTEX_CREASE_INDEX_BUFFER), contains numVertexCreases many 32
 bit vertex indices to speficy a set of vertices. The vertex crease
 weight buffer (RTC_VERTEX_CREASE_WEIGHT_BUFFER) specifies for each of
 these vertices a positive floating point weight. The larger this
 weight, the sharper the vertex. Specifying a weight of infinity is
 supported and makes the vertex infinitely sharp. Storing a vertex
 multiple times with the same crease weight is allowed, but has lower
 performance. Storing a vertex multiple times with different crease
 weights results in undefined behaviour.

*/

uniform unsigned int rtcNewSubdivisionMesh (RTCScene scene,                //!< the scene the mesh belongs to
                                            uniform RTCGeometryFlags flags,        //!< geometry flags
                                            uniform size_t numFaces,               //!< number of faces
                                            uniform size_t numEdges,               //!< number of edges
                                            uniform size_t numVertices,            //!< number of vertices
                                            uniform size_t numEdgeCreases,         //!< number of edge creases
                                            uniform size_t numVertexCreases,       //!< number of vertex creases
                                            uniform size_t numHoles,               //!< number of holes
                                            uniform size_t numTimeSteps = 1        //!< number of motion blur time steps
  );

/*! \brief Creates a new hair geometry, consisting of multiple hairs
  represented as cubic bezier curves with varying radii. The number of
  curves (numCurves), number of vertices (numVertices), and number of
  time steps (1 for normal curves, and 2 for linear motion blur), have
  to get specified at construction time. Further, the curve index
  buffer (RTC_INDEX_BUFFER) and the curve vertex buffer
  (RTC_VERTEX_BUFFER) have to get set by mapping and writing to the
  appropiate buffers. In case of linear motion blur, two vertex
  buffers have to get filled (RTC_VERTEX_BUFFER0, RTC_VERTEX_BUFFER1),
  one for each time step. The index buffer has the default layout of a
  single 32 bit integer index for each curve, that references the
  start vertex of the curve. The vertex buffer stores 4 control points
  per curve, each such control point consists of a single precision
  (x,y,z) position and radius, stored in that order in
  memory. Individual hairs are considered to be subpixel sized which
  allows the implementation to approximate the intersection
  calculation. This in particular means that zooming onto one hair
  might show geometric artefacts. */
uniform unsigned int rtcNewHairGeometry (RTCScene scene,                    //!< the scene the curves belong to
                                         uniform RTCGeometryFlags flags,    //!< geometry flags
                                         uniform size_t numCurves,          //!< number of curves
                                         uniform size_t numVertices,        //!< number of vertices
                                         uniform size_t numTimeSteps = 1    //!< number of motion blur time steps
  );

/*! \brief Creates a new curve geometry, consisting of multiple curves
  represented as cubic bezier curves with varying radii. The
  intersected surface is defined as the sweep of a varying radius
  circle perpendicular along the curve. The number of curves
  (numCurves), number of vertices (numVertices), and number of time
  steps (1 for normal curves, and 2 for linear motion blur), have to
  get specified at construction time. Further, the curve index buffer
  (RTC_INDEX_BUFFER) and the curve vertex buffer (RTC_VERTEX_BUFFER)
  have to get set by mapping and writing to the appropiate buffers. In
  case of linear motion blur, two vertex buffers have to get filled
  (RTC_VERTEX_BUFFER0, RTC_VERTEX_BUFFER1), one for each time
  step. The index buffer has the default layout of a single 32 bit
  integer index for each curve, that references the start vertex of
  the curve. The vertex buffer stores 4 control points per curve, each
  such control point consists of a single precision (x,y,z) position
  and radius, stored in that order in memory. */
uniform unsigned int rtcNewCurveGeometry (RTCScene scene,                    //!< the scene the curves belong to
                                          uniform RTCGeometryFlags flags,    //!< geometry flags
                                          uniform size_t numCurves,          //!< number of curves
                                          uniform size_t numVertices,        //!< number of vertices
                                          uniform size_t numTimeSteps = 1    //!< number of motion blur time steps
  );

/*! Sets a uniform tessellation rate for subdiv meshes and hair
 *  geometry. For subdivision meshes the RTC_LEVEL_BUFFER can also be used
 *  optionally to set a different tessellation rate per edge.*/
void rtcSetTessellationRate (RTCScene scene, uniform unsigned geomID, uniform float tessellationRate);

/*! \brief Creates a new line segment geometry, consisting of multiple
  segments with varying radii. The number of line segments (numSegments),
  number of vertices (numVertices), and number of time steps (1 for
  normal line segments, and 2 for linear motion blur), have to get
  specified at construction time. Further, the segment index buffer
  (RTC_INDEX_BUFFER) and the segment vertex buffer (RTC_VERTEX_BUFFER)
  have to get set by mapping and writing to the appropiate buffers. In
  case of linear motion blur, two vertex buffers have to get filled
  (RTC_VERTEX_BUFFER0, RTC_VERTEX_BUFFER1), one for each time step. The
  index buffer has the default layout of a single 32 bit integer index
  for each line segment, that references the start vertex of the segment.
  The vertex buffer stores 2 end points per line segment, each such point
  consists of a single precision (x,y,z) position and radius, stored in
  that order in memory. Individual segments are considered to be subpixel
  sized which allows the implementation to approximate the intersection
  calculation. This in particular means that zooming onto one line segment
  might show geometric artefacts. */
uniform unsigned int rtcNewLineSegments (RTCScene scene,                    //!< the scene the line segments belong to
                                         uniform RTCGeometryFlags flags,    //!< geometry flags
                                         uniform size_t numSegments,        //!< number of line segments
                                         uniform size_t numVertices,        //!< number of vertices
                                         uniform size_t numTimeSteps = 1    //!< number of motion blur time steps
  );

/*! \brief Sets 32 bit ray mask. */
void rtcSetMask (RTCScene scene, uniform unsigned int geomID, uniform int mask);

/*! \brief Sets boundary interpolation mode for subdivision surfaces */                                                                        
void rtcSetBoundaryMode(RTCScene scene, uniform unsigned int geomID, uniform RTCBoundaryMode mode);

/*! \brief Maps specified buffer. This function can be used to set index and
 *  vertex buffers of geometries. */
void* uniform rtcMapBuffer(RTCScene scene, uniform unsigned int geomID, uniform RTCBufferType type);

/*! \brief Unmaps specified buffer. 

  A buffer has to be unmapped before the rtcEnable, rtcDisable,
  rtcUpdate, or rtcDeleteGeometry calls are executed. */
void rtcUnmapBuffer(RTCScene scene, uniform unsigned int geomID, uniform RTCBufferType type);

/*! \brief Shares a data buffer between the application and
 *  Embree. The passed buffer is used by Embree to store index and
 *  vertex data. It has to remain valid as long as the mesh exists,
 *  and the user is responsible to free the data when the mesh gets
 *  deleted. One can optionally speficy a byte offset and byte stride
 *  of the elements stored inside the buffer. The addresses
 *  ptr+offset+i*stride have to be aligned to 4 bytes on Xeon CPUs and
 *  16 bytes on Xeon Phi accelerators. For vertex buffers, the 4 bytes
 *  after the z-coordinate of the last vertex have to be readable memory,
 *  thus padding is required for some layouts. If this function is not
 *  called, Embree will allocate and manage buffers of the default
 *  layout. */
void rtcSetBuffer(RTCScene scene, uniform unsigned int geomID, uniform RTCBufferType type, 
                  const void* uniform ptr, uniform size_t byteOffset, uniform size_t byteStride);

/*! \brief Enable geometry. Enabled geometry can be hit by a ray. */
void rtcEnable (RTCScene scene, uniform unsigned int geomID);

/*! \brief Update spefific geometry buffer. 

  Each time geometry buffers got modified, the user has to call some
  update function to tell the ray tracing engine which buffers got
  modified. The rtcUpdateBuffer function taggs a specific buffer of
  some geometry as modified. */
void rtcUpdate (RTCScene scene, uniform unsigned int geomID);

/*! \brief Update spefific geometry buffer. 

  Each time geometry buffers got modified, the user has to call some
  update function to tell the ray tracing engine which buffers got
  modified. The rtcUpdateBuffer function taggs a specific buffer of
  some geometry as modified. */
void rtcUpdateBuffer (RTCScene scene, uniform unsigned int geomID, uniform RTCBufferType type);

/*! \brief Disable geometry. 

  Disabled geometry is not hit by any ray. Disabling and enabling
  geometry gives higher performance than deleting and recreating
  geometry. */
void rtcDisable (RTCScene scene, uniform unsigned int geomID);

/*! \brief Sets the intersection filter function for uniform rays. */
void rtcSetIntersectionFilterFunction1 (RTCScene scene, uniform unsigned int geomID, uniform RTCFilterFuncUniform func);

/*! \brief Sets the intersection filter function for varying rays. */
void rtcSetIntersectionFilterFunction (RTCScene scene, uniform unsigned int geomID, uniform RTCFilterFuncVarying func);

/*! \brief Sets the intersection filter function for ray packets of size N. */
void rtcSetIntersectionFilterFunctionN (RTCScene scene, uniform unsigned int geomID, uniform RTCFilterFuncN func);

/*! \brief Sets the occlusion filter function for uniform rays. */
void rtcSetOcclusionFilterFunction1 (RTCScene scene, uniform unsigned int geomID, uniform RTCFilterFuncUniform func);

/*! \brief Sets the occlusion filter function for varying rays. */
void rtcSetOcclusionFilterFunction (RTCScene scene, uniform unsigned int geomID, uniform RTCFilterFuncVarying func);

/*! \brief Sets the occlusion filter function for ray packets of size N. */
void rtcSetOcclusionFilterFunctionN (RTCScene scene, uniform unsigned int geomID, uniform RTCFilterFuncN func);

/*! Set pointer for user defined data per geometry. Invokations
 *  of the various user intersect and occluded functions get passed
 *  this data pointer when called. */
void rtcSetUserData (RTCScene scene, uniform unsigned int geomID, void* uniform ptr);

/*! Get pointer for user defined data per geometry based on geomID. */
void* uniform rtcGetUserData (RTCScene scene, uniform unsigned int geomID);

/*! Interpolates user data to some varying u/v location. The data
 *  buffer specifies per vertex data to interpolate and can be one of
 *  the RTC_VERTEX_BUFFER0/1 or RTC_USER_VERTEX_BUFFER0/1 and has to contain
 *  numFloats floating point values to interpolate for each vertex of
 *  the geometry. The P array will get filled with the interpolated
 *  data, and the dPdu and dPdv arrays with the u and v derivative of
 *  the interpolation. If the pointers P is NULL, the value will not
 *  get calculated. If dPdu and dPdv are NULL the derivatives will not
 *  get calculated. Both dPdu and dPdv have to be either valid or
 *  NULL. These destination arrays are filled in structure of array
 *  (SoA) layout. The buffer has to be padded at the end such
 *  that the last element can be read safely using SSE
 *  instructions. */
void rtcInterpolate(RTCScene scene, uniform unsigned int geomID, varying unsigned int primIDs, varying float u, varying float v, 
                    uniform RTCBufferType buffer,
                    varying float* uniform P, varying float* uniform dPdu, varying float* uniform dPdv, uniform size_t numFloats);

/*! Interpolates user data to some varying u/v location. The data
 *  buffer specifies per vertex data to interpolate and can be one of
 *  the RTC_VERTEX_BUFFER0/1 or RTC_USER_VERTEX_BUFFER0/1 and has to contain
 *  numFloats floating point values to interpolate for each vertex of
 *  the geometry. The P array will get filled with the
 *  interpolated datam the dPdu and dPdv arrays with the u and v
 *  derivative of the interpolation, and the ddPdudu, ddPdvdv, and
 *  ddPdudv arrays with the respective second derivatives. One can
 *  disable 1) the calculation of the interpolated value by setting P
 *  to NULL, 2) the calculation of the 1st order derivatives by
 *  setting dPdu and dPdv to NULL, 3) the calculation of the second
 *  order derivatives by setting ddPdudu, ddPdvdv, and ddPdudv to
 *  NULL. These destination arrays are filled in structure of array
 *  (SoA) layout. The buffer has to be padded at the end such that
 *  the last element can be read safely using SSE
 *  instructions. */
void rtcInterpolate2(RTCScene scene, uniform unsigned int geomID, varying unsigned int primIDs, varying float u, varying float v, 
                    uniform RTCBufferType buffer,
                    varying float* uniform P, varying float* uniform dPdu, varying float* uniform dPdv,
                    varying float* uniform ddPdudu, varying float* uniform ddPdvdv, varying float* uniform ddPdudv,
                    uniform size_t numFloats);

/*! \brief Deletes the geometry. */
void rtcDeleteGeometry (RTCScene scene, uniform unsigned int geomID);

/*! @} */

#endif<|MERGE_RESOLUTION|>--- conflicted
+++ resolved
@@ -79,11 +79,7 @@
                                              varying RTCRay& ray  /*!< intersection to filter */);
 
 /*! Intersection filter function for ray packets of size N. */
-<<<<<<< HEAD
-typedef unmasked void (*uniform RTCFilterFuncN)(void* uniform valid,   /*!< pointer to valid mask */
-=======
 typedef unmasked void (*uniform RTCFilterFuncN)(const uniform int* uniform valid,   /*!< pointer to valid mask */
->>>>>>> 84c138a6
                                                 void* uniform ptr,     /*!< pointer to user data */
                                                 void* ray,             /*!< intersection to filter */
                                                 uniform const size_t N /*!< number of rays in ray packet */);
