--- conflicted
+++ resolved
@@ -36,11 +36,6 @@
    This file defines the Embree ray tracing kernel API for C and
    C++. The user is supposed to include this file, and alternatively
    the rtcore_ray.h file, but none of the other .h files in this
-<<<<<<< HEAD
-   folder. 
-
-   The Embree API is a low level API that supports defining and
-=======
    folder. */
 
 /*! \defgroup embree_kernel_api The Embree Ray Tracing Kernel API (for C/C++) 
@@ -53,7 +48,6 @@
   \description
 
    The API is a low level API that supports defining and
->>>>>>> 151e40b7
    committing of geometry and tracing of rays. Static and dynamic
    geometry are both supported, as well as finding the closest
    intersection of a ray, and testing a ray segment for any
