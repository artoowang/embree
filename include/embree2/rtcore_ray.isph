--- conflicted
+++ resolved
@@ -79,34 +79,6 @@
 };
 
 /* Helper functions to access ray packets of size N */
-<<<<<<< HEAD
-inline varying float& RayN_org_x(void* uniform ptr, uniform size_t N, uniform size_t i) { return *((varying float* uniform) &((uniform float*)ptr)[0*N+i]); }  //!< x coordinate of ray origin
-inline varying float& RayN_org_y(void* uniform ptr, uniform size_t N, uniform size_t i) { return *((varying float* uniform) &((uniform float*)ptr)[1*N+i]); }  //!< y coordinate of ray origin
-inline varying float& RayN_org_z(void* uniform ptr, uniform size_t N, uniform size_t i) { return *((varying float* uniform) &((uniform float*)ptr)[2*N+i]); }; //!< z coordinate of ray origin
-
-inline varying float& RayN_dir_x(void* uniform ptr, uniform size_t N, uniform size_t i) { return *((varying float* uniform) &((uniform float*)ptr)[3*N+i]); }; //!< x coordinate of ray direction
-inline varying float& RayN_dir_y(void* uniform ptr, uniform size_t N, uniform size_t i) { return *((varying float* uniform) &((uniform float*)ptr)[4*N+i]); }; //!< y coordinate of ray direction
-inline varying float& RayN_dir_z(void* uniform ptr, uniform size_t N, uniform size_t i) { return *((varying float* uniform) &((uniform float*)ptr)[5*N+i]); }; //!< z coordinate of ray direction
-
-inline varying float& RayN_tnear(void* uniform ptr, uniform size_t N, uniform size_t i) { return *((varying float* uniform) &((uniform float*)ptr)[6*N+i]); }; //!< Start of ray segment 
-inline varying float& RayN_tfar (void* uniform ptr, uniform size_t N, uniform size_t i) { return *((varying float* uniform) &((uniform float*)ptr)[7*N+i]); }; //!< End of ray segment (set to hit distance)
-
-inline varying float& RayN_time(void* uniform ptr, uniform size_t N, uniform size_t i) { return *((varying float* uniform) &((uniform float*)ptr)[8*N+i]); };  //!< Time of this ray for motion blur 
-inline varying int&   RayN_mask(void* uniform ptr, uniform size_t N, uniform size_t i) { return *((varying int*   uniform) &((uniform int*  )ptr)[9*N+i]); };  //!< Used to mask out objects during traversal
-
-inline varying float& RayN_Ng_x(void* uniform ptr, uniform size_t N, uniform size_t i) { return *((varying float* uniform) &((uniform float*)ptr)[10*N+i]); }; //!< x coordinate of geometry normal
-inline varying float& RayN_Ng_y(void* uniform ptr, uniform size_t N, uniform size_t i) { return *((varying float* uniform) &((uniform float*)ptr)[11*N+i]); }; //!< y coordinate of geometry normal
-inline varying float& RayN_Ng_z(void* uniform ptr, uniform size_t N, uniform size_t i) { return *((varying float* uniform) &((uniform float*)ptr)[12*N+i]); }; //!< z coordinate of geometry normal
-
-inline varying float& RayN_u   (void* uniform ptr, uniform size_t N, uniform size_t i) { return *((varying float* uniform) &((uniform float*)ptr)[13*N+i]); }; //!< Barycentric u coordinate of hit
-inline varying float& RayN_v   (void* uniform ptr, uniform size_t N, uniform size_t i) { return *((varying float* uniform) &((uniform float*)ptr)[14*N+i]); }; //!< Barycentric v coordinate of hit
-
-inline varying int& RayN_geomID(void* uniform ptr, uniform size_t N, uniform size_t i) { return *((varying int*   uniform) &((uniform int*  )ptr)[15*N+i]); }; //!< geometry ID
-inline varying int& RayN_primID(void* uniform ptr, uniform size_t N, uniform size_t i) { return *((varying int*   uniform) &((uniform int*  )ptr)[16*N+i]); }; //!< primitive ID
-inline varying int& RayN_instID(void* uniform ptr, uniform size_t N, uniform size_t i) { return *((varying int*   uniform) &((uniform int*  )ptr)[17*N+i]); }; //!< instance ID
-
-struct RTCRaySOA
-=======
 inline varying float& RTCRayN_org_x(void* uniform ptr, uniform size_t N, uniform size_t i) { return *((varying float* uniform) &((uniform float*)ptr)[0*N+i]); }  //!< x coordinate of ray origin
 inline varying float& RTCRayN_org_y(void* uniform ptr, uniform size_t N, uniform size_t i) { return *((varying float* uniform) &((uniform float*)ptr)[1*N+i]); }  //!< y coordinate of ray origin
 inline varying float& RTCRayN_org_z(void* uniform ptr, uniform size_t N, uniform size_t i) { return *((varying float* uniform) &((uniform float*)ptr)[2*N+i]); }; //!< z coordinate of ray origin
@@ -133,7 +105,6 @@
 inline varying int& RTCRayN_instID(void* uniform ptr, uniform size_t N, uniform size_t i) { return *((varying int*   uniform) &((uniform int*  )ptr)[17*N+i]); }; //!< instance ID
 
 struct RTCRayPN
->>>>>>> 84c138a6
 {
   /* ray data */
   uniform float* uniform orgx;  //!< x coordinate of ray origin
