--- conflicted
+++ resolved
@@ -78,9 +78,6 @@
   unsigned int instID;     //!< instance ID
 };
 
-<<<<<<< HEAD
-
-/*! Ray structure for packets of 4 rays. */
 struct RTCHit
 {
   /* hit data */
@@ -95,21 +92,6 @@
   float u;     //!< Barycentric u coordinate of hit
   float v;     //!< Barycentric v coordinate of hit
   float t;     //!< intersection distance
-=======
-struct RTCHit
-{
-  float Ngx;        //!< x coordinate of geometry normal
-  float Ngy;        //!< y coordinate of geometry normal
-  float Ngz;        //!< z coordinate of geometry normal
-
-  unsigned int instID;  //!< instance ID
-  unsigned int geomID;  //!< geometry ID
-  unsigned int primID;  //!< primitive ID
-
-  float u;          //!< Barycentric u coordinate of hit
-  float v;          //!< Barycentric v coordinate of hit
-  float t;          //!< hit distance
->>>>>>> 4186d361
 };
 
 /* Helper functions to access ray packets of runtime size N */
