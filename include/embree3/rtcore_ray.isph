--- conflicted
+++ resolved
@@ -183,11 +183,7 @@
   return hit;
 };
 
-<<<<<<< HEAD
-RTCORE_FORCEINLINE void copyRTCHitToRTCRay(varying RTCRay *uniform ray, varying RTCHit *uniform hit)
-=======
-inline void rtcCopyRTCHitToRTCRay(varying RTCRay *uniform ray, varying RTCHit *uniform hit)
->>>>>>> 33bda91c
+RTCORE_FORCEINLINE void rtcCopyRTCHitToRTCRay(varying RTCRay *uniform ray, varying RTCHit *uniform hit)
 {
   ray->Ng_x   = hit->Ng_x;
   ray->Ng_y   = hit->Ng_y;
@@ -201,11 +197,7 @@
     ray->instID[l] = hit->instID[l];
 }
 
-<<<<<<< HEAD
-RTCORE_FORCEINLINE void copyRTCHitToRTCRayN(RTCRayN *uniform rays, varying RTCHit *uniform hit, uniform unsigned int N, uniform unsigned int ui)
-=======
-inline void rtcCopyRTCHitToRTCRayN(RTCRayN *uniform rays, varying RTCHit *uniform hit, uniform unsigned int N, uniform unsigned int ui)
->>>>>>> 33bda91c
+RTCORE_FORCEINLINE void rtcCopyRTCHitToRTCRayN(RTCRayN *uniform rays, varying RTCHit *uniform hit, uniform unsigned int N, uniform unsigned int ui)
 {
   RTCRayN_Ng_x(rays,N,ui)   = hit->Ng_x;
   RTCRayN_Ng_y(rays,N,ui)   = hit->Ng_y;
@@ -219,11 +211,7 @@
     RTCRayN_instID(rays,N,ui,l) = hit->instID[l];
 }
 
-<<<<<<< HEAD
-RTCORE_FORCEINLINE void copyHitFromRTCRayToRTCRayN(RTCRayN *uniform rays, varying RTCRay *uniform ray, uniform unsigned int N, uniform unsigned int ui)
-=======
-inline void rtcCopyHitFromRTCRayToRTCRayN(RTCRayN *uniform rays, varying RTCRay *uniform ray, uniform unsigned int N, uniform unsigned int ui)
->>>>>>> 33bda91c
+RTCORE_FORCEINLINE void rtcCopyHitFromRTCRayToRTCRayN(RTCRayN *uniform rays, varying RTCRay *uniform ray, uniform unsigned int N, uniform unsigned int ui)
 {
   RTCRayN_Ng_x(rays,N,ui)   = ray->Ng_x;
   RTCRayN_Ng_y(rays,N,ui)   = ray->Ng_y;
