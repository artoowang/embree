// ======================================================================== //
// Copyright 2009-2017 Intel Corporation                                    //
//                                                                          //
// Licensed under the Apache License, Version 2.0 (the "License");          //
// you may not use this file except in compliance with the License.         //
// You may obtain a copy of the License at                                  //
//                                                                          //
//     http://www.apache.org/licenses/LICENSE-2.0                           //
//                                                                          //
// Unless required by applicable law or agreed to in writing, software      //
// distributed under the License is distributed on an "AS IS" BASIS,        //
// WITHOUT WARRANTIES OR CONDITIONS OF ANY KIND, either express or implied. //
// See the License for the specific language governing permissions and      //
// limitations under the License.                                           //
// ======================================================================== //

#pragma once

#include "rtcore_buffer.h"

/*! \ingroup embree_kernel_api */
/*! \{ */

#if defined(__cplusplus)
extern "C" {
#endif
  
/*! invalid geometry ID */
#define RTC_INVALID_GEOMETRY_ID ((unsigned)-1)

/*! maximal number of time steps */
#define RTC_MAX_TIME_STEPS 129

<<<<<<< HEAD
/*! maximal number of user vertex buffers */
#define RTC_MAX_USER_VERTEX_BUFFERS 16

/*! maximal number of index buffers for subdivision surfaces */
#define RTC_MAX_INDEX_BUFFERS 16
=======
/*! \brief Specifies the type of buffers when mapping buffers */
enum RTCBufferType 
{
  RTC_INDEX_BUFFER         = 0x01000000,
  RTC_INDEX_BUFFER0        = 0x01000000,
  RTC_INDEX_BUFFER1        = 0x01000001,
  /* ... */
  
  RTC_VERTEX_BUFFER        = 0x02000000,
  RTC_VERTEX_BUFFER0       = 0x02000000,
  RTC_VERTEX_BUFFER1       = 0x02000001,
  /* ... */

  RTC_USER_VERTEX_BUFFER   = 0x02100000,
  RTC_USER_VERTEX_BUFFER0  = 0x02100000,
  RTC_USER_VERTEX_BUFFER1  = 0x02100001,
  /* ... */

  RTC_FACE_BUFFER          = 0x03000000,
  RTC_LEVEL_BUFFER         = 0x04000000,

  RTC_EDGE_CREASE_INDEX_BUFFER = 0x05000000,
  RTC_EDGE_CREASE_WEIGHT_BUFFER = 0x06000000,

  RTC_VERTEX_CREASE_INDEX_BUFFER = 0x07000000,
  RTC_VERTEX_CREASE_WEIGHT_BUFFER = 0x08000000,

  RTC_HOLE_BUFFER          = 0x09000000,

  RTC_CURVE_FLAGS_BUFFER    = 0x0a000000
};

#define RTC_INDEX_BUFFER_(i)  (enum RTCBufferType)(RTC_INDEX_BUFFER+(i))
#define RTC_VERTEX_BUFFER_(i) (enum RTCBufferType)(RTC_VERTEX_BUFFER+(i))
#define RTC_USER_VERTEX_BUFFER_(i) (enum RTCBufferType)(RTC_USER_VERTEX_BUFFER+(i))
>>>>>>> 760a1287

/*! \brief Supported types of matrix layout for functions involving matrices */
enum RTCMatrixType {
  RTC_MATRIX_ROW_MAJOR = 0,
  RTC_MATRIX_COLUMN_MAJOR = 1,
  RTC_MATRIX_COLUMN_MAJOR_ALIGNED16 = 2,
};

/*! Geometry type */
enum RTCGeometryType
{
  /*! \brief Creates a new triangle mesh. The number of triangles
    (numTriangles), number of vertices (numVertices), and number of time
    steps (1 for normal meshes, and up to RTC_MAX_TIME_STEPS for multi
    segment motion blur), have to get specified. The triangle indices
    can be set by mapping and writing to the index buffer
    (RTC_BUFFER_TYPE_INDEX) and the triangle vertices can be set by mapping
    and writing into the vertex buffer (RTC_BUFFER_TYPE_VERTEX). In case of
    multi-segment motion blur, multiple vertex buffers have to get filled
    (RTC_VERTEX_BUFFER0, RTC_VERTEX_BUFFER1, etc.), one for each time
    step. The index buffer has the default layout of three 32 bit
    integer indices for each triangle. An index points to the ith
    vertex. The vertex buffer stores single precision x,y,z floating
    point coordinates aligned to 16 bytes. The value of the 4th float
    used for alignment can be arbitrary. */
  RTC_GEOMETRY_TYPE_TRIANGLE,

  /*! \brief Creates a new quad mesh. The number of quads (numQuads),
    number of vertices (numVertices), and number of time steps (1 for
    normal meshes, and up to RTC_MAX_TIME_STEPS for multi-segment motion
    blur), have to get specified. The quad indices can be set by mapping
    and writing to the index buffer (RTC_BUFFER_TYPE_INDEX) and the quad
    vertices can be set by mapping and writing into the vertex buffer
    (RTC_BUFFER_TYPE_VERTEX). In case of multi-segment motion blur, multiple
    vertex buffers have to get filled (RTC_VERTEX_BUFFER0,
    RTC_VERTEX_BUFFER1, etc.), one for each time step. The index buffer has
    the default layout of three 32 bit integer indices for each quad. An
    index points to the ith vertex. The vertex buffer stores single
    precision x,y,z floating point coordinates aligned to 16 bytes. The
    value of the 4th float used for alignment can be arbitrary. */
  RTC_GEOMETRY_TYPE_QUAD,

  /*! \brief Creates a new subdivision mesh. The number of faces
    (numFaces), edges/indices (numEdges), vertices (numVertices), edge
    creases (numEdgeCreases), vertex creases (numVertexCreases), holes
    (numHoles), and time steps (numTimeSteps) have to get speficied at
    construction time.

    The following buffers have to get filled by the application: the face
    buffer (RTC_BUFFER_TYPE_FACE) contains the number edges/indices (3 or 4)
    of each of the numFaces faces, the index buffer (RTC_BUFFER_TYPE_INDEX)
    contains multiple (3 or 4) 32bit vertex indices for each face and
    numEdges indices in total, the vertex buffer (RTC_BUFFER_TYPE_VERTEX)
    stores numVertices vertices as single precision x,y,z floating point
    coordinates aligned to 16 bytes. The value of the 4th float used for
    alignment can be arbitrary. In case of multi-segment motion blur,
    multiple vertex buffers have to get filled (RTC_VERTEX_BUFFER0,
    RTC_VERTEX_BUFFER1, etc.), one for each time step.

    Optionally, the application can fill the hole buffer
    (RTC_BUFFER_TYPE_HOLE) with numHoles many 32 bit indices of faces that
    should be considered non-existing.

    Optionally, the application can fill the level buffer
    (RTC_BUFFER_TYPE_LEVEL) with a tessellation level for each of the numEdges
    edges. The subdivision level is a positive floating point value, that
    specifies how many quads along the edge should get generated during
    tessellation. The tessellation level is a lower bound, thus the
    implementation is free to choose a larger level. If no level buffer
    is specified a level of 1 is used.

    Optionally, the application can fill the sparse edge crease buffers
    to make some edges appear sharper. The edge crease index buffer
    (RTC_BUFFER_TYPE_EDGE_CREASE_INDEX) contains numEdgeCreases many pairs of
    32 bit vertex indices that specify unoriented edges. The edge crease
    weight buffer (RTC_BUFFER_TYPE_EDGE_CREASE_WEIGHT) stores for each of
    theses crease edges a positive floating point weight. The larger this
    weight, the sharper the edge. Specifying a weight of infinify is
    supported and marks an edge as infinitely sharp. Storing an edge
    multiple times with the same crease weight is allowed, but has lower
    performance. Storing the an edge multiple times with different
    crease weights results in undefined behaviour. For a stored edge
    (i,j), the reverse direction edges (j,i) does not have to get stored,
    as both are considered the same edge.

    Optionally, the application can fill the sparse vertex crease buffers
    to make some vertices appear sharper. The vertex crease index buffer
    (RTC_BUFFER_TYPE_VERTEX_CREASE_INDEX), contains numVertexCreases many 32
    bit vertex indices to speficy a set of vertices. The vertex crease
    weight buffer (RTC_BUFFER_TYPE_VERTEX_CREASE_WEIGHT) specifies for each of
    these vertices a positive floating point weight. The larger this
    weight, the sharper the vertex. Specifying a weight of infinity is
    supported and makes the vertex infinitely sharp. Storing a vertex
    multiple times with the same crease weight is allowed, but has lower
    performance. Storing a vertex multiple times with different crease
    weights results in undefined behaviour. */
  RTC_GEOMETRY_TYPE_SUBDIVISION,

  /*! \brief Creates a new hair geometry, consisting of multiple hairs
    represented as cubic bezier curves with varying radii. The number of
    curves (numCurves), number of vertices (numVertices), and number of
    time steps have to get specified at construction time (1 for normal
    meshes, and up to RTC_MAX_TIME_STEPS for multi-segment motion
    blur). Further, the curve index buffer (RTC_BUFFER_TYPE_INDEX) and the
    curve vertex buffer (RTC_BUFFER_TYPE_VERTEX) have to get set by mapping
    and writing to the appropiate buffers. In case of multi-segment
    motion blur multiple vertex buffers have to get filled
    (RTC_VERTEX_BUFFER0, RTC_VERTEX_BUFFER1, etc.), one for each time
    step. The index buffer has the default layout of a single 32 bit
    integer index for each curve, that references the start vertex of
    the curve. The vertex buffer stores 4 control points per curve, each
    such control point consists of a single precision (x,y,z) position
    and radius, stored in that order in memory. Individual hairs are
    considered to be subpixel sized which allows the implementation to
    approximate the intersection calculation. This in particular means
    that zooming onto one hair might show geometric artefacts. */
  RTC_GEOMETRY_TYPE_CURVE_LINEAR,
  RTC_GEOMETRY_TYPE_CURVE_BEZIER,
  RTC_GEOMETRY_TYPE_CURVE_BSPLINE,

  /*! Creates a new user geometry object. This feature makes it possible
    to add arbitrary types of geometry to the scene by providing
    appropiate bounding, intersect and occluded functions. A user
    geometry object is a set of user geometries. As the rtcIntersect
    and rtcOccluded functions support different ray packet sizes, the
    user also has to provide different versions of intersect and
    occluded function pointers for these packet sizes. However, the
    ray packet size of the called function pointer always matches the
    packet size of the originally invoked rtcIntersect and rtcOccluded
    functions. A user data pointer, that points to a user specified
    representation of the geometry, is passed to each intersect and
    occluded function invokation, as well as the index of the geometry
    of the set to intersect. */
  RTC_GEOMETRY_TYPE_USER,

  RTC_GEOMETRY_TYPE_INSTANCE
};

/*! Geometry subtype, which can be changed for already existing geometries */
enum RTCGeometrySubtype
{
  RTC_GEOMETRY_SUBTYPE_SURFACE, //!< render curves as real geometric surfaces
  RTC_GEOMETRY_SUBTYPE_RIBBON   //!< render curves as ray facing ribbons
};

/*! \brief Interpolation mode for subdivision surfaces. The modes are
 *  ordered to interpolate successively more linear. */
enum RTCSubdivisionMode
{
  RTC_SUBDIVISION_MODE_NO_BOUNDARY     = 0, //!< ignores border patches
  RTC_SUBDIVISION_MODE_SMOOTH_BOUNDARY = 1, //!< smooth border (default)
  RTC_SUBDIVISION_MODE_PIN_CORNERS     = 2, //!< smooth border with fixed corners
  RTC_SUBDIVISION_MODE_PIN_BOUNDARY    = 3, //!< linearly interpolation along border
  RTC_SUBDIVISION_MODE_PIN_ALL         = 4, //!< pin every vertex (interpolates every patch linearly)
};

enum RTCCurveFlags { 
  RTC_CURVE_FLAG_NEIGHBOR_LEFT  = (1 << 0), 
  RTC_CURVE_FLAG_NEIGHBOR_RIGHT = (1 << 1) 
};

/*! Arguments for RTCBoundsFunction */
struct RTCBoundsFunctionArguments
{
  void* geomUserPtr;          //!< pointer to geometry user data
  unsigned int primID;        //!< item to calculate bounds for
  unsigned int time;          //!< time to calculate bounds for
  struct RTCBounds* bounds_o; //!< returns calculated bounds
};
  
/*! Type of bounding function */
typedef void (*RTCBoundsFunction)(const struct RTCBoundsFunctionArguments* const args);

/*! Arguments for RTCIntersectFunctionN */
struct RTCIntersectFunctionNArguments
{
  int* valid;                          //!< pointer to valid mask
  void* geomUserPtr;                   //!< pointer to geometry user data
  unsigned int primID;                 //!< ID of primitive to intersect
  struct RTCIntersectContext* context; //!< intersection context as passed to rtcIntersect/rtcOccluded
  struct RTCRayN* ray;                 //!< ray packet to intersect
  unsigned int N;                      //!< number of rays in packet
};

/*! Type of intersect function pointer for ray packets of size N */
typedef void (*RTCIntersectFunctionN)(const struct RTCIntersectFunctionNArguments* const args);

/*! Arguments for RTCOccludedFunctionN */
struct RTCOccludedFunctionNArguments
{
  int* valid;                          //!< pointer to valid mask
  void* geomUserPtr;                   //!< pointer to geometry user data
  unsigned int primID;                 //!< ID if primitive to intersect
  struct RTCIntersectContext* context; //!< intersection context as passed to rtcIntersect/rtcOccluded
  struct RTCRayN* ray;                 //!< ray packet to intersect
  unsigned int N;                      //!< number of rays in packet
};
  
/*! Type of occlusion function pointer for ray packets of size N. */
typedef void (*RTCOccludedFunctionN)(const struct RTCOccludedFunctionNArguments* const args);

/*! report intersection from intersect function */
RTCORE_API void rtcFilterIntersection(const struct RTCIntersectFunctionNArguments* const args, const struct RTCFilterFunctionNArguments* filterArgs);

/*! report intersection from occluded function */
RTCORE_API void rtcFilterOcclusion(const struct RTCOccludedFunctionNArguments* const args, const struct RTCFilterFunctionNArguments* filterArgs);

/*! \brief Defines an opaque geometry type */
typedef struct __RTCGeometry* RTCGeometry;

/*! Arguments for RTCDisplacementFunction callback */
struct RTCDisplacementFunctionArguments
{
  void* geomUserPtr;    //!< pointer to user data of geometry
  RTCGeometry geometry; //!< geometry handle to displace
  unsigned int primID;  //!< ID of primitive of geometry to displace
  unsigned int time;    //!< time step to calculate displacement for
  const float* u;       //!< u coordinates (source)
  const float* v;       //!< v coordinates (source)
  const float* nx;      //!< x coordinates of normalized normal at point to displace (source)
  const float* ny;      //!< y coordinates of normalized normal at point to displace (source)
  const float* nz;      //!< z coordinates of normalized normal at point to displace (source)
  float* px;            //!< x coordinates of points to displace (source and target)
  float* py;            //!< y coordinates of points to displace (source and target)
  float* pz;            //!< z coordinates of points to displace (source and target)
  unsigned int N;       //!< number of points to displace
};
 
/*! Displacement mapping function */
typedef void (*RTCDisplacementFunction)(const struct RTCDisplacementFunctionArguments* const args);

/*! Creates a new geometry. */
RTCORE_API RTCGeometry rtcNewGeometry(RTCDevice device, enum RTCGeometryType type);

/*! Sets the bounding function to calculate bounding boxes of the user
 *  geometry items when building spatial index structures. The
 *  calculated bounding box have to be conservative and should be
 *  tight. */
RTCORE_API void rtcSetGeometryBoundsFunction(RTCGeometry geometry, RTCBoundsFunction bounds, void* userPtr);

/*! Set intersect function for ray packets of size N. The rtcIntersectN function
 *  will call the passed function for intersecting the user
 *  geometry. */
RTCORE_API void rtcSetGeometryIntersectFunction(RTCGeometry geometry, RTCIntersectFunctionN intersect);

/*! Set occlusion function for ray packets of size N. The rtcOccludedN function
 *  will call the passed function for intersecting the user
 *  geometry. */
RTCORE_API void rtcSetGeometryOccludedFunction(RTCGeometry geometry, RTCOccludedFunctionN occluded);

/*! \brief Creates a new scene instance. 

  A scene instance contains a reference to a scene to instantiate and
  the transformation to instantiate the scene with. For motion blurred
  instances, a number of timesteps can get specified. An
  implementation will typically transform the ray with the inverse of
  the provided transformation (or inverse of linearly interpolated
  transformation in case of multi-segment motion blur) and continue
  traversing the ray through the provided scene. If any geometry is
  hit, the instance ID (instID) member of the ray will get set to the
  geometry ID of the instance. */
RTCORE_API RTCGeometry rtcNewInstance(RTCDevice device,
                                      RTCScene source,                  //!< the scene to instantiate
                                      unsigned int numTimeSteps);       //!< number of timesteps, one matrix per timestep

/*! \brief Sets transformation of the instance for specified timestep */
RTCORE_API void rtcSetGeometryTransform(RTCGeometry geometry,                   //!< ID of geometry 
                                        enum RTCMatrixType layout,              //!< layout of transformation matrix
                                        const float* xfm,                       //!< pointer to transformation matrix
                                        unsigned int timeStep                   //!< timestep to set the matrix for 
  );

/*! Sets the number of primitives. */
RTCORE_API void rtcSetGeometryUserPrimitiveCount(RTCGeometry geometry, unsigned int N);

/*! Sets the number of time steps. */
RTCORE_API void rtcSetGeometryTimeStepCount(RTCGeometry geometry, unsigned int N);
 
/*! Sets the subtype of the geometry. */
RTCORE_API void rtcSetGeometrySubtype(RTCGeometry geometry, enum RTCGeometrySubtype type);

/*! Sets a uniform tessellation rate for subdiv meshes and hair
 *  geometry. For subdivision meshes the RTC_BUFFER_TYPE_LEVEL can also be used
 *  optionally to set a different tessellation rate per edge.*/
RTCORE_API void rtcSetGeometryTessellationRate(RTCGeometry geometry, float tessellationRate);

/*! Sets the build quality of the geometry. */
RTCORE_API void rtcSetGeometryBuildQuality(RTCGeometry geometry, enum RTCBuildQuality quality);

/*! \brief Sets 32 bit ray mask. */
RTCORE_API void rtcSetGeometryMask(RTCGeometry geometry, unsigned int mask);

/*! \brief Sets subdivision interpolation mode for specified subdivision surface topology */
RTCORE_API void rtcSetGeometrySubdivisionMode(RTCGeometry geometry, unsigned int topologyID, enum RTCSubdivisionMode mode);

<<<<<<< HEAD
/*! \brief Binds a vertex attribute to some topology. */
RTCORE_API void rtcSetGeometryVertexAttributeTopology(RTCGeometry geometry, unsigned int vertexAttributeID, unsigned int topologyID);
=======
/*! \brief Binds a user buffer of vertex attributes to an index buffer topology. */
RTCORE_API void rtcSetGeometryVertexAttributeTopology(RTCGeometry geometry, enum RTCBufferType vertexBuffer, enum RTCBufferType indexBuffer);
>>>>>>> 760a1287

RTCORE_API void rtcSetGeometryBuffer(RTCGeometry geometry, enum RTCBufferType type, unsigned int slot, enum RTCFormat format,
                                     RTCBuffer buffer, size_t byteOffset, size_t byteStride, unsigned int numItems);

/*! \brief Shares a data buffer between the application and
<<<<<<< HEAD
  Embree. The data has to remain valid as long as the mesh exists,
  and the user is responsible to free the data when the mesh gets
  deleted. For sharing the buffer, one has to specify the number of
  elements of the buffer, a byte offset to the first element, and
  byte stride of elements stored inside the buffer. The addresses
  ptr+offset+i*stride have to be aligned to 4 bytes. For vertex
  buffers the buffer has to be padded with 0 to a size of a multiple
  of 16 bytes, as Embree always accesses vertex buffers using SSE
  instructions. If this function is not called, Embree will allocate
  and manage buffers of the default layout. */
RTCORE_API void rtcSetSharedGeometryBuffer(RTCGeometry geometry, enum RTCBufferType type, unsigned int slot, enum RTCFormat format,
                                           const void* ptr, size_t byteOffset, size_t byteStride, unsigned int numItems);

RTCORE_API void* rtcSetNewGeometryBuffer(RTCGeometry geometry, enum RTCBufferType type, unsigned int slot, enum RTCFormat format,
                                         size_t byteStride, unsigned int numItems);

/*! Returns a pointer to the buffer data. */
RTCORE_API void* rtcGetGeometryBufferData(RTCGeometry geometry, enum RTCBufferType type, unsigned int slot);
=======
 *  Embree. The data has to remain valid as long as the mesh exists,
 *  and the user is responsible to free the data when the mesh gets
 *  deleted. For sharing the buffer, one has to specify the number of
 *  elements of the buffer, a byte offset to the first element, and
 *  byte stride of elements stored inside the buffer. The addresses
 *  ptr+offset+i*stride have to be aligned to 4 bytes. For vertex
 *  buffers and user vertex buffers the buffer has to be padded with 0
 *  to a size of a multiple of 16 bytes, as Embree always accesses
 *  vertex buffers and user vertex buffers using SSE instructions. If
 *  this function is not called, Embree will allocate and manage
 *  buffers of the default layout. */
RTCORE_API void rtcSetBuffer(RTCGeometry geometry, enum RTCBufferType type, 
                             const void* ptr, size_t byteOffset, size_t byteStride, unsigned int size);

/*! \brief Gets pointer to specified buffer. */
RTCORE_API void* rtcGetBufferData(RTCGeometry geometry, enum RTCBufferType type);
>>>>>>> 760a1287

/*! \brief Enable geometry. Enabled geometry can be hit by a ray. */
RTCORE_API void rtcEnableGeometry(RTCGeometry geometry);

/*! \brief Update specific geometry buffer. 

  Each time geometry buffers got modified, the user has to call some
  update function to tell the ray tracing engine which buffers got
  modified. The rtcUpdateGeometryBuffer function tags a specific buffer of
  some geometry as modified. */
RTCORE_API void rtcUpdateGeometryBuffer(RTCGeometry geometry, enum RTCBufferType type, unsigned int slot);

/*! \brief Disable geometry. 

  Disabled geometry is not hit by any ray. Disabling and enabling
  geometry gives higher performance than deleting and recreating
  geometry. */
RTCORE_API void rtcDisableGeometry(RTCGeometry geometry);

/*! \brief Sets the displacement function. */
RTCORE_API void rtcSetGeometryDisplacementFunction(RTCGeometry geometry, RTCDisplacementFunction func);

/*! \brief Sets the intersection filter function for single rays. */
RTCORE_API void rtcSetGeometryIntersectFilterFunction(RTCGeometry geometry, RTCFilterFunctionN func);

/*! \brief Sets the occlusion filter function for single rays. */
RTCORE_API void rtcSetGeometryOccludedFilterFunction(RTCGeometry geometry, RTCFilterFunctionN func);

/*! Set pointer for user defined data per geometry. Invokations
 *  of the various user intersect and occluded functions get passed
 *  this data pointer when called. */
RTCORE_API void rtcSetGeometryUserData(RTCGeometry geometry, void* ptr);

/*! Get pointer for user defined data per geometry based on geomID. */
RTCORE_API void* rtcGetGeometryUserData(RTCGeometry geometry);

/*! Interpolates user data to some u/v location. The data buffer
 *  specifies per vertex data to interpolate and can be one of the
 *  RTC_VERTEX_BUFFER0/1 or RTC_USER_VERTEX_BUFFER0/1 and has to
 *  contain numFloats floating point values to interpolate for each
 *  vertex of the geometry. The P array will get filled with the
 *  interpolated datam the dPdu and dPdv arrays with the u and v
 *  derivative of the interpolation, and the ddPdudu, ddPdvdv, and
 *  ddPdudv arrays with the respective second derivatives. One can
 *  disable 1) the calculation of the interpolated value by setting P
 *  to NULL, 2) the calculation of the 1st order derivatives by
 *  setting dPdu and dPdv to NULL, 3) the calculation of the second
 *  order derivatives by setting ddPdudu, ddPdvdv, and ddPdudv to
 *  NULL. The buffers have to be padded at the end such that the last
 *  element can be read or written safely using SSE instructions. */
struct RTCInterpolateArguments
{
  RTCGeometry geometry;
  unsigned int primID;
  float u, v;
  enum RTCBufferType bufferType;
  unsigned int bufferSlot;
  float* P;
  float* dPdu;
  float* dPdv;
  float* ddPdudu;
  float* ddPdvdv;
  float* ddPdudv;
  unsigned int numFloats;
};
  
RTCORE_API void rtcInterpolate(const struct RTCInterpolateArguments* const args);

RTCORE_FORCEINLINE void rtcInterpolate0(RTCGeometry geometry, unsigned int primID, float u, float v, enum RTCBufferType bufferType, unsigned int bufferSlot, float* P, unsigned int numFloats)
{
  struct RTCInterpolateArguments args;
  args.geometry = geometry;
  args.primID = primID;
  args.u = u;
  args.v = v;
  args.bufferType = bufferType;
  args.bufferSlot = bufferSlot;
  args.P = P;
  args.dPdu = NULL;
  args.dPdv = NULL;
  args.ddPdudu = NULL;
  args.ddPdvdv = NULL;
  args.ddPdudv = NULL;
  args.numFloats = numFloats;
  rtcInterpolate(&args);
}

RTCORE_FORCEINLINE void rtcInterpolate1(RTCGeometry geometry, unsigned int primID, float u, float v, enum RTCBufferType bufferType, unsigned int bufferSlot,
                                         float* P, float* dPdu, float* dPdv, unsigned int numFloats)
{
  struct RTCInterpolateArguments args;
  args.geometry = geometry;
  args.primID = primID;
  args.u = u;
  args.v = v;
  args.bufferType = bufferType;
  args.bufferSlot = bufferSlot;
  args.P = P;
  args.dPdu = dPdu;
  args.dPdv = dPdv;
  args.ddPdudu = NULL;
  args.ddPdvdv = NULL;
  args.ddPdudv = NULL;
  args.numFloats = numFloats;
  rtcInterpolate(&args);
}

RTCORE_FORCEINLINE void rtcInterpolate2(RTCGeometry geometry, unsigned int primID, float u, float v, enum RTCBufferType bufferType, unsigned int bufferSlot,
                                         float* P, float* dPdu, float* dPdv, float* ddPdudu, float* ddPdvdv, float* ddPdudv, unsigned int numFloats)
{
  struct RTCInterpolateArguments args;
  args.geometry = geometry;
  args.primID = primID;
  args.u = u;
  args.v = v;
  args.bufferType = bufferType;
  args.bufferSlot = bufferSlot;
  args.P = P;
  args.dPdu = dPdu;
  args.dPdv = dPdv;
  args.ddPdudu = ddPdudu;
  args.ddPdvdv = ddPdvdv;
  args.ddPdudv = ddPdudv;
  args.numFloats = numFloats;
  rtcInterpolate(&args);
}

/*! Interpolates user data to an array of u/v locations. The valid
 *  pointer points to an integer array that specified which entries in
 *  the u/v arrays are valid (-1 denotes valid, and 0 invalid). If the
 *  valid pointer is NULL all elements are considers valid. The data
 *  buffer specifies per vertex data to interpolate and can be one of
 *  the RTC_VERTEX_BUFFER0/1 or RTC_USER_VERTEX_BUFFER0/1 and has to
 *  contain numFloats floating point values to interpolate for each
 *  vertex of the geometry. The P array will get filled with the
 *  interpolated datam the dPdu and dPdv arrays with the u and v
 *  derivative of the interpolation, and the ddPdudu, ddPdvdv, and
 *  ddPdudv arrays with the respective second derivatives. One can
 *  disable 1) the calculation of the interpolated value by setting P
 *  to NULL, 2) the calculation of the 1st order derivatives by
 *  setting dPdu and dPdv to NULL, 3) the calculation of the second
 *  order derivatives by setting ddPdudu, ddPdvdv, and ddPdudv to
 *  NULL. These destination arrays are filled in structure of array
 *  (SoA) layout. The buffer has to be padded at the end such that
 *  the last element can be read safely using SSE
 *  instructions. */
struct RTCInterpolateNArguments
{
  RTCGeometry geometry;
  const void* valid;
  const unsigned int* primIDs;
  const float* u;
  const float* v;
  unsigned int numUVs;
  enum RTCBufferType bufferType;
  unsigned int bufferSlot;
  float* P;
  float* dPdu;
  float* dPdv;
  float* ddPdudu;
  float* ddPdvdv;
  float* ddPdudv;
  unsigned int numFloats;
};

RTCORE_API void rtcInterpolateN(const struct RTCInterpolateNArguments* const args);

/*! Commits the geometry. */
RTCORE_API void rtcCommitGeometry(RTCGeometry geometry);

/*! \brief Attaches the geometry to some scene. */
RTCORE_API unsigned int rtcAttachGeometry(RTCScene scene, RTCGeometry geometry);

/*! \brief Attaches the geometry to some scene and releases geometry handle afterwards. */
RTCORE_API unsigned int rtcAttachAndReleaseGeometry(RTCScene scene, RTCGeometry geometry);

/*! \brief Attaches the geometry to some scene using the specified geometry ID. */
RTCORE_API void rtcAttachGeometryByID(RTCScene scene, RTCGeometry geometry, unsigned int geomID);

/*! \brief Detaches the geometry from the scene. */
RTCORE_API void rtcDetachGeometry(RTCScene scene, unsigned int geomID);

/*! Releases the geometry handle. */
RTCORE_API void rtcReleaseGeometry(RTCGeometry geometry);

/*! Returns RTCGeometry from scene and geomID. */
RTCORE_API RTCGeometry rtcGetGeometry(RTCScene scene, unsigned int geomID);

#if defined(__cplusplus)
}
#endif
  
/*! @} */<|MERGE_RESOLUTION|>--- conflicted
+++ resolved
@@ -30,50 +30,6 @@
 
 /*! maximal number of time steps */
 #define RTC_MAX_TIME_STEPS 129
-
-<<<<<<< HEAD
-/*! maximal number of user vertex buffers */
-#define RTC_MAX_USER_VERTEX_BUFFERS 16
-
-/*! maximal number of index buffers for subdivision surfaces */
-#define RTC_MAX_INDEX_BUFFERS 16
-=======
-/*! \brief Specifies the type of buffers when mapping buffers */
-enum RTCBufferType 
-{
-  RTC_INDEX_BUFFER         = 0x01000000,
-  RTC_INDEX_BUFFER0        = 0x01000000,
-  RTC_INDEX_BUFFER1        = 0x01000001,
-  /* ... */
-  
-  RTC_VERTEX_BUFFER        = 0x02000000,
-  RTC_VERTEX_BUFFER0       = 0x02000000,
-  RTC_VERTEX_BUFFER1       = 0x02000001,
-  /* ... */
-
-  RTC_USER_VERTEX_BUFFER   = 0x02100000,
-  RTC_USER_VERTEX_BUFFER0  = 0x02100000,
-  RTC_USER_VERTEX_BUFFER1  = 0x02100001,
-  /* ... */
-
-  RTC_FACE_BUFFER          = 0x03000000,
-  RTC_LEVEL_BUFFER         = 0x04000000,
-
-  RTC_EDGE_CREASE_INDEX_BUFFER = 0x05000000,
-  RTC_EDGE_CREASE_WEIGHT_BUFFER = 0x06000000,
-
-  RTC_VERTEX_CREASE_INDEX_BUFFER = 0x07000000,
-  RTC_VERTEX_CREASE_WEIGHT_BUFFER = 0x08000000,
-
-  RTC_HOLE_BUFFER          = 0x09000000,
-
-  RTC_CURVE_FLAGS_BUFFER    = 0x0a000000
-};
-
-#define RTC_INDEX_BUFFER_(i)  (enum RTCBufferType)(RTC_INDEX_BUFFER+(i))
-#define RTC_VERTEX_BUFFER_(i) (enum RTCBufferType)(RTC_VERTEX_BUFFER+(i))
-#define RTC_USER_VERTEX_BUFFER_(i) (enum RTCBufferType)(RTC_USER_VERTEX_BUFFER+(i))
->>>>>>> 760a1287
 
 /*! \brief Supported types of matrix layout for functions involving matrices */
 enum RTCMatrixType {
@@ -369,19 +325,13 @@
 /*! \brief Sets subdivision interpolation mode for specified subdivision surface topology */
 RTCORE_API void rtcSetGeometrySubdivisionMode(RTCGeometry geometry, unsigned int topologyID, enum RTCSubdivisionMode mode);
 
-<<<<<<< HEAD
 /*! \brief Binds a vertex attribute to some topology. */
 RTCORE_API void rtcSetGeometryVertexAttributeTopology(RTCGeometry geometry, unsigned int vertexAttributeID, unsigned int topologyID);
-=======
-/*! \brief Binds a user buffer of vertex attributes to an index buffer topology. */
-RTCORE_API void rtcSetGeometryVertexAttributeTopology(RTCGeometry geometry, enum RTCBufferType vertexBuffer, enum RTCBufferType indexBuffer);
->>>>>>> 760a1287
 
 RTCORE_API void rtcSetGeometryBuffer(RTCGeometry geometry, enum RTCBufferType type, unsigned int slot, enum RTCFormat format,
                                      RTCBuffer buffer, size_t byteOffset, size_t byteStride, unsigned int numItems);
 
 /*! \brief Shares a data buffer between the application and
-<<<<<<< HEAD
   Embree. The data has to remain valid as long as the mesh exists,
   and the user is responsible to free the data when the mesh gets
   deleted. For sharing the buffer, one has to specify the number of
@@ -400,24 +350,6 @@
 
 /*! Returns a pointer to the buffer data. */
 RTCORE_API void* rtcGetGeometryBufferData(RTCGeometry geometry, enum RTCBufferType type, unsigned int slot);
-=======
- *  Embree. The data has to remain valid as long as the mesh exists,
- *  and the user is responsible to free the data when the mesh gets
- *  deleted. For sharing the buffer, one has to specify the number of
- *  elements of the buffer, a byte offset to the first element, and
- *  byte stride of elements stored inside the buffer. The addresses
- *  ptr+offset+i*stride have to be aligned to 4 bytes. For vertex
- *  buffers and user vertex buffers the buffer has to be padded with 0
- *  to a size of a multiple of 16 bytes, as Embree always accesses
- *  vertex buffers and user vertex buffers using SSE instructions. If
- *  this function is not called, Embree will allocate and manage
- *  buffers of the default layout. */
-RTCORE_API void rtcSetBuffer(RTCGeometry geometry, enum RTCBufferType type, 
-                             const void* ptr, size_t byteOffset, size_t byteStride, unsigned int size);
-
-/*! \brief Gets pointer to specified buffer. */
-RTCORE_API void* rtcGetBufferData(RTCGeometry geometry, enum RTCBufferType type);
->>>>>>> 760a1287
 
 /*! \brief Enable geometry. Enabled geometry can be hit by a ray. */
 RTCORE_API void rtcEnableGeometry(RTCGeometry geometry);
