// ======================================================================== //
// Copyright 2009-2018 Intel Corporation                                    //
//                                                                          //
// Licensed under the Apache License, Version 2.0 (the "License");          //
// you may not use this file except in compliance with the License.         //
// You may obtain a copy of the License at                                  //
//                                                                          //
//     http://www.apache.org/licenses/LICENSE-2.0                           //
//                                                                          //
// Unless required by applicable law or agreed to in writing, software      //
// distributed under the License is distributed on an "AS IS" BASIS,        //
// WITHOUT WARRANTIES OR CONDITIONS OF ANY KIND, either express or implied. //
// See the License for the specific language governing permissions and      //
// limitations under the License.                                           //
// ======================================================================== //

#ifndef __EMBREE_GEOMETRY_ISPH__
#define __EMBREE_GEOMETRY_ISPH__

#include "rtcore_buffer.isph"

/* Opaque scene type */
typedef uniform struct RTCSceneTy* uniform RTCScene;

/* Opaque geometry type */
typedef uniform struct RTCGeometryTy* uniform RTCGeometry;

/* Types of geometries */
enum RTCGeometryType
{
  RTC_GEOMETRY_TYPE_TRIANGLE = 0, // triangle mesh
  RTC_GEOMETRY_TYPE_QUAD     = 1, // quad (triangle pair) mesh
  RTC_GEOMETRY_TYPE_GRID     = 2, // grid mesh

  RTC_GEOMETRY_TYPE_SUBDIVISION = 8, // Catmull-Clark subdivision surface

  RTC_GEOMETRY_TYPE_FLAT_LINEAR_CURVE   = 17, // flat (ribbon-like) linear curves

  RTC_GEOMETRY_TYPE_ROUND_BEZIER_CURVE  = 24, // round (tube-like) Bezier curves
  RTC_GEOMETRY_TYPE_FLAT_BEZIER_CURVE   = 25, // flat (ribbon-like) Bezier curves
  RTC_GEOMETRY_TYPE_NORMAL_ORIENTED_BEZIER_CURVE  = 26, // flat normal oriented Bezier curves

  RTC_GEOMETRY_TYPE_ROUND_BSPLINE_CURVE = 32, // round (tube-like) B-spline curves
  RTC_GEOMETRY_TYPE_FLAT_BSPLINE_CURVE  = 33, // flat (ribbon-like) B-spline curves
  RTC_GEOMETRY_TYPE_NORMAL_ORIENTED_BSPLINE_CURVE  = 34, // flat normal oriented B-spline curves

<<<<<<< HEAD
  RTC_GEOMETRY_TYPE_NORMAL_ORIENTED_BEZIER_CURVE  = 40, // flat normal-oriented Bezier curves
  RTC_GEOMETRY_TYPE_NORMAL_ORIENTED_BSPLINE_CURVE = 41, // flat normal-oriented B-spline curves
=======
  RTC_GEOMETRY_TYPE_ROUND_HERMITE_CURVE = 40, // round (tube-like) Hermite curves
  RTC_GEOMETRY_TYPE_FLAT_HERMITE_CURVE  = 41, // flat (ribbon-like) Hermite curves
  RTC_GEOMETRY_TYPE_NORMAL_ORIENTED_HERMITE_CURVE  = 42, // flat normal oriented Hermite curves
>>>>>>> 69996284

  RTC_GEOMETRY_TYPE_USER     = 120, // user-defined geometry
  RTC_GEOMETRY_TYPE_INSTANCE = 121  // scene instance
};

/* Interpolation modes for subdivision surfaces */
enum RTCSubdivisionMode
{
  RTC_SUBDIVISION_MODE_NO_BOUNDARY     = 0,
  RTC_SUBDIVISION_MODE_SMOOTH_BOUNDARY = 1,
  RTC_SUBDIVISION_MODE_PIN_CORNERS     = 2,
  RTC_SUBDIVISION_MODE_PIN_BOUNDARY    = 3,
  RTC_SUBDIVISION_MODE_PIN_ALL         = 4,
};

/* Curve segment flags */
enum RTCCurveFlags
{
  RTC_CURVE_FLAG_NEIGHBOR_LEFT  = (1 << 0), 
  RTC_CURVE_FLAG_NEIGHBOR_RIGHT = (1 << 1) 
};

/* Arguments for RTCBoundsFunction */
struct RTCBoundsFunctionArguments
{
  void* uniform geometryUserPtr;
  uniform unsigned int primID;
  uniform unsigned int timeStep;
  uniform RTCBounds* uniform bounds_o;
};

/* Bounding callback function */
typedef unmasked void (*RTCBoundsFunction)(const struct RTCBoundsFunctionArguments* uniform args);

/* Arguments for RTCIntersectFunctionN */
struct RTCIntersectFunctionNArguments
{
  uniform int* uniform valid;
  void* uniform geometryUserPtr;
  uniform unsigned int primID;
  uniform RTCIntersectContext* uniform context;
  RTCRayHitN* uniform rayhit;
  uniform unsigned int N;
};

/* Intersection callback function */
typedef unmasked void (*RTCIntersectFunctionN)(const struct RTCIntersectFunctionNArguments* uniform args);

/* Arguments for RTCOccludedFunctionN */
struct RTCOccludedFunctionNArguments
{
  uniform int* uniform valid;
  void* uniform geometryUserPtr;
  uniform unsigned int primID;
  uniform RTCIntersectContext* uniform context;
  RTCRayN* uniform ray;
  uniform unsigned int N;
};

/* Occlusion callback function */
typedef unmasked void (*RTCOccludedFunctionN)(const struct RTCOccludedFunctionNArguments* uniform args);

/* Arguments for RTCDisplacementFunctionN */
struct RTCDisplacementFunctionNArguments
{
  void* uniform geometryUserPtr;
  RTCGeometry geometry;
  uniform unsigned int primID;
  uniform unsigned int timeStep;
  uniform const float* uniform u;
  uniform const float* uniform v;
  uniform const float* uniform Ng_x;
  uniform const float* uniform Ng_y;
  uniform const float* uniform Ng_z;
  uniform float* uniform P_x;
  uniform float* uniform P_y;
  uniform float* uniform P_z;
  uniform unsigned int N;
};

/* Displacement mapping callback function */
typedef unmasked void (*RTCDisplacementFunctionN)(const struct RTCDisplacementFunctionNArguments* uniform args);

/* Creates a new geometry of specified type. */
RTC_API RTCGeometry rtcNewGeometry(RTCDevice device, uniform RTCGeometryType type);

/* Retains the geometry (increments the reference count). */
RTC_API void rtcRetainGeometry(RTCGeometry geometry);

/* Releases the geometry (decrements the reference count). */
RTC_API void rtcReleaseGeometry(RTCGeometry geometry);

/* Commits the geometry. */
RTC_API void rtcCommitGeometry(RTCGeometry geometry);


/* Enables the geometry. */
RTC_API void rtcEnableGeometry(RTCGeometry geometry);

/* Disables the geometry. */
RTC_API void rtcDisableGeometry(RTCGeometry geometry);


/* Sets the number of time steps of the geometry. */
RTC_API void rtcSetGeometryTimeStepCount(RTCGeometry geometry, uniform unsigned int timeStepCount);

/* Sets the number of vertex attributes of the geometry. */
RTC_API void rtcSetGeometryVertexAttributeCount(RTCGeometry geometry, uniform unsigned int vertexAttributeCount);

/* Sets the ray mask of the geometry. */
RTC_API void rtcSetGeometryMask(RTCGeometry geometry, uniform unsigned int mask);

/* Sets the build quality of the geometry. */
RTC_API void rtcSetGeometryBuildQuality(RTCGeometry geometry, uniform RTCBuildQuality quality);


/* Sets a geometry buffer. */
RTC_API void rtcSetGeometryBuffer(RTCGeometry geometry, uniform RTCBufferType type, uniform unsigned int slot, uniform RTCFormat format, uniform RTCBuffer buffer, uniform uintptr_t byteOffset, uniform uintptr_t byteStride, uniform uintptr_t itemCount);

/* Sets a shared geometry buffer. */
RTC_API void rtcSetSharedGeometryBuffer(RTCGeometry geometry, uniform RTCBufferType type, uniform unsigned int slot, uniform RTCFormat format, const void* uniform ptr, uniform uintptr_t byteOffset, uniform uintptr_t byteStride, uniform uintptr_t itemCount);

/* Creates and sets a new geometry buffer. */
RTC_API void* uniform rtcSetNewGeometryBuffer(RTCGeometry geometry, uniform RTCBufferType type, uniform unsigned int slot, uniform RTCFormat format, uniform uintptr_t byteStride, uniform uintptr_t itemCount);

/* Returns the pointer to the data of a buffer. */
RTC_API void* uniform rtcGetGeometryBufferData(RTCGeometry geometry, uniform RTCBufferType type, uniform unsigned int slot);

/* Updates a geometry buffer. */
RTC_API void rtcUpdateGeometryBuffer(RTCGeometry geometry, uniform RTCBufferType type, uniform unsigned int slot);


/* Sets the intersection filter callback function of the geometry. */
RTC_API void rtcSetGeometryIntersectFilterFunction(RTCGeometry geometry, uniform RTCFilterFunctionN filter);

/* Sets the occlusion filter callback function of the geometry. */
RTC_API void rtcSetGeometryOccludedFilterFunction(RTCGeometry geometry, uniform RTCFilterFunctionN filter);

/* Sets the user-defined data pointer of the geometry. */
RTC_API void rtcSetGeometryUserData(RTCGeometry geometry, void* uniform ptr);

/* Gets the user-defined data pointer of the geometry. */
RTC_API void* uniform rtcGetGeometryUserData(RTCGeometry geometry);


/* Sets the number of primitives of a user geometry. */
RTC_API void rtcSetGeometryUserPrimitiveCount(RTCGeometry geometry, uniform unsigned int userPrimitiveCount);

/* Sets the bounding callback function to calculate bounding boxes for user primitives. */
RTC_API void rtcSetGeometryBoundsFunction(RTCGeometry geometry, uniform RTCBoundsFunction bounds, void* uniform userPtr);

/* Set the intersect callback function of a user geometry. */
RTC_API void rtcSetGeometryIntersectFunction(RTCGeometry geometry, uniform RTCIntersectFunctionN intersect);

/* Set the occlusion callback function of a user geometry. */
RTC_API void rtcSetGeometryOccludedFunction(RTCGeometry geometry, uniform RTCOccludedFunctionN occluded);

/* Invokes the intersection filter from the intersection callback function. */
RTC_API void rtcFilterIntersection(const uniform struct RTCIntersectFunctionNArguments* uniform args, const uniform RTCFilterFunctionNArguments* uniform filterArgs);

/* Invokes the occlusion filter from the occlusion callback function. */
RTC_API void rtcFilterOcclusion(const uniform struct RTCOccludedFunctionNArguments* uniform args, const uniform RTCFilterFunctionNArguments* uniform filterArgs);


/* Sets the instanced scene of an instance geometry. */
RTC_API void rtcSetGeometryInstancedScene(RTCGeometry geometry, RTCScene scene);

/* Sets the transformation of an instance for the specified time step. */
RTC_API void rtcSetGeometryTransform(RTCGeometry geometry, uniform unsigned int timeStep, uniform RTCFormat format, const void* uniform xfm);

/* Returns the interpolated transformation of an instance for the specified time. */
RTC_API void rtcGetGeometryTransform(RTCGeometry geometry, uniform float time, uniform RTCFormat format, void* uniform xfm);


/* Sets the uniform tessellation rate of the geometry. */
RTC_API void rtcSetGeometryTessellationRate(RTCGeometry geometry, uniform float tessellationRate);

/* Sets the number of topologies of a subdivision surface. */
RTC_API void rtcSetGeometryTopologyCount(RTCGeometry geometry, uniform unsigned int topologyCount);

/* Sets the subdivision interpolation mode. */
RTC_API void rtcSetGeometrySubdivisionMode(RTCGeometry geometry, uniform unsigned int topologyID, uniform RTCSubdivisionMode mode);

/* Binds a vertex attribute to a topology of the geometry. */
RTC_API void rtcSetGeometryVertexAttributeTopology(RTCGeometry geometry, uniform unsigned int vertexAttributeID, uniform unsigned int topologyID);

/* Sets the displacement callback function of a subdivision surface. */
RTC_API void rtcSetGeometryDisplacementFunction(RTCGeometry geometry, uniform RTCDisplacementFunctionN displacement);

/* Returns the first half edge of a face. */
RTC_API uniform unsigned int rtcGetGeometryFirstHalfEdge(RTCGeometry geometry, uniform unsigned int faceID);

/* Returns the face the half edge belongs to. */
RTC_API uniform unsigned int rtcGetGeometryFace(RTCGeometry geometry, uniform unsigned int edgeID);

/* Returns next half edge. */
RTC_API uniform unsigned int rtcGetGeometryNextHalfEdge(RTCGeometry geometry, uniform unsigned int edgeID);

/* Returns previous half edge. */
RTC_API uniform unsigned int rtcGetGeometryPreviousHalfEdge(RTCGeometry geometry, uniform unsigned int edgeID);

/* Returns opposite half edge. */
RTC_API uniform unsigned int rtcGetGeometryOppositeHalfEdge(RTCGeometry geometry, uniform unsigned int topologyID, uniform unsigned int edgeID);


/* Arguments for rtcInterpolate */
struct RTCInterpolateArguments
{
  RTCGeometry geometry;
  unsigned int primID;
  float u;
  float v;
  RTCBufferType bufferType;
  unsigned int bufferSlot;
  float* P;
  float* dPdu;
  float* dPdv;
  float* ddPdudu;
  float* ddPdvdv;
  float* ddPdudv;
  unsigned int valueCount;
};

/* Interpolates vertex data to some u/v location and optionally calculates all derivatives. */
RTC_API void rtcInterpolate(const RTCInterpolateArguments* uniform args);

/* Arguments for rtcInterpolateN */
struct RTCInterpolateNArguments
{
  RTCGeometry geometry;
  const void* valid;
  const unsigned int* primIDs;
  const float* u;
  const float* v;
  unsigned int N;
  RTCBufferType bufferType;
  unsigned int bufferSlot;
  float* P;
  float* dPdu;
  float* dPdv;
  float* ddPdudu;
  float* ddPdvdv;
  float* ddPdudv;
  unsigned int valueCount;
};

/* Interpolates vertex data to an array of u/v locations and calculates all derivatives. */
RTC_API void rtcInterpolateN(const RTCInterpolateNArguments* uniform args);

/* Interpolates vertex data to an array of u/v locations. */
RTC_FORCEINLINE void rtcInterpolateV0(RTCGeometry geometry, varying unsigned int primID, varying float u, varying float v, 
                                      uniform RTCBufferType bufferType, uniform unsigned int bufferSlot,
                                      varying float* uniform P,
                                      uniform unsigned int valueCount)
{
  varying bool mask = __mask;
  unmasked {
    varying int imask = mask ? -1 : 0;
  }
  uniform RTCInterpolateNArguments args;
  args.geometry = geometry;
  args.valid = (const void* uniform)&imask;
  args.primIDs = (const uniform unsigned int* uniform)&primID;
  args.u = (const uniform float* uniform)&u;
  args.v = (const uniform float* uniform)&v;
  args.N = sizeof(varying float)/4;
  args.bufferType = bufferType;
  args.bufferSlot = bufferSlot;
  args.P = (uniform float* uniform)P;
  args.dPdu = NULL;
  args.dPdv = NULL;
  args.ddPdudu = NULL;
  args.ddPdvdv = NULL;
  args.ddPdudv = NULL;
  args.valueCount = valueCount;
  rtcInterpolateN(&args);
}

/* Interpolates vertex data to an array of u/v locations and calculates first order derivatives. */
RTC_FORCEINLINE void rtcInterpolateV1(RTCGeometry geometry, varying unsigned int primID, varying float u, varying float v, 
                                      uniform RTCBufferType bufferType, uniform unsigned int bufferSlot,
                                      varying float* uniform P, varying float* uniform dPdu, varying float* uniform dPdv,
                                      uniform unsigned int valueCount)
{
  varying bool mask = __mask;
  unmasked {
    varying int imask = mask ? -1 : 0;
  }
  uniform RTCInterpolateNArguments args;
  args.geometry = geometry;
  args.valid = (const void* uniform)&imask;
  args.primIDs = (const uniform unsigned int* uniform)&primID;
  args.u = (const uniform float* uniform)&u;
  args.v = (const uniform float* uniform)&v;
  args.N = sizeof(varying float)/4;
  args.bufferType = bufferType;
  args.bufferSlot = bufferSlot;
  args.P = (uniform float* uniform)P;
  args.dPdu = (uniform float* uniform)dPdu;
  args.dPdv = (uniform float* uniform)dPdv;
  args.ddPdudu = NULL;
  args.ddPdvdv = NULL;
  args.ddPdudv = NULL;
  args.valueCount = valueCount;
  rtcInterpolateN(&args);
}

/* Interpolates vertex data to an array of u/v locations and calculates first and second order derivatives. */
RTC_FORCEINLINE void rtcInterpolateV2(RTCGeometry geometry, varying unsigned int primID, varying float u, varying float v, 
                                      uniform RTCBufferType bufferType, uniform unsigned int bufferSlot,
                                      varying float* uniform P, varying float* uniform dPdu, varying float* uniform dPdv,
                                      varying float* uniform ddPdudu, varying float* uniform ddPdvdv, varying float* uniform ddPdudv,
                                      uniform unsigned int valueCount)
{
  varying bool mask = __mask;
  unmasked {
    varying int imask = mask ? -1 : 0;
  }
  uniform RTCInterpolateNArguments args;
  args.geometry = geometry;
  args.valid = (const void* uniform)&imask;
  args.primIDs = (const uniform unsigned int* uniform)&primID;
  args.u = (const uniform float* uniform)&u;
  args.v = (const uniform float* uniform)&v;
  args.N = sizeof(varying float)/4;
  args.bufferType = bufferType;
  args.bufferSlot = bufferSlot;
  args.P = (uniform float* uniform)P;
  args.dPdu = (uniform float* uniform)dPdu;
  args.dPdv = (uniform float* uniform)dPdv;
  args.ddPdudu = (uniform float* uniform)ddPdudu;
  args.ddPdvdv = (uniform float* uniform)ddPdvdv;
  args.ddPdudv = (uniform float* uniform)ddPdudv;
  args.valueCount = valueCount;
  rtcInterpolateN(&args);
}

/* RTCGrid primitive for grid mesh */
struct RTCGrid
{
  unsigned int startVertexID;
  unsigned int stride;
  int16 width,height; // max is a 32k x 32k grid
};

#endif<|MERGE_RESOLUTION|>--- conflicted
+++ resolved
@@ -38,20 +38,15 @@
 
   RTC_GEOMETRY_TYPE_ROUND_BEZIER_CURVE  = 24, // round (tube-like) Bezier curves
   RTC_GEOMETRY_TYPE_FLAT_BEZIER_CURVE   = 25, // flat (ribbon-like) Bezier curves
-  RTC_GEOMETRY_TYPE_NORMAL_ORIENTED_BEZIER_CURVE  = 26, // flat normal oriented Bezier curves
+  RTC_GEOMETRY_TYPE_NORMAL_ORIENTED_BEZIER_CURVE  = 26, // flat normal-oriented Bezier curves
 
   RTC_GEOMETRY_TYPE_ROUND_BSPLINE_CURVE = 32, // round (tube-like) B-spline curves
   RTC_GEOMETRY_TYPE_FLAT_BSPLINE_CURVE  = 33, // flat (ribbon-like) B-spline curves
-  RTC_GEOMETRY_TYPE_NORMAL_ORIENTED_BSPLINE_CURVE  = 34, // flat normal oriented B-spline curves
-
-<<<<<<< HEAD
-  RTC_GEOMETRY_TYPE_NORMAL_ORIENTED_BEZIER_CURVE  = 40, // flat normal-oriented Bezier curves
-  RTC_GEOMETRY_TYPE_NORMAL_ORIENTED_BSPLINE_CURVE = 41, // flat normal-oriented B-spline curves
-=======
+  RTC_GEOMETRY_TYPE_NORMAL_ORIENTED_BSPLINE_CURVE  = 34, // flat normal-oriented B-spline curves
+
   RTC_GEOMETRY_TYPE_ROUND_HERMITE_CURVE = 40, // round (tube-like) Hermite curves
   RTC_GEOMETRY_TYPE_FLAT_HERMITE_CURVE  = 41, // flat (ribbon-like) Hermite curves
-  RTC_GEOMETRY_TYPE_NORMAL_ORIENTED_HERMITE_CURVE  = 42, // flat normal oriented Hermite curves
->>>>>>> 69996284
+  RTC_GEOMETRY_TYPE_NORMAL_ORIENTED_HERMITE_CURVE  = 42, // flat normal-oriented Hermite curves
 
   RTC_GEOMETRY_TYPE_USER     = 120, // user-defined geometry
   RTC_GEOMETRY_TYPE_INSTANCE = 121  // scene instance
