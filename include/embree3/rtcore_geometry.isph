// ======================================================================== //
// Copyright 2009-2018 Intel Corporation                                    //
//                                                                          //
// Licensed under the Apache License, Version 2.0 (the "License");          //
// you may not use this file except in compliance with the License.         //
// You may obtain a copy of the License at                                  //
//                                                                          //
//     http://www.apache.org/licenses/LICENSE-2.0                           //
//                                                                          //
// Unless required by applicable law or agreed to in writing, software      //
// distributed under the License is distributed on an "AS IS" BASIS,        //
// WITHOUT WARRANTIES OR CONDITIONS OF ANY KIND, either express or implied. //
// See the License for the specific language governing permissions and      //
// limitations under the License.                                           //
// ======================================================================== //

#ifndef __EMBREE_GEOMETRY_ISPH__
#define __EMBREE_GEOMETRY_ISPH__

#include "rtcore_buffer.isph"

/* Opaque scene type */
typedef uniform struct RTCSceneTy* uniform RTCScene;

/* Opaque geometry type */
typedef uniform struct RTCGeometryTy* uniform RTCGeometry;

/* Types of geometries */
enum RTCGeometryType
{
  RTC_GEOMETRY_TYPE_TRIANGLE = 0, // triangle mesh
  RTC_GEOMETRY_TYPE_QUAD     = 1, // quad (triangle pair) mesh

  RTC_GEOMETRY_TYPE_SUBDIVISION = 8, // Catmull-Clark subdivision surface

  RTC_GEOMETRY_TYPE_FLAT_LINEAR_CURVE   = 17, // flat (ribbon-like) linear curves

  RTC_GEOMETRY_TYPE_ROUND_BEZIER_CURVE  = 24, // round (tube-like) Bezier curves
  RTC_GEOMETRY_TYPE_FLAT_BEZIER_CURVE   = 25, // flat (ribbon-like) Bezier curves

  RTC_GEOMETRY_TYPE_ROUND_BSPLINE_CURVE = 32, // round (tube-like) B-spline curves
  RTC_GEOMETRY_TYPE_FLAT_BSPLINE_CURVE  = 33, // flat (ribbon-like) B-spline curves

<<<<<<< HEAD
  RTC_GEOMETRY_TYPE_GRID = 80, // grid mesh
=======
  RTC_GEOMETRY_TYPE_NORMAL_ORIENTED_BEZIER_CURVE  = 40, // flat normal oriented Bezier curves
  RTC_GEOMETRY_TYPE_NORMAL_ORIENTED_BSPLINE_CURVE  = 41, // flat normal oriented B-spline curves
>>>>>>> 8b6a4c76

  RTC_GEOMETRY_TYPE_USER     = 120, // user-defined geometry
  RTC_GEOMETRY_TYPE_INSTANCE = 121  // scene instance
};

/* Interpolation modes for subdivision surfaces */
enum RTCSubdivisionMode
{
  RTC_SUBDIVISION_MODE_NO_BOUNDARY     = 0,
  RTC_SUBDIVISION_MODE_SMOOTH_BOUNDARY = 1,
  RTC_SUBDIVISION_MODE_PIN_CORNERS     = 2,
  RTC_SUBDIVISION_MODE_PIN_BOUNDARY    = 3,
  RTC_SUBDIVISION_MODE_PIN_ALL         = 4,
};

/* Curve segment flags */
enum RTCCurveFlags
{
  RTC_CURVE_FLAG_NEIGHBOR_LEFT  = (1 << 0), 
  RTC_CURVE_FLAG_NEIGHBOR_RIGHT = (1 << 1) 
};

/* Arguments for RTCBoundsFunction */
struct RTCBoundsFunctionArguments
{
  void* uniform geometryUserPtr;
  uniform unsigned int primID;
  uniform unsigned int timeStep;
  uniform RTCBounds* uniform bounds_o;
};

/* Bounding callback function */
typedef unmasked void (*RTCBoundsFunction)(const struct RTCBoundsFunctionArguments* uniform args);

/* Arguments for RTCIntersectFunctionN */
struct RTCIntersectFunctionNArguments
{
  uniform int* uniform valid;
  void* uniform geometryUserPtr;
  uniform unsigned int primID;
  uniform RTCIntersectContext* uniform context;
  RTCRayHitN* uniform rayhit;
  uniform unsigned int N;
};

/* Intersection callback function */
typedef unmasked void (*RTCIntersectFunctionN)(const struct RTCIntersectFunctionNArguments* uniform args);

/* Arguments for RTCOccludedFunctionN */
struct RTCOccludedFunctionNArguments
{
  uniform int* uniform valid;
  void* uniform geometryUserPtr;
  uniform unsigned int primID;
  uniform RTCIntersectContext* uniform context;
  RTCRayN* uniform ray;
  uniform unsigned int N;
};

/* Occlusion callback function */
typedef unmasked void (*RTCOccludedFunctionN)(const struct RTCOccludedFunctionNArguments* uniform args);

/* Arguments for RTCDisplacementFunctionN */
struct RTCDisplacementFunctionNArguments
{
  void* uniform geometryUserPtr;
  RTCGeometry geometry;
  uniform unsigned int primID;
  uniform unsigned int timeStep;
  uniform const float* uniform u;
  uniform const float* uniform v;
  uniform const float* uniform Ng_x;
  uniform const float* uniform Ng_y;
  uniform const float* uniform Ng_z;
  uniform float* uniform P_x;
  uniform float* uniform P_y;
  uniform float* uniform P_z;
  uniform unsigned int N;
};

/* Displacement mapping callback function */
typedef unmasked void (*RTCDisplacementFunctionN)(const struct RTCDisplacementFunctionNArguments* uniform args);

/* Creates a new geometry of specified type. */
RTC_API RTCGeometry rtcNewGeometry(RTCDevice device, uniform RTCGeometryType type);

/* Retains the geometry (increments the reference count). */
RTC_API void rtcRetainGeometry(RTCGeometry geometry);

/* Releases the geometry (decrements the reference count). */
RTC_API void rtcReleaseGeometry(RTCGeometry geometry);

/* Commits the geometry. */
RTC_API void rtcCommitGeometry(RTCGeometry geometry);


/* Enables the geometry. */
RTC_API void rtcEnableGeometry(RTCGeometry geometry);

/* Disables the geometry. */
RTC_API void rtcDisableGeometry(RTCGeometry geometry);


/* Sets the number of time steps of the geometry. */
RTC_API void rtcSetGeometryTimeStepCount(RTCGeometry geometry, uniform unsigned int timeStepCount);

/* Sets the number of vertex attributes of the geometry. */
RTC_API void rtcSetGeometryVertexAttributeCount(RTCGeometry geometry, uniform unsigned int vertexAttributeCount);

/* Sets the ray mask of the geometry. */
RTC_API void rtcSetGeometryMask(RTCGeometry geometry, uniform unsigned int mask);

/* Sets the build quality of the geometry. */
RTC_API void rtcSetGeometryBuildQuality(RTCGeometry geometry, uniform RTCBuildQuality quality);


/* Sets a geometry buffer. */
RTC_API void rtcSetGeometryBuffer(RTCGeometry geometry, uniform RTCBufferType type, uniform unsigned int slot, uniform RTCFormat format, uniform RTCBuffer buffer, uniform uintptr_t byteOffset, uniform uintptr_t byteStride, uniform uintptr_t itemCount);

/* Sets a shared geometry buffer. */
RTC_API void rtcSetSharedGeometryBuffer(RTCGeometry geometry, uniform RTCBufferType type, uniform unsigned int slot, uniform RTCFormat format, const void* uniform ptr, uniform uintptr_t byteOffset, uniform uintptr_t byteStride, uniform uintptr_t itemCount);

/* Creates and sets a new geometry buffer. */
RTC_API void* uniform rtcSetNewGeometryBuffer(RTCGeometry geometry, uniform RTCBufferType type, uniform unsigned int slot, uniform RTCFormat format, uniform uintptr_t byteStride, uniform uintptr_t itemCount);

/* Returns the pointer to the data of a buffer. */
RTC_API void* uniform rtcGetGeometryBufferData(RTCGeometry geometry, uniform RTCBufferType type, uniform unsigned int slot);

/* Updates a geometry buffer. */
RTC_API void rtcUpdateGeometryBuffer(RTCGeometry geometry, uniform RTCBufferType type, uniform unsigned int slot);


/* Sets the intersection filter callback function of the geometry. */
RTC_API void rtcSetGeometryIntersectFilterFunction(RTCGeometry geometry, uniform RTCFilterFunctionN filter);

/* Sets the occlusion filter callback function of the geometry. */
RTC_API void rtcSetGeometryOccludedFilterFunction(RTCGeometry geometry, uniform RTCFilterFunctionN filter);

/* Sets the user-defined data pointer of the geometry. */
RTC_API void rtcSetGeometryUserData(RTCGeometry geometry, void* uniform ptr);

/* Gets the user-defined data pointer of the geometry. */
RTC_API void* uniform rtcGetGeometryUserData(RTCGeometry geometry);


/* Sets the number of primitives of a user geometry. */
RTC_API void rtcSetGeometryUserPrimitiveCount(RTCGeometry geometry, uniform unsigned int userPrimitiveCount);

/* Sets the bounding callback function to calculate bounding boxes for user primitives. */
RTC_API void rtcSetGeometryBoundsFunction(RTCGeometry geometry, uniform RTCBoundsFunction bounds, void* uniform userPtr);

/* Set the intersect callback function of a user geometry. */
RTC_API void rtcSetGeometryIntersectFunction(RTCGeometry geometry, uniform RTCIntersectFunctionN intersect);

/* Set the occlusion callback function of a user geometry. */
RTC_API void rtcSetGeometryOccludedFunction(RTCGeometry geometry, uniform RTCOccludedFunctionN occluded);

/* Invokes the intersection filter from the intersection callback function. */
RTC_API void rtcFilterIntersection(const uniform struct RTCIntersectFunctionNArguments* uniform args, const uniform RTCFilterFunctionNArguments* uniform filterArgs);

/* Invokes the occlusion filter from the occlusion callback function. */
RTC_API void rtcFilterOcclusion(const uniform struct RTCOccludedFunctionNArguments* uniform args, const uniform RTCFilterFunctionNArguments* uniform filterArgs);


/* Sets the instanced scene of an instance geometry. */
RTC_API void rtcSetGeometryInstancedScene(RTCGeometry geometry, RTCScene scene);

/* Sets the transformation of an instance for the specified time step. */
RTC_API void rtcSetGeometryTransform(RTCGeometry geometry, uniform unsigned int timeStep, uniform RTCFormat format, const void* uniform xfm);

/* Returns the interpolated transformation of an instance for the specified time. */
RTC_API void rtcGetGeometryTransform(RTCGeometry geometry, uniform float time, uniform RTCFormat format, void* uniform xfm);


/* Sets the uniform tessellation rate of the geometry. */
RTC_API void rtcSetGeometryTessellationRate(RTCGeometry geometry, uniform float tessellationRate);

/* Sets the number of topologies of a subdivision surface. */
RTC_API void rtcSetGeometryTopologyCount(RTCGeometry geometry, uniform unsigned int topologyCount);

/* Sets the subdivision interpolation mode. */
RTC_API void rtcSetGeometrySubdivisionMode(RTCGeometry geometry, uniform unsigned int topologyID, uniform RTCSubdivisionMode mode);

/* Binds a vertex attribute to a topology of the geometry. */
RTC_API void rtcSetGeometryVertexAttributeTopology(RTCGeometry geometry, uniform unsigned int vertexAttributeID, uniform unsigned int topologyID);

/* Sets the displacement callback function of a subdivision surface. */
RTC_API void rtcSetGeometryDisplacementFunction(RTCGeometry geometry, uniform RTCDisplacementFunctionN displacement);


/* Arguments for rtcInterpolate */
struct RTCInterpolateArguments
{
  RTCGeometry geometry;
  unsigned int primID;
  float u;
  float v;
  RTCBufferType bufferType;
  unsigned int bufferSlot;
  float* P;
  float* dPdu;
  float* dPdv;
  float* ddPdudu;
  float* ddPdvdv;
  float* ddPdudv;
  unsigned int valueCount;
};

/* Interpolates vertex data to some u/v location and optionally calculates all derivatives. */
RTC_API void rtcInterpolate(const RTCInterpolateArguments* uniform args);

/* Arguments for rtcInterpolateN */
struct RTCInterpolateNArguments
{
  RTCGeometry geometry;
  const void* valid;
  const unsigned int* primIDs;
  const float* u;
  const float* v;
  unsigned int N;
  RTCBufferType bufferType;
  unsigned int bufferSlot;
  float* P;
  float* dPdu;
  float* dPdv;
  float* ddPdudu;
  float* ddPdvdv;
  float* ddPdudv;
  unsigned int valueCount;
};

/* Interpolates vertex data to an array of u/v locations and calculates all derivatives. */
RTC_API void rtcInterpolateN(const RTCInterpolateNArguments* uniform args);

/* Interpolates vertex data to an array of u/v locations. */
RTC_FORCEINLINE void rtcInterpolateV0(RTCGeometry geometry, varying unsigned int primID, varying float u, varying float v, 
                                      uniform RTCBufferType bufferType, uniform unsigned int bufferSlot,
                                      varying float* uniform P,
                                      uniform unsigned int valueCount)
{
  varying bool mask = __mask;
  unmasked {
    varying int imask = mask ? -1 : 0;
  }
  uniform RTCInterpolateNArguments args;
  args.geometry = geometry;
  args.valid = (const void* uniform)&imask;
  args.primIDs = (const uniform unsigned int* uniform)&primID;
  args.u = (const uniform float* uniform)&u;
  args.v = (const uniform float* uniform)&v;
  args.N = sizeof(varying float)/4;
  args.bufferType = bufferType;
  args.bufferSlot = bufferSlot;
  args.P = (uniform float* uniform)P;
  args.dPdu = NULL;
  args.dPdv = NULL;
  args.ddPdudu = NULL;
  args.ddPdvdv = NULL;
  args.ddPdudv = NULL;
  args.valueCount = valueCount;
  rtcInterpolateN(&args);
}

/* Interpolates vertex data to an array of u/v locations and calculates first order derivatives. */
RTC_FORCEINLINE void rtcInterpolateV1(RTCGeometry geometry, varying unsigned int primID, varying float u, varying float v, 
                                      uniform RTCBufferType bufferType, uniform unsigned int bufferSlot,
                                      varying float* uniform P, varying float* uniform dPdu, varying float* uniform dPdv,
                                      uniform unsigned int valueCount)
{
  varying bool mask = __mask;
  unmasked {
    varying int imask = mask ? -1 : 0;
  }
  uniform RTCInterpolateNArguments args;
  args.geometry = geometry;
  args.valid = (const void* uniform)&imask;
  args.primIDs = (const uniform unsigned int* uniform)&primID;
  args.u = (const uniform float* uniform)&u;
  args.v = (const uniform float* uniform)&v;
  args.N = sizeof(varying float)/4;
  args.bufferType = bufferType;
  args.bufferSlot = bufferSlot;
  args.P = (uniform float* uniform)P;
  args.dPdu = (uniform float* uniform)dPdu;
  args.dPdv = (uniform float* uniform)dPdv;
  args.ddPdudu = NULL;
  args.ddPdvdv = NULL;
  args.ddPdudv = NULL;
  args.valueCount = valueCount;
  rtcInterpolateN(&args);
}

/* Interpolates vertex data to an array of u/v locations and calculates first and second order derivatives. */
RTC_FORCEINLINE void rtcInterpolateV2(RTCGeometry geometry, varying unsigned int primID, varying float u, varying float v, 
                                      uniform RTCBufferType bufferType, uniform unsigned int bufferSlot,
                                      varying float* uniform P, varying float* uniform dPdu, varying float* uniform dPdv,
                                      varying float* uniform ddPdudu, varying float* uniform ddPdvdv, varying float* uniform ddPdudv,
                                      uniform unsigned int valueCount)
{
  varying bool mask = __mask;
  unmasked {
    varying int imask = mask ? -1 : 0;
  }
  uniform RTCInterpolateNArguments args;
  args.geometry = geometry;
  args.valid = (const void* uniform)&imask;
  args.primIDs = (const uniform unsigned int* uniform)&primID;
  args.u = (const uniform float* uniform)&u;
  args.v = (const uniform float* uniform)&v;
  args.N = sizeof(varying float)/4;
  args.bufferType = bufferType;
  args.bufferSlot = bufferSlot;
  args.P = (uniform float* uniform)P;
  args.dPdu = (uniform float* uniform)dPdu;
  args.dPdv = (uniform float* uniform)dPdv;
  args.ddPdudu = (uniform float* uniform)ddPdudu;
  args.ddPdvdv = (uniform float* uniform)ddPdvdv;
  args.ddPdudv = (uniform float* uniform)ddPdudv;
  args.valueCount = valueCount;
  rtcInterpolateN(&args);
}

/* RTCGrid primitive for grid mesh */
struct RTCGrid
{
  unsigned int startVtxID;
  unsigned int lineOffset;
  int16 resX,resY; // max is a 32k x 32k grid
};

#endif<|MERGE_RESOLUTION|>--- conflicted
+++ resolved
@@ -41,12 +41,10 @@
   RTC_GEOMETRY_TYPE_ROUND_BSPLINE_CURVE = 32, // round (tube-like) B-spline curves
   RTC_GEOMETRY_TYPE_FLAT_BSPLINE_CURVE  = 33, // flat (ribbon-like) B-spline curves
 
-<<<<<<< HEAD
-  RTC_GEOMETRY_TYPE_GRID = 80, // grid mesh
-=======
   RTC_GEOMETRY_TYPE_NORMAL_ORIENTED_BEZIER_CURVE  = 40, // flat normal oriented Bezier curves
   RTC_GEOMETRY_TYPE_NORMAL_ORIENTED_BSPLINE_CURVE  = 41, // flat normal oriented B-spline curves
->>>>>>> 8b6a4c76
+
+  RTC_GEOMETRY_TYPE_GRID = 80, // grid mesh
 
   RTC_GEOMETRY_TYPE_USER     = 120, // user-defined geometry
   RTC_GEOMETRY_TYPE_INSTANCE = 121  // scene instance
