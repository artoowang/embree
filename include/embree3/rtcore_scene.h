--- conflicted
+++ resolved
@@ -64,20 +64,12 @@
 /*! Arguments for RTCFilterFunctionN callback */
 struct RTCFilterFunctionNArguments
 {
-<<<<<<< HEAD
-  const int* valid;                          /*!< pointer to valid mask */
-=======
   int* valid;                                /*!< pointer to valid mask */
->>>>>>> 3421560c
   void* geomUserPtr;                         /*!< pointer to geometry user data */
   const struct RTCIntersectContext* context; /*!< intersection context as passed to rtcIntersect/rtcOccluded */
   struct RTCRayN* ray;                       /*!< ray and previous hit */
   struct RTCHitN* potentialHit;              /*!< potential new hit */
   unsigned int N;                            /*!< size of ray packet */
-<<<<<<< HEAD
-  int* acceptHit;                            /*!< accept potential hit */
-=======
->>>>>>> 3421560c
 };
   
 /*! Intersection filter function for ray packets of size N. */
