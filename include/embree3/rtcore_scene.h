// ======================================================================== //
// Copyright 2009-2019 Intel Corporation                                    //
//                                                                          //
// Licensed under the Apache License, Version 2.0 (the "License");          //
// you may not use this file except in compliance with the License.         //
// You may obtain a copy of the License at                                  //
//                                                                          //
//     http://www.apache.org/licenses/LICENSE-2.0                           //
//                                                                          //
// Unless required by applicable law or agreed to in writing, software      //
// distributed under the License is distributed on an "AS IS" BASIS,        //
// WITHOUT WARRANTIES OR CONDITIONS OF ANY KIND, either express or implied. //
// See the License for the specific language governing permissions and      //
// limitations under the License.                                           //
// ======================================================================== //

#pragma once

#include "rtcore_device.h"

RTC_NAMESPACE_BEGIN
  
/* Forward declarations for ray structures */
struct RTCRayHit;
struct RTCRayHit4;
struct RTCRayHit8;
struct RTCRayHit16;
struct RTCRayHitNp;

/* Scene flags */
enum RTCSceneFlags
{
  RTC_SCENE_FLAG_NONE                    = 0,
  RTC_SCENE_FLAG_DYNAMIC                 = (1 << 0),
  RTC_SCENE_FLAG_COMPACT                 = (1 << 1),
  RTC_SCENE_FLAG_ROBUST                  = (1 << 2),
  RTC_SCENE_FLAG_CONTEXT_FILTER_FUNCTION = (1 << 3)
};

/* Creates a new scene. */
RTC_API RTCScene rtcNewScene(RTCDevice device);

/* Retains the scene (increments the reference count). */
RTC_API void rtcRetainScene(RTCScene scene);

/* Releases the scene (decrements the reference count). */
RTC_API void rtcReleaseScene(RTCScene scene);


/* Attaches the geometry to a scene. */
RTC_API unsigned int rtcAttachGeometry(RTCScene scene, RTCGeometry geometry);

/* Attaches the geometry to a scene using the specified geometry ID. */
RTC_API void rtcAttachGeometryByID(RTCScene scene, RTCGeometry geometry, unsigned int geomID);

/* Detaches the geometry from the scene. */
RTC_API void rtcDetachGeometry(RTCScene scene, unsigned int geomID);

/* Gets a geometry handle from the scene. */
RTC_API RTCGeometry rtcGetGeometry(RTCScene scene, unsigned int geomID);


/* Commits the scene. */
RTC_API void rtcCommitScene(RTCScene scene);

/* Commits the scene from multiple threads. */
RTC_API void rtcJoinCommitScene(RTCScene scene);


/* Progress monitor callback function */
typedef bool (*RTCProgressMonitorFunction)(void* ptr, double n);

/* Sets the progress monitor callback function of the scene. */
RTC_API void rtcSetSceneProgressMonitorFunction(RTCScene scene, RTCProgressMonitorFunction progress, void* ptr);

/* Sets the build quality of the scene. */
RTC_API void rtcSetSceneBuildQuality(RTCScene scene, enum RTCBuildQuality quality);

/* Sets the scene flags. */
RTC_API void rtcSetSceneFlags(RTCScene scene, enum RTCSceneFlags flags);

/* Returns the scene flags. */
RTC_API enum RTCSceneFlags rtcGetSceneFlags(RTCScene scene);

/* Returns the axis-aligned bounds of the scene. */
RTC_API void rtcGetSceneBounds(RTCScene scene, struct RTCBounds* bounds_o);

/* Returns the linear axis-aligned bounds of the scene. */
RTC_API void rtcGetSceneLinearBounds(RTCScene scene, struct RTCLinearBounds* bounds_o);

/* Perform a closest point query of the scene. */
RTC_API bool rtcPointQuery(RTCScene scene, struct RTCPointQuery* query, struct RTCPointQueryContext* context, RTCPointQueryFunction queryFunc, void* userPtr);

/* Perform a closest point query with a packet of 4 points with the scene. */
RTC_API bool rtcPointQuery4(const int* valid, RTCScene scene, struct RTCPointQuery4* query, struct RTCPointQueryContext* context, RTCPointQueryFunction queryFunc, void** userPtr);

/* Perform a closest point query with a packet of 4 points with the scene. */
RTC_API bool rtcPointQuery8(const int* valid, RTCScene scene, struct RTCPointQuery8* query, struct RTCPointQueryContext* context, RTCPointQueryFunction queryFunc, void** userPtr);

/* Perform a closest point query with a packet of 4 points with the scene. */
RTC_API bool rtcPointQuery16(const int* valid, RTCScene scene, struct RTCPointQuery16* query, struct RTCPointQueryContext* context, RTCPointQueryFunction queryFunc, void** userPtr);

/* Intersects a single ray with the scene. */
RTC_API void rtcIntersect1(RTCScene scene, struct RTCIntersectContext* context, struct RTCRayHit* rayhit);

/* Intersects a packet of 4 rays with the scene. */
RTC_API void rtcIntersect4(const int* valid, RTCScene scene, struct RTCIntersectContext* context, struct RTCRayHit4* rayhit);

/* Intersects a packet of 8 rays with the scene. */
RTC_API void rtcIntersect8(const int* valid, RTCScene scene, struct RTCIntersectContext* context, struct RTCRayHit8* rayhit);

/* Intersects a packet of 16 rays with the scene. */
RTC_API void rtcIntersect16(const int* valid, RTCScene scene, struct RTCIntersectContext* context, struct RTCRayHit16* rayhit);

/* Intersects a stream of M rays with the scene. */
RTC_API void rtcIntersect1M(RTCScene scene, struct RTCIntersectContext* context, struct RTCRayHit* rayhit, unsigned int M, size_t byteStride);

/* Intersects a stream of pointers to M rays with the scene. */
RTC_API void rtcIntersect1Mp(RTCScene scene, struct RTCIntersectContext* context, struct RTCRayHit** rayhit, unsigned int M);

/* Intersects a stream of M ray packets of size N in SOA format with the scene. */
RTC_API void rtcIntersectNM(RTCScene scene, struct RTCIntersectContext* context, struct RTCRayHitN* rayhit, unsigned int N, unsigned int M, size_t byteStride);

/* Intersects a stream of M ray packets of size N in SOA format with the scene. */
RTC_API void rtcIntersectNp(RTCScene scene, struct RTCIntersectContext* context, const struct RTCRayHitNp* rayhit, unsigned int N);

/* Tests a single ray for occlusion with the scene. */
RTC_API void rtcOccluded1(RTCScene scene, struct RTCIntersectContext* context, struct RTCRay* ray);

/* Tests a packet of 4 rays for occlusion occluded with the scene. */
RTC_API void rtcOccluded4(const int* valid, RTCScene scene, struct RTCIntersectContext* context, struct RTCRay4* ray);

/* Tests a packet of 8 rays for occlusion with the scene. */
RTC_API void rtcOccluded8(const int* valid, RTCScene scene, struct RTCIntersectContext* context, struct RTCRay8* ray);

/* Tests a packet of 16 rays for occlusion with the scene. */
RTC_API void rtcOccluded16(const int* valid, RTCScene scene, struct RTCIntersectContext* context, struct RTCRay16* ray);

/* Tests a stream of M rays for occlusion with the scene. */
RTC_API void rtcOccluded1M(RTCScene scene, struct RTCIntersectContext* context, struct RTCRay* ray, unsigned int M, size_t byteStride);

/* Tests a stream of pointers to M rays for occlusion with the scene. */
RTC_API void rtcOccluded1Mp(RTCScene scene, struct RTCIntersectContext* context, struct RTCRay** ray, unsigned int M);

/* Tests a stream of M ray packets of size N in SOA format for occlusion with the scene. */
RTC_API void rtcOccludedNM(RTCScene scene, struct RTCIntersectContext* context, struct RTCRayN* ray, unsigned int N, unsigned int M, size_t byteStride);

/* Tests a stream of M ray packets of size N in SOA format for occlusion with the scene. */
RTC_API void rtcOccludedNp(RTCScene scene, struct RTCIntersectContext* context, const struct RTCRayNp* ray, unsigned int N);

#if defined(__cplusplus)

/* Helper for easily combining scene flags */
inline RTCSceneFlags operator|(RTCSceneFlags a, RTCSceneFlags b) {
  return (RTCSceneFlags)((size_t)a | (size_t)b);
}

<<<<<<< HEAD
/*! collision callback */
struct RTCCollision { unsigned int geomID0; unsigned int primID0; unsigned int geomID1; unsigned int primID1; };
typedef void (*RTCCollideFunc) (void* userPtr, RTCCollision* collisions, size_t num_collisions);

/*! Performs collision detection of two scenes */
RTC_API void rtcCollide (RTCScene scene0, RTCScene scene1, RTCCollideFunc callback, void* userPtr);
 
  
}
#endif
=======
#endif

RTC_NAMESPACE_END
>>>>>>> 53526958
<|MERGE_RESOLUTION|>--- conflicted
+++ resolved
@@ -155,7 +155,6 @@
   return (RTCSceneFlags)((size_t)a | (size_t)b);
 }
 
-<<<<<<< HEAD
 /*! collision callback */
 struct RTCCollision { unsigned int geomID0; unsigned int primID0; unsigned int geomID1; unsigned int primID1; };
 typedef void (*RTCCollideFunc) (void* userPtr, RTCCollision* collisions, size_t num_collisions);
@@ -163,11 +162,6 @@
 /*! Performs collision detection of two scenes */
 RTC_API void rtcCollide (RTCScene scene0, RTCScene scene1, RTCCollideFunc callback, void* userPtr);
  
-  
-}
-#endif
-=======
 #endif
 
 RTC_NAMESPACE_END
->>>>>>> 53526958
