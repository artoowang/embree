--- conflicted
+++ resolved
@@ -67,20 +67,12 @@
 /*! Arguments for RTCFilterFunctionN callback */
 struct RTCFilterFunctionNArguments
 {
-<<<<<<< HEAD
-  const uniform int* uniform valid;                    /*!< pointer to valid mask */
-=======
   uniform int* uniform valid;                    /*!< pointer to valid mask */
->>>>>>> 3421560c
   void* uniform geomUserPtr;                           /*!< pointer to geometry user data */
   const RTCIntersectContext* uniform context;  /*!< intersection context as passed to rtcIntersect/rtcOccluded */
   struct RTCRayN* uniform ray;                         /*!< ray and previous hit */
   struct RTCHitN* uniform potentialHit;                /*!< potential new hit */
   uniform unsigned int N;                              /*!< number of rays in ray packet */
-<<<<<<< HEAD
-  uniform int * uniform acceptHit;                     /*!< accept potential hit */
-=======
->>>>>>> 3421560c
 };
 
 /*! Intersection filter function for ray packets of size N. */
